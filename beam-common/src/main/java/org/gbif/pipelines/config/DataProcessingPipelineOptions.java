--- conflicted
+++ resolved
@@ -1,4 +1,6 @@
 package org.gbif.pipelines.config;
+
+import org.gbif.pipelines.core.interpretation.Interpretation;
 
 import java.io.File;
 import java.util.Arrays;
@@ -27,22 +29,6 @@
 @Experimental(Kind.FILESYSTEM)
 public interface DataProcessingPipelineOptions extends HadoopFileSystemOptions {
 
-<<<<<<< HEAD
-  // TODO: move all the ES fields to a subclass.
-
-  String[] DEFAULT_ES_HOSTS =
-    new String[] {"http://c4n1.gbif.org:9200", "http://c4n2.gbif.org:9200", "http://c4n3.gbif.org:9200",
-      "http://c4n4.gbif.org:9200", "http://c4n5.gbif.org:9200", "http://c4n6.gbif.org:9200",
-      "http://c4n7.gbif.org:9200", "http://c4n8.gbif.org:9200", "http://c4n9.gbif.org:9200"};
-
-  String DEFAULT_ES_INDEX = "interpreted-occurrence";
-
-  String DEFAULT_ES_TYPE = "es-type";
-
-  int DEFAULT_ES_BATCH_SIZE = 1000;
-
-=======
->>>>>>> debeb2c3
   @Description("Id of the dataset used to name the target file in HDFS.")
   @Validation.Required
   String getDatasetId();
@@ -74,11 +60,8 @@
   // TODO: remove or move to subclass
   @Deprecated
   Map<OptionsKeyEnum, TargetPath> getTargetPaths();
-<<<<<<< HEAD
 
   @Deprecated
-=======
->>>>>>> debeb2c3
   void setTargetPaths(Map<OptionsKeyEnum, TargetPath> targetPaths);
 
   @Default.InstanceFactory(DirectOptions.AvailableParallelismFactory.class)
@@ -89,8 +72,8 @@
   void setTargetParallelism(int target);
 
   @Description("Types for an interpretation - ALL, TAXON, LOCATION and etc.")
-  String[] getInterpretTypes();
-  void setInterpretTypes(String[] types);
+  List<InterpretationType> getInterpretTypes();
+  void setInterpretTypes(List<InterpretationType> types);
 
   @Description("Avro compression type")
   String getAvroCompressionType();
@@ -99,12 +82,6 @@
   @Description("Avro sync interval time")
   int getAvroSyncInterval();
   void setAvroSyncInterval(int syncInterval);
-
-  @Description("Interpretations to be performed in the pipeline. By default, it performs all the interpretations "
-               + "available.")
-  List<InterpretationType> getInterpretationTypes();
-
-  void setInterpretationTypes(List<InterpretationType> types);
 
   /**
    * A {@link DefaultValueFactory} which locates a default directory.
