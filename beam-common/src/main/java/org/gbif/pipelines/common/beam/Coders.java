package org.gbif.pipelines.common.beam;

import org.apache.avro.specific.SpecificRecord;
import org.apache.beam.sdk.Pipeline;
import org.apache.beam.sdk.coders.AvroCoder;
import org.apache.beam.sdk.coders.KvCoder;
import org.apache.beam.sdk.coders.StringUtf8Coder;
import org.apache.beam.sdk.values.KV;
import org.apache.beam.sdk.values.TupleTag;
import org.slf4j.Logger;
import org.slf4j.LoggerFactory;

/**
 * Utilities for dealing with Beam coders.
 */
public class Coders {

  private static final Logger LOG = LoggerFactory.getLogger(Coders.class);

  /**
   * Can't instantiate utility classes.
   */
  private Coders() {
    //do nothing
  }

  /**
   * Registers a default AvroCoder for each of the classes in the provided pipelines coder registry.
   *
   * @param p              The pipeline into which the coders are to be registered
   * @param messageClasses To register coders for
   */
  public static void registerAvroCoders(Pipeline p, Class<? extends SpecificRecord>... messageClasses) {
    for (Class<?> c : messageClasses) {
      LOG.debug("Registering default AvroCoder for {}", c);
      p.getCoderRegistry().registerCoderForClass(c, AvroCoder.of(c));
    }
  }

  /**
   * Registers a default AvroCoder for each of the types in the provided pipelines coder registry.
   * Note: use this for plain avro coder types not for KV types
   *
   * @param p    The pipeline into which the coders are to be registered
   * @param tags To register coders for tuple tags descriptors
   */
  public static void registerAvroCodersForTypes(Pipeline p, TupleTag<? extends SpecificRecord>... tags) {

    for (TupleTag<?> c : tags) {
      LOG.debug("Registering default AvroCoder for type {}", c);
      p.getCoderRegistry().registerCoderForType(c.getTypeDescriptor(), AvroCoder.of(c.getTypeDescriptor()));
    }
  }

  /**
   * Registers a default coder for a tuple tag of type KV, where Key is string and value is an avro type.
   *
   * @param p           The pipeline into which the coders are to be registered
   * @param tags        To register coders for tuple tags descriptors
   * @param avroClasses array of avro classes in the order of tuple tags
   */
  public static void registerAvroCodersForKVTypes(
<<<<<<< HEAD
    Pipeline p, TupleTag<KV<String, ? extends SpecificRecord>>[] tags, Class<? extends SpecificRecord>... avroClasses
=======
    Pipeline p,
    TupleTag<KV<String, ? extends SpecificRecord>>[] tags,
    Class<? extends SpecificRecord>... avroClasses
>>>>>>> 67d09b21
  ) {
    for (int i = 0; i < tags.length; i++) {
      LOG.debug("Registering default KV Coder for type {}", tags[i].getTypeDescriptor().getType());
      p.getCoderRegistry()
        .registerCoderForType(tags[i].getTypeDescriptor(),
                              KvCoder.of(StringUtf8Coder.of(), AvroCoder.of(avroClasses[i])));
    }
  }

}<|MERGE_RESOLUTION|>--- conflicted
+++ resolved
@@ -60,13 +60,9 @@
    * @param avroClasses array of avro classes in the order of tuple tags
    */
   public static void registerAvroCodersForKVTypes(
-<<<<<<< HEAD
-    Pipeline p, TupleTag<KV<String, ? extends SpecificRecord>>[] tags, Class<? extends SpecificRecord>... avroClasses
-=======
     Pipeline p,
     TupleTag<KV<String, ? extends SpecificRecord>>[] tags,
     Class<? extends SpecificRecord>... avroClasses
->>>>>>> 67d09b21
   ) {
     for (int i = 0; i < tags.length; i++) {
       LOG.debug("Registering default KV Coder for type {}", tags[i].getTypeDescriptor().getType());
