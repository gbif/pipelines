package org.gbif.pipelines.transforms.hdfs.converters;

import java.time.LocalDate;
import java.time.ZoneOffset;
import java.util.ArrayList;
import java.util.Arrays;
import java.util.Calendar;
import java.util.Collections;
import java.util.Date;
import java.util.HashMap;
import java.util.List;
import java.util.Map;
import java.util.UUID;

import org.gbif.api.vocabulary.BasisOfRecord;
import org.gbif.api.vocabulary.Continent;
import org.gbif.api.vocabulary.Country;
import org.gbif.api.vocabulary.EndpointType;
import org.gbif.api.vocabulary.EstablishmentMeans;
import org.gbif.api.vocabulary.License;
import org.gbif.api.vocabulary.LifeStage;
import org.gbif.api.vocabulary.OccurrenceIssue;
import org.gbif.api.vocabulary.Sex;
import org.gbif.api.vocabulary.TypeStatus;
import org.gbif.dwc.terms.DcTerm;
import org.gbif.dwc.terms.DwcTerm;
import org.gbif.dwc.terms.GbifInternalTerm;
import org.gbif.pipelines.io.avro.Authorship;
import org.gbif.pipelines.io.avro.BasicRecord;
import org.gbif.pipelines.io.avro.EventDate;
import org.gbif.pipelines.io.avro.ExtendedRecord;
import org.gbif.pipelines.io.avro.IssueRecord;
import org.gbif.pipelines.io.avro.LocationRecord;
import org.gbif.pipelines.io.avro.MediaType;
import org.gbif.pipelines.io.avro.MetadataRecord;
import org.gbif.pipelines.io.avro.Multimedia;
import org.gbif.pipelines.io.avro.MultimediaRecord;
import org.gbif.pipelines.io.avro.NamePart;
import org.gbif.pipelines.io.avro.NameType;
import org.gbif.pipelines.io.avro.Nomenclature;
import org.gbif.pipelines.io.avro.OccurrenceHdfsRecord;
import org.gbif.pipelines.io.avro.ParsedName;
import org.gbif.pipelines.io.avro.Rank;
import org.gbif.pipelines.io.avro.RankedName;
import org.gbif.pipelines.io.avro.State;
import org.gbif.pipelines.io.avro.TaggedValueRecord;
import org.gbif.pipelines.io.avro.TaxonRecord;
import org.gbif.pipelines.io.avro.TemporalRecord;
import org.gbif.pipelines.transforms.hdfs.utils.MediaSerDeserUtils;

import org.junit.Assert;
import org.junit.Test;

import static org.gbif.pipelines.transforms.hdfs.converters.OccurrenceHdfsRecordConverter.*;
import static org.junit.Assert.assertEquals;

public class OccurrenceHdfsRecordConverterTest {

  @Test
  public void extendedRecordMapperTest() {
    Map<String, String> coreTerms = new HashMap<>();
    coreTerms.put(DwcTerm.verbatimDepth.simpleName(), "1.0");
    coreTerms.put(DwcTerm.collectionCode.simpleName(), "C1");
    coreTerms.put(DwcTerm.institutionCode.simpleName(), "I1");
    coreTerms.put(DwcTerm.catalogNumber.simpleName(), "CN1");
    coreTerms.put(DwcTerm.class_.simpleName(), "classs");
    coreTerms.put(DcTerm.format.simpleName(), "format");
    coreTerms.put(DwcTerm.order.simpleName(), "order");
    coreTerms.put(DwcTerm.group.simpleName(), "group");
    coreTerms.put(DcTerm.date.simpleName(), "26/06/2019");
    coreTerms.put(DwcTerm.basisOfRecord.simpleName(), BasisOfRecord.HUMAN_OBSERVATION.name().toLowerCase());
    coreTerms.put(DwcTerm.lifeStage.simpleName(), "adultss");
    ExtendedRecord extendedRecord = ExtendedRecord.newBuilder()
        .setId("1")
        .setCoreTerms(coreTerms).build();
    BasicRecord basicRecord = BasicRecord.newBuilder()
                                          .setId("1")
                                          .setCreated(1L)
                                          .setBasisOfRecord(BasisOfRecord.HUMAN_OBSERVATION.name()).build();
    List<RankedName> classification = new ArrayList<>();
    classification.add( RankedName.newBuilder().setName("CLASS").setRank(Rank.CLASS).build());
    classification.add( RankedName.newBuilder().setName("ORDER").setRank(Rank.ORDER).build());
    TaxonRecord taxonRecord = TaxonRecord.newBuilder()
        .setCreated(
            2L) //This value for lastParsed and lastInterpreted since is greater that the Basic record created date
        .setClassification(classification)
        .build();
    TemporalRecord temporalRecord = TemporalRecord.newBuilder()
        .setId("1")
        .setDateIdentified("2019-11-12T13:24:56.963591")
        .setModified("2019-04-15T17:17")
        .build();

    TaggedValueRecord taggedValueRecord = TaggedValueRecord.newBuilder()
      .setId("1")
      .setTaggedValues(Collections.singletonMap(GbifInternalTerm.collectionKey.qualifiedName(), "7ddf754f-d193-4cc9-b351-99906754a03b"))
      .build();

    OccurrenceHdfsRecord hdfsRecord =
<<<<<<< HEAD
        OccurrenceHdfsRecordConverter.toOccurrenceHdfsRecord(basicRecord, taxonRecord, temporalRecord, extendedRecord, taggedValueRecord);
=======
        toOccurrenceHdfsRecord(basicRecord, taxonRecord, temporalRecord, extendedRecord);
>>>>>>> 7606d45e
    //Test common fields
    Assert.assertEquals("1.0", hdfsRecord.getVerbatimdepth());
    Assert.assertEquals("C1", hdfsRecord.getCollectioncode());
    Assert.assertEquals("C1", hdfsRecord.getVCollectioncode());
    Assert.assertEquals("I1", hdfsRecord.getInstitutioncode());
    Assert.assertEquals("I1", hdfsRecord.getVInstitutioncode());
    Assert.assertEquals("CN1", hdfsRecord.getCatalognumber());
    Assert.assertEquals("CN1", hdfsRecord.getVCatalognumber());
    Assert.assertEquals("1", hdfsRecord.getIdentifier());
    Assert.assertEquals("1", hdfsRecord.getVIdentifier());

    //Test fields names with reserved words
    Assert.assertEquals("CLASS", hdfsRecord.getClass$());
    Assert.assertEquals("classs", hdfsRecord.getVClass());
    Assert.assertEquals("format", hdfsRecord.getFormat());
    Assert.assertEquals("format", hdfsRecord.getVFormat());
    Assert.assertEquals("ORDER", hdfsRecord.getOrder());
    Assert.assertEquals("order", hdfsRecord.getVOrder());
    Assert.assertEquals("group", hdfsRecord.getGroup());
    Assert.assertEquals("group", hdfsRecord.getVGroup());
    Assert.assertEquals("26/06/2019", hdfsRecord.getDate());
    Assert.assertEquals("26/06/2019", hdfsRecord.getVDate());

    // test temporal fields
    Assert.assertNotNull(hdfsRecord.getDateidentified());
    Assert.assertNotNull(hdfsRecord.getModified());

    Assert.assertEquals(BasisOfRecord.HUMAN_OBSERVATION.name(), hdfsRecord.getBasisofrecord());
    Assert.assertEquals(BasisOfRecord.HUMAN_OBSERVATION.name().toLowerCase(), hdfsRecord.getVBasisofrecord());
    Assert.assertNull(hdfsRecord.getLifestage());
    Assert.assertEquals( "adultss", hdfsRecord.getVLifestage());
    Assert.assertEquals(taxonRecord.getCreated(), hdfsRecord.getLastparsed());
    Assert.assertEquals(taxonRecord.getCreated(), hdfsRecord.getLastinterpreted());
    Assert.assertEquals("7ddf754f-d193-4cc9-b351-99906754a03b", hdfsRecord.getCollectionKey());

  }

  @Test
  public void multimediaMapperTest() {
    MultimediaRecord multimediaRecord = new MultimediaRecord();
    multimediaRecord.setId("1");
    Multimedia multimedia = new Multimedia();
    multimedia.setType(MediaType.StillImage.name());
    multimedia.setLicense(License.CC_BY_4_0.name());
    multimedia.setSource("image.jpg");
    multimediaRecord.setMultimediaItems(Collections.singletonList(multimedia));
    OccurrenceHdfsRecord hdfsRecord = toOccurrenceHdfsRecord(multimediaRecord);

    //Testing de-serialization
    List<Multimedia> media = MediaSerDeserUtils.fromJson(hdfsRecord.getExtMultimedia());
    Assert.assertEquals(media.get(0), multimedia);
    Assert.assertTrue(hdfsRecord.getMediatype().contains(MediaType.StillImage.name()));
  }

  @Test
  public void basicRecordMapperTest() {
    long now = new Date().getTime();
    BasicRecord basicRecord = new BasicRecord();
    basicRecord.setBasisOfRecord(BasisOfRecord.HUMAN_OBSERVATION.name());
    basicRecord.setSex(Sex.HERMAPHRODITE.name());
    basicRecord.setIndividualCount(99);
    basicRecord.setLifeStage(LifeStage.GAMETE.name());
    basicRecord.setTypeStatus(TypeStatus.ALLOTYPE.name());
    basicRecord.setTypifiedName("noName");
    basicRecord.setEstablishmentMeans(EstablishmentMeans.INVASIVE.name());
    basicRecord.setCreated(now);
    basicRecord.setGbifId(1L);
    OccurrenceHdfsRecord hdfsRecord = toOccurrenceHdfsRecord(basicRecord);
    Assert.assertEquals(BasisOfRecord.HUMAN_OBSERVATION.name(), hdfsRecord.getBasisofrecord());
    Assert.assertEquals(Sex.HERMAPHRODITE.name(), hdfsRecord.getSex());
    Assert.assertEquals(Integer.valueOf(99), hdfsRecord.getIndividualcount());
    Assert.assertEquals(LifeStage.GAMETE.name(), hdfsRecord.getLifestage());
    Assert.assertEquals(TypeStatus.ALLOTYPE.name(), hdfsRecord.getTypestatus());
    Assert.assertEquals("noName", hdfsRecord.getTypifiedname());
    Assert.assertEquals(EstablishmentMeans.INVASIVE.name(), hdfsRecord.getEstablishmentmeans());
  }

  @Test
  public void taxonMapperTest() {
    List<RankedName> classification = new ArrayList<>();
    classification.add(RankedName.newBuilder().setKey(2).setRank(Rank.KINGDOM).setName("Archaea").build());
    classification.add(RankedName.newBuilder().setKey(79).setRank(Rank.PHYLUM).setName("Crenarchaeota").build());
    classification.add(RankedName.newBuilder().setKey(8016360).setRank(Rank.ORDER).setName("Acidilobales").build());
    classification.add(RankedName.newBuilder().setKey(292).setRank(Rank.CLASS).setName("Thermoprotei").build());
    classification.add(RankedName.newBuilder().setKey(7785).setRank(Rank.FAMILY).setName("Caldisphaeraceae").build());
    classification.add(RankedName.newBuilder().setKey(1000002).setRank(Rank.GENUS).setName("Caldisphaera").build());
    classification.add(
        RankedName.newBuilder().setKey(1000003).setRank(Rank.SPECIES).setName("Caldisphaera lagunensis").build());

    ParsedName parsedName = ParsedName.newBuilder().setType(NameType.SCIENTIFIC)
        .setAbbreviated(Boolean.FALSE)
        .setBasionymAuthorship(Authorship.newBuilder()
            .setYear("2003")
            .setAuthors(Collections.singletonList("Itoh & al."))
            .setExAuthors(Collections.emptyList())
            .setEmpty(Boolean.FALSE).build())
        .setAutonym(Boolean.FALSE)
        .setBinomial(Boolean.TRUE)
        .setGenus("Caldisphaera")
        .setSpecificEpithet("lagunensis")
        .setNotho(NamePart.SPECIFIC)
        .setState(State.COMPLETE)
        .build();

    TaxonRecord taxonRecord = new TaxonRecord();
    RankedName rankedName = RankedName.newBuilder()
        .setKey(2492483)
        .setRank(Rank.SPECIES)
        .setName("Caldisphaera lagunensis Itoh & al., 2003")
        .build();

    taxonRecord.setUsage(rankedName);
    taxonRecord.setUsage(rankedName);
    taxonRecord.setAcceptedUsage(rankedName);
    taxonRecord.setSynonym(Boolean.FALSE);
    taxonRecord.setClassification(classification);
    taxonRecord.setUsageParsedName(parsedName);
    taxonRecord.setNomenclature(Nomenclature.newBuilder().setSource("nothing").build());

    OccurrenceHdfsRecord hdfsRecord = toOccurrenceHdfsRecord(taxonRecord);
    Assert.assertEquals("Archaea", hdfsRecord.getKingdom());
    Assert.assertEquals(Integer.valueOf(2), hdfsRecord.getKingdomkey());

    Assert.assertEquals("Crenarchaeota", hdfsRecord.getPhylum());
    Assert.assertEquals(Integer.valueOf(79), hdfsRecord.getPhylumkey());

    Assert.assertEquals("Acidilobales", hdfsRecord.getOrder());
    Assert.assertEquals(Integer.valueOf(8016360), hdfsRecord.getOrderkey());

    Assert.assertEquals("Thermoprotei", hdfsRecord.getClass$());
    Assert.assertEquals(Integer.valueOf(292), hdfsRecord.getClasskey());

    Assert.assertEquals("Caldisphaeraceae", hdfsRecord.getFamily());
    Assert.assertEquals(Integer.valueOf(7785), hdfsRecord.getFamilykey());

    Assert.assertEquals("Caldisphaera", hdfsRecord.getGenus());
    Assert.assertEquals(Integer.valueOf(1000002), hdfsRecord.getGenuskey());

    Assert.assertEquals("Caldisphaera lagunensis", hdfsRecord.getSpecies());
    Assert.assertEquals(Integer.valueOf(1000003), hdfsRecord.getSpecieskey());

    Assert.assertEquals("2492483", hdfsRecord.getAcceptednameusageid());
    Assert.assertEquals("Caldisphaera lagunensis Itoh & al., 2003", hdfsRecord.getAcceptedscientificname());
    Assert.assertEquals(Integer.valueOf(2492483), hdfsRecord.getAcceptedtaxonkey());

    Assert.assertEquals("Caldisphaera", hdfsRecord.getGenericname());
    Assert.assertEquals("lagunensis", hdfsRecord.getSpecificepithet());

  }

  @Test
  public void temporalMapperTest() {
    String rawEventDate = "2019-01-01";

    Long eventDate = LocalDate.of(2019, 1, 1).atStartOfDay().toInstant(ZoneOffset.UTC).toEpochMilli();

    TemporalRecord temporalRecord = TemporalRecord.newBuilder()
        .setId("1")
        .setDay(1)
        .setYear(2019)
        .setMonth(1)
        .setStartDayOfYear(1)
        .setEventDate(EventDate.newBuilder().setLte(rawEventDate).build())
        .setDateIdentified(rawEventDate)
        .setModified(rawEventDate)
        .build();
    OccurrenceHdfsRecord hdfsRecord = toOccurrenceHdfsRecord(temporalRecord);
    Assert.assertEquals(Integer.valueOf(1), hdfsRecord.getDay());
    Assert.assertEquals(Integer.valueOf(1), hdfsRecord.getMonth());
    Assert.assertEquals(Integer.valueOf(2019), hdfsRecord.getYear());
    Assert.assertEquals("1", hdfsRecord.getStartdayofyear());
    Assert.assertEquals(eventDate, hdfsRecord.getEventdate());
    Assert.assertEquals(eventDate, hdfsRecord.getDateidentified());
    Assert.assertEquals(eventDate, hdfsRecord.getModified());
  }

  @Test
  public void metadataMapperTest() {
    String datasetKey = UUID.randomUUID().toString();
    String nodeKey = UUID.randomUUID().toString();
    String installationKey = UUID.randomUUID().toString();
    String organizationKey = UUID.randomUUID().toString();
    List<String> networkKey = Collections.singletonList(UUID.randomUUID().toString());

    MetadataRecord metadataRecord = MetadataRecord.newBuilder()
        .setId("1")
        .setDatasetKey(datasetKey)
        .setCrawlId(1)
        .setDatasetPublishingCountry(Country.COSTA_RICA.getIso2LetterCode())
        .setLicense(License.CC_BY_4_0.name())
        .setNetworkKeys(networkKey)
        .setDatasetTitle("TestDataset")
        .setEndorsingNodeKey(nodeKey)
        .setInstallationKey(installationKey)
        .setLastCrawled(new Date().getTime())
        .setProtocol(EndpointType.DWC_ARCHIVE.name())
        .setPublisherTitle("Pub")
        .setPublishingOrganizationKey(organizationKey)
        .build();
    OccurrenceHdfsRecord hdfsRecord = toOccurrenceHdfsRecord(metadataRecord);
    Assert.assertEquals(datasetKey, hdfsRecord.getDatasetkey());
    Assert.assertEquals(networkKey, hdfsRecord.getNetworkkey());
    Assert.assertEquals(installationKey, hdfsRecord.getInstallationkey());
    Assert.assertEquals(organizationKey, hdfsRecord.getPublishingorgkey());
  }

  @Test
  public void locationMapperTest() {
    LocationRecord locationRecord = LocationRecord.newBuilder()
        .setId("1")
        .setCountry(Country.COSTA_RICA.name())
        .setCountryCode(Country.COSTA_RICA.getIso2LetterCode())
        .setDecimalLatitude(9.934739)
        .setDecimalLongitude(-84.087502)
        .setContinent(Continent.NORTH_AMERICA.name())
        .setHasCoordinate(Boolean.TRUE)
        .setCoordinatePrecision(0.1)
        .setCoordinateUncertaintyInMeters(1.0)
        .setDepth(5.0)
        .setDepthAccuracy(0.1)
        .setElevation(0.0)
        .setElevationAccuracy(0.1)
        .setHasGeospatialIssue(Boolean.FALSE)
        .setRepatriated(Boolean.TRUE)
        .setStateProvince("Limon")
        .setWaterBody("Atlantic")
        .setMaximumDepthInMeters(0.1)
        .setMinimumDepthInMeters(0.1)
        .setMaximumDistanceAboveSurfaceInMeters(0.1)
        .setMaximumElevationInMeters(0.1)
        .setMinimumElevationInMeters(0.1)
        .build();
    OccurrenceHdfsRecord hdfsRecord = toOccurrenceHdfsRecord(locationRecord);
    Assert.assertEquals(Country.COSTA_RICA.getIso2LetterCode(), hdfsRecord.getCountrycode());
    Assert.assertEquals(Double.valueOf(9.934739d), hdfsRecord.getDecimallatitude());
    Assert.assertEquals(Double.valueOf(-84.087502d), hdfsRecord.getDecimallongitude());
    Assert.assertEquals(Continent.NORTH_AMERICA.name(), hdfsRecord.getContinent());
    Assert.assertEquals(Boolean.TRUE, hdfsRecord.getHascoordinate());
    Assert.assertEquals(Double.valueOf(0.1d), hdfsRecord.getCoordinateprecision());
    Assert.assertEquals(Double.valueOf(1.0d), hdfsRecord.getCoordinateuncertaintyinmeters());
    Assert.assertEquals(Double.valueOf(5.0d), hdfsRecord.getDepth());
    Assert.assertEquals(Double.valueOf(0.1d), hdfsRecord.getDepthaccuracy());
    Assert.assertEquals(Double.valueOf(0.0d), hdfsRecord.getElevation());
    Assert.assertEquals(Double.valueOf(0.1d), hdfsRecord.getElevationaccuracy());
    Assert.assertEquals(Boolean.FALSE, hdfsRecord.getHasgeospatialissues());
    Assert.assertEquals(Boolean.TRUE, hdfsRecord.getRepatriated());
    Assert.assertEquals("Limon", hdfsRecord.getStateprovince());
    Assert.assertEquals("Atlantic", hdfsRecord.getWaterbody());
  }

  @Test
  public void issueMappingTest() {

    String[] issues = {
        OccurrenceIssue.IDENTIFIED_DATE_INVALID.name(),
        OccurrenceIssue.MODIFIED_DATE_INVALID.name(),
        OccurrenceIssue.RECORDED_DATE_UNLIKELY.name()
    };

    TemporalRecord temporalRecord = TemporalRecord.newBuilder()
        .setId("1")
        .setDay(1)
        .setYear(2019)
        .setMonth(1)
        .setStartDayOfYear(1)
        .setIssues(IssueRecord.newBuilder()
            .setIssueList(Arrays.asList(issues))
            .build())
        .build();

    OccurrenceHdfsRecord hdfsRecord = toOccurrenceHdfsRecord(temporalRecord);
    Assert.assertArrayEquals(issues, hdfsRecord.getIssue().toArray(new String[issues.length]));
  }

  @Test
  public void dateParserTest() {
    Date date = STRING_TO_DATE.apply("2019");
    Calendar cal = Calendar.getInstance();
    cal.setTime(date);
    assertEquals(2019, cal.get(Calendar.YEAR));
    assertEquals(0, cal.get(Calendar.MONTH));
    assertEquals(1, cal.get(Calendar.DAY_OF_MONTH));

    date = STRING_TO_DATE.apply("2019-04");
    cal.setTime(date);
    assertEquals(2019, cal.get(Calendar.YEAR));
    assertEquals(3, cal.get(Calendar.MONTH));
    assertEquals(1, cal.get(Calendar.DAY_OF_MONTH));

    date = STRING_TO_DATE.apply("2019-04-02");
    cal.setTime(date);
    assertEquals(2019, cal.get(Calendar.YEAR));
    assertEquals(3, cal.get(Calendar.MONTH));
    assertEquals(2, cal.get(Calendar.DAY_OF_MONTH));

    date = STRING_TO_DATE.apply("2019-04-15T17:17:48.191 +02:00");
    cal.setTime(date);
    assertEquals(2019, cal.get(Calendar.YEAR));
    assertEquals(3, cal.get(Calendar.MONTH));
    assertEquals(15, cal.get(Calendar.DAY_OF_MONTH));

    date = STRING_TO_DATE.apply("2019-04-15T17:17:48.191");
    cal.setTime(date);
    assertEquals(2019, cal.get(Calendar.YEAR));
    assertEquals(3, cal.get(Calendar.MONTH));
    assertEquals(15, cal.get(Calendar.DAY_OF_MONTH));

    date = STRING_TO_DATE.apply("2019-04-15T17:17:48.023+02:00");
    cal.setTime(date);
    assertEquals(2019, cal.get(Calendar.YEAR));
    assertEquals(3, cal.get(Calendar.MONTH));
    assertEquals(15, cal.get(Calendar.DAY_OF_MONTH));

    date = STRING_TO_DATE.apply("2019-11-12T13:24:56.963591");
    cal.setTime(date);
    assertEquals(2019, cal.get(Calendar.YEAR));
    assertEquals(10, cal.get(Calendar.MONTH));
    assertEquals(12, cal.get(Calendar.DAY_OF_MONTH));
  }

  @Test
  public void dateWithYearZeroTest() {
    Date date = STRING_TO_DATE.apply("0000");
    Calendar cal = Calendar.getInstance();
    cal.setTime(date);
    assertEquals(1, cal.get(Calendar.YEAR));
    assertEquals(0, cal.get(Calendar.MONTH));
    assertEquals(1, cal.get(Calendar.DAY_OF_MONTH));

    date = STRING_TO_DATE.apply("0000-01");
    cal.setTime(date);
    assertEquals(1, cal.get(Calendar.YEAR));
    assertEquals(0, cal.get(Calendar.MONTH));
    assertEquals(1, cal.get(Calendar.DAY_OF_MONTH));

    date = STRING_TO_DATE.apply("0000-01-01");
    cal.setTime(date);
    assertEquals(1, cal.get(Calendar.YEAR));
    assertEquals(0, cal.get(Calendar.MONTH));
    assertEquals(1, cal.get(Calendar.DAY_OF_MONTH));

    date = STRING_TO_DATE.apply("0000-01-01T00:00:01.100");
    cal.setTime(date);
    assertEquals(1, cal.get(Calendar.YEAR));
    assertEquals(0, cal.get(Calendar.MONTH));
    assertEquals(1, cal.get(Calendar.DAY_OF_MONTH));

    date = STRING_TO_DATE.apply("0000-01-01T17:17:48.191 +02:00");
    cal.setTime(date);
    assertEquals(1, cal.get(Calendar.YEAR));
    assertEquals(0, cal.get(Calendar.MONTH));
    assertEquals(1, cal.get(Calendar.DAY_OF_MONTH));

    date = STRING_TO_DATE.apply("0000-01-01T13:24:56.963591");
    cal.setTime(date);
    assertEquals(1, cal.get(Calendar.YEAR));
    assertEquals(0, cal.get(Calendar.MONTH));
    assertEquals(1, cal.get(Calendar.DAY_OF_MONTH));

    date = STRING_TO_DATE.apply("0000-01-01T17:17:48.023+02:00");
    cal.setTime(date);
    assertEquals(1, cal.get(Calendar.YEAR));
    assertEquals(0, cal.get(Calendar.MONTH));
    assertEquals(1, cal.get(Calendar.DAY_OF_MONTH));
  }
}<|MERGE_RESOLUTION|>--- conflicted
+++ resolved
@@ -96,12 +96,7 @@
       .setTaggedValues(Collections.singletonMap(GbifInternalTerm.collectionKey.qualifiedName(), "7ddf754f-d193-4cc9-b351-99906754a03b"))
       .build();
 
-    OccurrenceHdfsRecord hdfsRecord =
-<<<<<<< HEAD
-        OccurrenceHdfsRecordConverter.toOccurrenceHdfsRecord(basicRecord, taxonRecord, temporalRecord, extendedRecord, taggedValueRecord);
-=======
-        toOccurrenceHdfsRecord(basicRecord, taxonRecord, temporalRecord, extendedRecord);
->>>>>>> 7606d45e
+    OccurrenceHdfsRecord hdfsRecord = toOccurrenceHdfsRecord(basicRecord, taxonRecord, temporalRecord, extendedRecord, taggedValueRecord);
     //Test common fields
     Assert.assertEquals("1.0", hdfsRecord.getVerbatimdepth());
     Assert.assertEquals("C1", hdfsRecord.getCollectioncode());
