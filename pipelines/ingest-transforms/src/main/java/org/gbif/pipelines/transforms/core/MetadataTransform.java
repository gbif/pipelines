package org.gbif.pipelines.transforms.core;

import java.nio.file.Paths;
import java.time.Instant;
import java.util.Optional;
import java.util.Properties;
import java.util.Set;

import org.gbif.pipelines.core.Interpretation;
import org.gbif.pipelines.core.interpreters.core.MetadataInterpreter;
import org.gbif.pipelines.io.avro.ExtendedRecord;
import org.gbif.pipelines.io.avro.MetadataRecord;
import org.gbif.pipelines.parsers.config.ContentfulConfig;
import org.gbif.pipelines.parsers.config.ContentfulConfigFactory;
import org.gbif.pipelines.parsers.config.WsConfig;
import org.gbif.pipelines.parsers.config.WsConfigFactory;
import org.gbif.pipelines.parsers.ws.client.metadata.MetadataServiceClient;
import org.gbif.pipelines.transforms.SerializableConsumer;
import org.gbif.pipelines.transforms.Transform;
import org.gbif.pipelines.transforms.common.CheckTransforms;

import org.apache.beam.sdk.values.PCollection;

import static org.gbif.pipelines.common.PipelinesVariables.Metrics.METADATA_RECORDS_COUNT;
import static org.gbif.pipelines.common.PipelinesVariables.Pipeline.Interpretation.RecordType.METADATA;
import static org.gbif.pipelines.transforms.common.CheckTransforms.checkRecordType;

/**
 * Beam level transformations for the GBIF metadata, reads an avro, writes an avro, maps from value to keyValue and
 * transforms form {@link ExtendedRecord} to {@link MetadataRecord}.
 * <p>
 * ParDo runs sequence of interpretations for {@link MetadataRecord} using {@link ExtendedRecord}
 * as a source and {@link MetadataInterpreter} as interpretation steps
 * <p>
 * wsConfig to create a WsConfig object, please use {@link WsConfigFactory}
 */
public class MetadataTransform extends Transform<String, MetadataRecord> {

  private final Integer attempt;
  private final WsConfig wsConfig;
  private final ContentfulConfig contentfulConfig;
  private final String endpointType;
  private MetadataServiceClient client;

<<<<<<< HEAD
  private MetadataTransform(WsConfig wsConfig, ContentfulConfig contentfulConfig, String endpointType, Integer attempt) {
    super(MetadataRecord.class, METADATA);
=======
  private MetadataTransform(WsConfig wsConfig, String endpointType, Integer attempt) {
    super(MetadataRecord.class, METADATA, MetadataTransform.class.getName(), METADATA_RECORDS_COUNT);
>>>>>>> 6cd8763f
    this.wsConfig = wsConfig;
    this.contentfulConfig = contentfulConfig;
    this.endpointType = endpointType;
    this.attempt = attempt;
  }

  public static MetadataTransform create() {
    return new MetadataTransform(null, null, null, null);
  }

  public static MetadataTransform create(WsConfig wsConfig, ContentfulConfig contentfulConfig, String endpointType, Integer attempt) {
    return new MetadataTransform(wsConfig, contentfulConfig, endpointType, attempt);
  }

<<<<<<< HEAD
  public static MetadataTransform create(String propertiesPath, String endpointType, Integer attempt) {
    WsConfig wsConfig = WsConfigFactory.create(Paths.get(propertiesPath), WsConfigFactory.METADATA_PREFIX);
    ContentfulConfig contentfulConfig = ContentfulConfigFactory.create(Paths.get(propertiesPath));
    return new MetadataTransform(wsConfig, contentfulConfig, endpointType, attempt);
  }

  public static MetadataTransform create(Properties properties, String endpointType, Integer attempt) {
    WsConfig wsConfig = WsConfigFactory.create(properties, WsConfigFactory.METADATA_PREFIX);
    ContentfulConfig contentfulConfig = ContentfulConfigFactory.create(properties);
    return new MetadataTransform(wsConfig, contentfulConfig, endpointType, attempt);
=======
  public static MetadataTransform create(String propertiesPath, String endpointType, Integer attempt, boolean skipRegistryCalls) {
    WsConfig wsConfig = null;
    if (!skipRegistryCalls) {
      wsConfig = WsConfigFactory.create(Paths.get(propertiesPath), WsConfigFactory.METADATA_PREFIX);
    }
    return new MetadataTransform(wsConfig, endpointType, attempt);
  }

  public static MetadataTransform create(Properties properties, String endpointType, Integer attempt, boolean skipRegistryCalls) {
    WsConfig wsConfig = null;
    if (!skipRegistryCalls) {
      wsConfig = WsConfigFactory.create(properties, WsConfigFactory.METADATA_PREFIX);
    }
    return new MetadataTransform(wsConfig, endpointType, attempt);
>>>>>>> 6cd8763f
  }

  public MetadataTransform counterFn(SerializableConsumer<String> counterFn) {
    setCounterFn(counterFn);
    return this;
  }

  public MetadataTransform init() {
    setup();
    return this;
  }

  @Setup
  public void setup() {
    if (wsConfig != null && contentfulConfig != null) {
      client = MetadataServiceClient.create(wsConfig, contentfulConfig);
    }
  }

  @Override
  public Optional<MetadataRecord> convert(String source) {
    return Interpretation.from(source)
        .to(id -> MetadataRecord.newBuilder().setId(id).setCreated(Instant.now().toEpochMilli()).build())
        .via(MetadataInterpreter.interpret(client))
        .via(MetadataInterpreter.interpretCrawlId(attempt))
        .via(MetadataInterpreter.interpretEndpointType(endpointType))
        .get();
  }

  /**
   * Checks if list contains {@link MetadataTransform#getRecordType()}, else returns empty
   * {@link PCollection<MetadataRecord>}
   */
  public CheckTransforms<MetadataRecord> checkMetadata(Set<String> types) {
    return CheckTransforms.create(MetadataRecord.class, checkRecordType(types, getRecordType()));
  }

  /**
   * Checks if list contains metadata type only
   */
  public boolean metadataOnly(Set<String> types) {
    return types.size() == 1 && types.contains(getRecordType().name());
  }
}<|MERGE_RESOLUTION|>--- conflicted
+++ resolved
@@ -1,5 +1,6 @@
 package org.gbif.pipelines.transforms.core;
 
+import java.nio.file.Path;
 import java.nio.file.Paths;
 import java.time.Instant;
 import java.util.Optional;
@@ -10,7 +11,7 @@
 import org.gbif.pipelines.core.interpreters.core.MetadataInterpreter;
 import org.gbif.pipelines.io.avro.ExtendedRecord;
 import org.gbif.pipelines.io.avro.MetadataRecord;
-import org.gbif.pipelines.parsers.config.ContentfulConfig;
+import org.gbif.pipelines.parsers.config.ElasticsearchContentConfig;
 import org.gbif.pipelines.parsers.config.ContentfulConfigFactory;
 import org.gbif.pipelines.parsers.config.WsConfig;
 import org.gbif.pipelines.parsers.config.WsConfigFactory;
@@ -38,19 +39,14 @@
 
   private final Integer attempt;
   private final WsConfig wsConfig;
-  private final ContentfulConfig contentfulConfig;
+  private final ElasticsearchContentConfig elasticsearchContentConfig;
   private final String endpointType;
   private MetadataServiceClient client;
 
-<<<<<<< HEAD
-  private MetadataTransform(WsConfig wsConfig, ContentfulConfig contentfulConfig, String endpointType, Integer attempt) {
-    super(MetadataRecord.class, METADATA);
-=======
-  private MetadataTransform(WsConfig wsConfig, String endpointType, Integer attempt) {
+  private MetadataTransform(WsConfig wsConfig, ElasticsearchContentConfig elasticsearchContentConfig, String endpointType, Integer attempt) {
     super(MetadataRecord.class, METADATA, MetadataTransform.class.getName(), METADATA_RECORDS_COUNT);
->>>>>>> 6cd8763f
     this.wsConfig = wsConfig;
-    this.contentfulConfig = contentfulConfig;
+    this.elasticsearchContentConfig = elasticsearchContentConfig;
     this.endpointType = endpointType;
     this.attempt = attempt;
   }
@@ -59,37 +55,29 @@
     return new MetadataTransform(null, null, null, null);
   }
 
-  public static MetadataTransform create(WsConfig wsConfig, ContentfulConfig contentfulConfig, String endpointType, Integer attempt) {
-    return new MetadataTransform(wsConfig, contentfulConfig, endpointType, attempt);
+  public static MetadataTransform create(WsConfig wsConfig, ElasticsearchContentConfig elasticsearchContentConfig, String endpointType, Integer attempt) {
+    return new MetadataTransform(wsConfig, elasticsearchContentConfig, endpointType, attempt);
   }
 
-<<<<<<< HEAD
-  public static MetadataTransform create(String propertiesPath, String endpointType, Integer attempt) {
-    WsConfig wsConfig = WsConfigFactory.create(Paths.get(propertiesPath), WsConfigFactory.METADATA_PREFIX);
-    ContentfulConfig contentfulConfig = ContentfulConfigFactory.create(Paths.get(propertiesPath));
-    return new MetadataTransform(wsConfig, contentfulConfig, endpointType, attempt);
-  }
-
-  public static MetadataTransform create(Properties properties, String endpointType, Integer attempt) {
-    WsConfig wsConfig = WsConfigFactory.create(properties, WsConfigFactory.METADATA_PREFIX);
-    ContentfulConfig contentfulConfig = ContentfulConfigFactory.create(properties);
-    return new MetadataTransform(wsConfig, contentfulConfig, endpointType, attempt);
-=======
   public static MetadataTransform create(String propertiesPath, String endpointType, Integer attempt, boolean skipRegistryCalls) {
     WsConfig wsConfig = null;
+    ElasticsearchContentConfig elasticsearchContentConfig = null;
     if (!skipRegistryCalls) {
-      wsConfig = WsConfigFactory.create(Paths.get(propertiesPath), WsConfigFactory.METADATA_PREFIX);
+      Path properties = Paths.get(propertiesPath);
+      wsConfig = WsConfigFactory.create(properties, WsConfigFactory.METADATA_PREFIX);
+      elasticsearchContentConfig = ContentfulConfigFactory.create(properties);
     }
-    return new MetadataTransform(wsConfig, endpointType, attempt);
+    return new MetadataTransform(wsConfig, elasticsearchContentConfig, endpointType, attempt);
   }
 
   public static MetadataTransform create(Properties properties, String endpointType, Integer attempt, boolean skipRegistryCalls) {
     WsConfig wsConfig = null;
+    ElasticsearchContentConfig elasticsearchContentConfig = null;
     if (!skipRegistryCalls) {
       wsConfig = WsConfigFactory.create(properties, WsConfigFactory.METADATA_PREFIX);
+      elasticsearchContentConfig = ContentfulConfigFactory.create(properties);
     }
-    return new MetadataTransform(wsConfig, endpointType, attempt);
->>>>>>> 6cd8763f
+    return new MetadataTransform(wsConfig, elasticsearchContentConfig, endpointType, attempt);
   }
 
   public MetadataTransform counterFn(SerializableConsumer<String> counterFn) {
@@ -104,8 +92,8 @@
 
   @Setup
   public void setup() {
-    if (wsConfig != null && contentfulConfig != null) {
-      client = MetadataServiceClient.create(wsConfig, contentfulConfig);
+    if (wsConfig != null && elasticsearchContentConfig != null) {
+      client = MetadataServiceClient.create(wsConfig, elasticsearchContentConfig);
     }
   }
 
