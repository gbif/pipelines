--- conflicted
+++ resolved
@@ -107,7 +107,6 @@
     return ParDo.of(this);
   }
 
-<<<<<<< HEAD
   public String getBaseName() {
     return baseName;
   }
@@ -120,11 +119,6 @@
     });
   }
 
-  public abstract Optional<T> processElement(R source);
-
-  public abstract void incCounter();
-
-=======
   /**
    * @return TupleTag required for grouping
    */
@@ -132,5 +126,8 @@
     return tag;
   }
 
->>>>>>> d196f640
+  public abstract Optional<T> processElement(R source);
+
+  public abstract void incCounter();
+
 }