package org.gbif.pipelines.ingest.pipelines;

import java.util.Set;

import org.gbif.pipelines.ingest.options.EsIndexingPipelineOptions;
import org.gbif.pipelines.ingest.options.PipelinesOptionsFactory;
import org.gbif.pipelines.ingest.utils.EsIndexUtils;
import org.gbif.pipelines.ingest.utils.FsUtils;
import org.gbif.pipelines.parsers.config.LockConfigFactory;

import org.slf4j.MDC;

import lombok.AccessLevel;
import lombok.NoArgsConstructor;
import lombok.extern.slf4j.Slf4j;

import static org.gbif.pipelines.common.PipelinesVariables.Lock;

/**
 * Pipeline sequence:
 *
 * <pre>
 *    1) Creates an Elasticsearch index
 *    2) Reads:
 *      {@link org.gbif.pipelines.io.avro.MetadataRecord},
 *      {@link org.gbif.pipelines.io.avro.BasicRecord},
 *      {@link org.gbif.pipelines.io.avro.TemporalRecord},
 *      {@link org.gbif.pipelines.io.avro.MultimediaRecord},
 *      {@link org.gbif.pipelines.io.avro.TaxonRecord},
 *      {@link org.gbif.pipelines.io.avro.LocationRecord}
 *      avro files
 *    3) Joins avro files
 *    4) Converts to json model (resources/elasticsearch/es-occurrence-schema.json)
 *    5) Pushes data to Elasticsearch instance
 *    6) Swaps index name and index alias
 *    7) Deletes temporal files
 * </pre>
 *
 * <p>How to run:
 *
 * <pre>{@code
 * java -cp target/ingest-gbif-BUILD_VERSION-shaded.jar org.gbif.pipelines.ingest.pipelines.InterpretedToEsIndexExtendedPipeline some.properties
 *
 * or pass all parameters:
 *
 * java -cp target/ingest-gbif-BUILD_VERSION-shaded.jar org.gbif.pipelines.ingest.pipelines.InterpretedToEsIndexExtendedPipeline
 * --datasetId=9f747cff-839f-4485-83a1-f10317a92a82
 * --attempt=1
 * --runner=SparkRunner
 * --targetPath=hdfs://ha-nn/output/
 * --esAlias=pipeline
 * --esHosts=http://ADDRESS:9200,http://ADDRESS:9200,http://ADDRESS:9200
 * --hdfsSiteConfig=/config/hdfs-site.xml
 * --coreSiteConfig=/config/core-site.xml
 *
 * }</pre>
 */
@Slf4j
@NoArgsConstructor(access = AccessLevel.PRIVATE)
public class InterpretedToEsIndexExtendedPipeline {

  public static void main(String[] args) {
    EsIndexingPipelineOptions options = PipelinesOptionsFactory.createIndexing(args);
    InterpretedToEsIndexExtendedPipeline.run(options);
  }

  public static void run(EsIndexingPipelineOptions options) {
    MDC.put("datasetId", options.getDatasetId());
    MDC.put("attempt", options.getAttempt().toString());

<<<<<<< HEAD
    run(options, () -> InterpretedToEsIndexPipeline.run(options));
=======
    Set<String> existingDatasetIndexes = EsIndexUtils.deleteRecordsByDatasetId(options);
    EsIndexUtils.createIndexAndAliasForDefault(options);

    InterpretedToEsIndexPipeline.run(options);

    EsIndexUtils.updateAlias(options, existingDatasetIndexes,
        LockConfigFactory.create(options.getProperties(), Lock.ES_LOCK_PREFIX));
>>>>>>> 70a377b1

    FsUtils.removeTmpDirectory(options);
    log.info("Finished main indexing pipeline");

    log.info("Call - System.exit(0)"); // Workaround for a bug with stuck job
    System.exit(0);
  }

  public static void run(EsIndexingPipelineOptions options, Runnable pipeline) {
    EsIndexUtils.createIndexIfNotExist(options);

    pipeline.run();

    Set<String> existingDatasetIndexes = EsIndexUtils.deleteStaleRecordsFromDataset(options);
    EsIndexUtils.updateAlias(options, existingDatasetIndexes,
        LockConfigFactory.create(options.getProperties(), PipelinesVariables.Lock.ES_LOCK_PREFIX));
  }
}<|MERGE_RESOLUTION|>--- conflicted
+++ resolved
@@ -2,6 +2,7 @@
 
 import java.util.Set;
 
+import org.gbif.pipelines.common.PipelinesVariables;
 import org.gbif.pipelines.ingest.options.EsIndexingPipelineOptions;
 import org.gbif.pipelines.ingest.options.PipelinesOptionsFactory;
 import org.gbif.pipelines.ingest.utils.EsIndexUtils;
@@ -68,17 +69,7 @@
     MDC.put("datasetId", options.getDatasetId());
     MDC.put("attempt", options.getAttempt().toString());
 
-<<<<<<< HEAD
     run(options, () -> InterpretedToEsIndexPipeline.run(options));
-=======
-    Set<String> existingDatasetIndexes = EsIndexUtils.deleteRecordsByDatasetId(options);
-    EsIndexUtils.createIndexAndAliasForDefault(options);
-
-    InterpretedToEsIndexPipeline.run(options);
-
-    EsIndexUtils.updateAlias(options, existingDatasetIndexes,
-        LockConfigFactory.create(options.getProperties(), Lock.ES_LOCK_PREFIX));
->>>>>>> 70a377b1
 
     FsUtils.removeTmpDirectory(options);
     log.info("Finished main indexing pipeline");
@@ -88,11 +79,15 @@
   }
 
   public static void run(EsIndexingPipelineOptions options, Runnable pipeline) {
-    EsIndexUtils.createIndexIfNotExist(options);
+    // create index
+    EsIndexUtils.createIndexAndAliasForDefault(options);
 
+    // run the pipeline
     pipeline.run();
 
+    // delete stale records
     Set<String> existingDatasetIndexes = EsIndexUtils.deleteStaleRecordsFromDataset(options);
+    // update alias
     EsIndexUtils.updateAlias(options, existingDatasetIndexes,
         LockConfigFactory.create(options.getProperties(), PipelinesVariables.Lock.ES_LOCK_PREFIX));
   }
