--- conflicted
+++ resolved
@@ -3,12 +3,6 @@
 import java.awt.image.BufferedImage;
 import java.io.FileNotFoundException;
 import java.io.InputStream;
-<<<<<<< HEAD
-import java.nio.file.Files;
-import java.nio.file.Path;
-import java.nio.file.Paths;
-=======
->>>>>>> dbcc977b
 import javax.imageio.ImageIO;
 import lombok.SneakyThrows;
 import lombok.extern.slf4j.Slf4j;
@@ -60,12 +54,8 @@
         return ImageIO.read(is);
       }
     } else {
-<<<<<<< HEAD
-      try (InputStream is = Files.newInputStream(path)) {
-=======
       FileSystem fs = FsUtils.getFileSystem(configs, filePath);
       try (InputStream is = fs.open(path)) {
->>>>>>> dbcc977b
         return ImageIO.read(is);
       } catch (Exception e) {
         log.error(e.getMessage(), e);
