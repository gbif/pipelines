--- conflicted
+++ resolved
@@ -4,16 +4,15 @@
 import static org.gbif.pipelines.common.PipelinesVariables.Pipeline.Interpretation.RecordType.TEMPORAL;
 
 import java.time.Instant;
+import java.util.Map;
 import java.util.Optional;
 import lombok.Builder;
 import org.apache.beam.sdk.transforms.MapElements;
 import org.apache.beam.sdk.values.KV;
 import org.apache.beam.sdk.values.TypeDescriptor;
 import org.gbif.common.parsers.date.DateComponentOrdering;
-<<<<<<< HEAD
 import org.gbif.pipelines.core.functions.SerializableConsumer;
-=======
->>>>>>> 8216b2ae
+import org.gbif.pipelines.core.functions.SerializableSupplier;
 import org.gbif.pipelines.core.interpreters.Interpretation;
 import org.gbif.pipelines.core.interpreters.core.TemporalInterpreter;
 import org.gbif.pipelines.io.avro.ExtendedRecord;
@@ -31,51 +30,30 @@
  */
 public class TemporalTransform extends Transform<ExtendedRecord, TemporalRecord> {
 
-<<<<<<< HEAD
+  private final SerializableSupplier<Map<String, String>> mapSupplier;
   private final DateComponentOrdering dateComponentOrdering;
   private TemporalInterpreter temporalInterpreter;
 
   @Builder(buildMethodName = "create")
-  private TemporalTransform(DateComponentOrdering dateComponentOrdering) {
-=======
-  private TemporalInterpreter temporalInterpreter;
-
-  private TemporalTransform() {
->>>>>>> 8216b2ae
+  private TemporalTransform(
+      DateComponentOrdering dateComponentOrdering,
+      SerializableSupplier<Map<String, String>> mapSupplier) {
     super(
         TemporalRecord.class, TEMPORAL, TemporalTransform.class.getName(), TEMPORAL_RECORDS_COUNT);
     this.dateComponentOrdering = dateComponentOrdering;
+    this.mapSupplier = mapSupplier;
   }
 
-<<<<<<< HEAD
   /** Beam @Setup initializes resources */
   @Setup
   public void setup() {
     if (temporalInterpreter == null) {
-      temporalInterpreter = TemporalInterpreter.create(dateComponentOrdering);
+      temporalInterpreter =
+          TemporalInterpreter.builder()
+              .dateComponentOrdering(dateComponentOrdering)
+              .normalizeMap(mapSupplier.get())
+              .create();
     }
-=======
-  public static TemporalTransform create() {
-    TemporalTransform tr = new TemporalTransform();
-    tr.temporalInterpreter = TemporalInterpreter.getInstance();
-    return tr;
-  }
-
-  /**
-   * Support extra date formats
-   *
-   * @param dateComponentOrdering
-   * @return
-   */
-  public static TemporalTransform create(DateComponentOrdering[] dateComponentOrdering) {
-    TemporalTransform tr = new TemporalTransform();
-    if (dateComponentOrdering != null) {
-      tr.temporalInterpreter = TemporalInterpreter.getInstance(dateComponentOrdering);
-    } else {
-      tr.temporalInterpreter = TemporalInterpreter.getInstance();
-    }
-    return tr;
->>>>>>> 8216b2ae
   }
 
   /** Maps {@link TemporalRecord} to key value, where key is {@link TemporalRecord#getId} */
@@ -101,6 +79,7 @@
         .to(tr)
         .when(er -> !er.getCoreTerms().isEmpty())
         .via(temporalInterpreter::interpretTemporal)
+        .via(temporalInterpreter::interpretTemporalRange)
         .via(temporalInterpreter::interpretModified)
         .via(temporalInterpreter::interpretDateIdentified)
         .getOfNullable();
