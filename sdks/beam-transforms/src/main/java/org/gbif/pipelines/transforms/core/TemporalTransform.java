package org.gbif.pipelines.transforms.core;

import static org.gbif.pipelines.common.PipelinesVariables.Metrics.TEMPORAL_RECORDS_COUNT;
import static org.gbif.pipelines.common.PipelinesVariables.Pipeline.Interpretation.RecordType.TEMPORAL;

import java.time.Instant;
import java.util.Optional;
import org.apache.beam.sdk.transforms.MapElements;
import org.apache.beam.sdk.values.KV;
import org.apache.beam.sdk.values.TypeDescriptor;
import org.gbif.common.parsers.date.DateComponentOrdering;
import org.gbif.pipelines.core.interpreters.Interpretation;
import org.gbif.pipelines.core.interpreters.core.TemporalInterpreter;
import org.gbif.pipelines.io.avro.ExtendedRecord;
import org.gbif.pipelines.io.avro.TemporalRecord;
import org.gbif.pipelines.transforms.SerializableConsumer;
import org.gbif.pipelines.transforms.Transform;

/**
 * Beam level transformations for the DWC Event, reads an avro, writes an avro, maps from value to
 * keyValue and transforms form {@link ExtendedRecord} to {@link TemporalRecord}.
 *
 * <p>ParDo runs sequence of interpretations for {@link TemporalRecord} using {@link ExtendedRecord}
 * as a source and {@link TemporalInterpreter} as interpretation steps
 *
 * @see <a href="https://dwc.tdwg.org/terms/#event">https://dwc.tdwg.org/terms/#event</a>
 */
public class TemporalTransform extends Transform<ExtendedRecord, TemporalRecord> {

  private TemporalInterpreter temporalInterpreter;

  private TemporalTransform() {
    super(
        TemporalRecord.class, TEMPORAL, TemporalTransform.class.getName(), TEMPORAL_RECORDS_COUNT);
  }

  public static TemporalTransform create() {
    TemporalTransform tr = new TemporalTransform();
    tr.temporalInterpreter = TemporalInterpreter.getInstance();
    return tr;
  }

  /**
   * Support extra date formats
   *
   * @param dateComponentOrdering
   * @return
   */
<<<<<<< HEAD
  public static TemporalTransform create(PipelinesConfig config) {
    TemporalInterpreter.setTemporalParser(config);
    return new TemporalTransform();
=======
  public static TemporalTransform create(DateComponentOrdering[] dateComponentOrdering) {
    TemporalTransform tr = new TemporalTransform();
    if (dateComponentOrdering != null) {
      tr.temporalInterpreter = TemporalInterpreter.getInstance(dateComponentOrdering);
    } else {
      tr.temporalInterpreter = TemporalInterpreter.getInstance();
    }
    return tr;
>>>>>>> 80909c22
  }

  /** Maps {@link TemporalRecord} to key value, where key is {@link TemporalRecord#getId} */
  public MapElements<TemporalRecord, KV<String, TemporalRecord>> toKv() {
    return MapElements.into(new TypeDescriptor<KV<String, TemporalRecord>>() {})
        .via((TemporalRecord tr) -> KV.of(tr.getId(), tr));
  }

  public TemporalTransform counterFn(SerializableConsumer<String> counterFn) {
    setCounterFn(counterFn);
    return this;
  }

  @Override
  public Optional<TemporalRecord> convert(ExtendedRecord source) {
    TemporalRecord tr =
        TemporalRecord.newBuilder()
            .setId(source.getId())
            .setCreated(Instant.now().toEpochMilli())
            .build();

    return Interpretation.from(source)
        .to(tr)
        .when(er -> !er.getCoreTerms().isEmpty())
        .via(temporalInterpreter::interpretTemporal)
        .via(temporalInterpreter::interpretModified)
        .via(temporalInterpreter::interpretDateIdentified)
        .getOfNullable();
  }
}<|MERGE_RESOLUTION|>--- conflicted
+++ resolved
@@ -46,11 +46,6 @@
    * @param dateComponentOrdering
    * @return
    */
-<<<<<<< HEAD
-  public static TemporalTransform create(PipelinesConfig config) {
-    TemporalInterpreter.setTemporalParser(config);
-    return new TemporalTransform();
-=======
   public static TemporalTransform create(DateComponentOrdering[] dateComponentOrdering) {
     TemporalTransform tr = new TemporalTransform();
     if (dateComponentOrdering != null) {
@@ -59,7 +54,6 @@
       tr.temporalInterpreter = TemporalInterpreter.getInstance();
     }
     return tr;
->>>>>>> 80909c22
   }
 
   /** Maps {@link TemporalRecord} to key value, where key is {@link TemporalRecord#getId} */
