package org.gbif.pipelines.factory;

import static java.util.Objects.requireNonNull;

import java.io.FileNotFoundException;
import java.io.IOException;
import java.io.InputStream;
import java.io.Serializable;
import lombok.SneakyThrows;
import lombok.extern.slf4j.Slf4j;
import org.apache.hadoop.fs.FileSystem;
import org.apache.hadoop.fs.Path;
import org.gbif.dwc.terms.DwcTerm;
import org.gbif.pipelines.common.PipelinesException;
import org.gbif.pipelines.core.config.model.PipelinesConfig;
import org.gbif.pipelines.core.config.model.VocabularyConfig;
import org.gbif.pipelines.core.functions.SerializableSupplier;
import org.gbif.pipelines.core.parsers.vocabulary.VocabularyService;
import org.gbif.pipelines.core.parsers.vocabulary.VocabularyService.VocabularyServiceBuilder;
import org.gbif.pipelines.core.pojo.HdfsConfigs;
import org.gbif.pipelines.core.utils.FsUtils;
import org.gbif.vocabulary.lookup.InMemoryVocabularyLookup;
import org.gbif.vocabulary.lookup.InMemoryVocabularyLookup.InMemoryVocabularyLookupBuilder;
import org.gbif.vocabulary.lookup.PreFilters;
import org.gbif.vocabulary.lookup.VocabularyLookup;

/**
 * Factory to create instances of {@link VocabularyLookup} from a file containing an exported
 * vocabulary.
 */
@Slf4j
public class FileVocabularyFactory implements Serializable {

  private final VocabularyService vocabularyService;
  private static volatile FileVocabularyFactory instance;
  private static final Object MUTEX = new Object();

  @SneakyThrows
  private FileVocabularyFactory(HdfsConfigs hdfsConfigs, PipelinesConfig config) {
    this.vocabularyService = getVocabularyService(hdfsConfigs, config);
  }

  public static VocabularyService getInstance(HdfsConfigs hdfsConfigs, PipelinesConfig config) {
    if (instance == null) {
      synchronized (MUTEX) {
        if (instance == null) {
          instance = new FileVocabularyFactory(hdfsConfigs, config);
        }
      }
    }
    return instance.vocabularyService;
  }

  public static SerializableSupplier<VocabularyService> createSupplier(
      HdfsConfigs hdfsConfigs, PipelinesConfig config) {
    return () -> new FileVocabularyFactory(hdfsConfigs, config).vocabularyService;
  }

  public static SerializableSupplier<VocabularyService> getInstanceSupplier(
      HdfsConfigs hdfsConfigs, PipelinesConfig config) {
    return () -> FileVocabularyFactory.getInstance(hdfsConfigs, config);
  }

  /**
   * Creates instances of {@link VocabularyLookup} from a file containing an exported vocabulary.
   *
   * <p>The lookups for some terms are customized to apply certain filters before performing the
   * lookup:
   *
   * <ul>
   *   <li>LifeStage uses a {@link PreFilters#REMOVE_NUMERIC_PREFIX} filter. This filter removes all
   *       the number characters that are present at the beginning of the value.
   * </ul>
   */
  private VocabularyService getVocabularyService(
      HdfsConfigs hdfsConfigs, PipelinesConfig pipelinesConfig) {
    VocabularyConfig vocabularyConfig = requireNonNull(pipelinesConfig.getVocabularyConfig());
    String path = vocabularyConfig.getVocabulariesPath();

    VocabularyServiceBuilder serviceBuilder = VocabularyService.builder();

<<<<<<< HEAD
      VocabularyServiceBuilder serviceBuilder = VocabularyService.builder();

      vocabularyConfig
          .getVocabulariesNames()
          .forEach(
              (term, name) -> {
                try (InputStream is = readFile(hdfsConfigs, path, name)) {
                  InMemoryVocabularyLookupBuilder builder =
                      InMemoryVocabularyLookup.newBuilder().from(is);
                  if (term.equals(DwcTerm.lifeStage.qualifiedName())) {
                    builder.withPrefilter(PreFilters.REMOVE_NUMERIC_PREFIX);
                  } else if (term.equals(DwcTerm.sex.qualifiedName())) {
                    builder.withPrefilter(PreFilters.REMOVE_POSITIVE_NUMERIC);
                  }

                  serviceBuilder.vocabularyLookup(term, builder.build());
                } catch (IOException ex) {
                  throw new PipelinesException(ex);
=======
    vocabularyConfig
        .getVocabulariesNames()
        .forEach(
            (term, name) -> {
              try (InputStream is = readFile(hdfsConfigs, path, name)) {
                InMemoryVocabularyLookupBuilder builder =
                    InMemoryVocabularyLookup.newBuilder().from(is);
                if (term.equals(DwcTerm.lifeStage.qualifiedName())) {
                  builder.withPrefilter(PreFilters.REMOVE_NUMERIC_PREFIX);
                } else if (term.equals(DwcTerm.sex.qualifiedName())) {
                  builder.withPrefilter(PreFilters.REMOVE_NUMERIC);
>>>>>>> 25e14c76
                }

                serviceBuilder.vocabularyLookup(term, builder.build());
              } catch (IOException ex) {
                throw new PipelinesException(ex);
              }
            });

    return serviceBuilder.build();
  }

  /**
   * Reads a vocabulary file from HDFS/Local FS
   *
   * @param hdfsConfigs HDFS site and core site config file
   * @param vocabulariesDir dir where the vocabulary files are
   * @param vocabularyName name of the vocabulary. It has to be the same as the one used in the file
   *     name.
   * @return {@link InputStream}
   */
  @SneakyThrows
  private static InputStream readFile(
      HdfsConfigs hdfsConfigs, String vocabulariesDir, String vocabularyName) {
    FileSystem fs = FsUtils.getFileSystem(hdfsConfigs, vocabulariesDir);
    Path fPath = new Path(String.join(Path.SEPARATOR, vocabulariesDir, vocabularyName + ".json"));
    if (fs.exists(fPath)) {
      log.info("Reading vocabularies path - {}", fPath);
      return fs.open(fPath);
    }

    throw new FileNotFoundException("The vocabulary file doesn't exist - " + fPath);
  }
}<|MERGE_RESOLUTION|>--- conflicted
+++ resolved
@@ -79,26 +79,6 @@
 
     VocabularyServiceBuilder serviceBuilder = VocabularyService.builder();
 
-<<<<<<< HEAD
-      VocabularyServiceBuilder serviceBuilder = VocabularyService.builder();
-
-      vocabularyConfig
-          .getVocabulariesNames()
-          .forEach(
-              (term, name) -> {
-                try (InputStream is = readFile(hdfsConfigs, path, name)) {
-                  InMemoryVocabularyLookupBuilder builder =
-                      InMemoryVocabularyLookup.newBuilder().from(is);
-                  if (term.equals(DwcTerm.lifeStage.qualifiedName())) {
-                    builder.withPrefilter(PreFilters.REMOVE_NUMERIC_PREFIX);
-                  } else if (term.equals(DwcTerm.sex.qualifiedName())) {
-                    builder.withPrefilter(PreFilters.REMOVE_POSITIVE_NUMERIC);
-                  }
-
-                  serviceBuilder.vocabularyLookup(term, builder.build());
-                } catch (IOException ex) {
-                  throw new PipelinesException(ex);
-=======
     vocabularyConfig
         .getVocabulariesNames()
         .forEach(
@@ -109,8 +89,7 @@
                 if (term.equals(DwcTerm.lifeStage.qualifiedName())) {
                   builder.withPrefilter(PreFilters.REMOVE_NUMERIC_PREFIX);
                 } else if (term.equals(DwcTerm.sex.qualifiedName())) {
-                  builder.withPrefilter(PreFilters.REMOVE_NUMERIC);
->>>>>>> 25e14c76
+                    builder.withPrefilter(PreFilters.REMOVE_POSITIVE_NUMERIC);
                 }
 
                 serviceBuilder.vocabularyLookup(term, builder.build());
