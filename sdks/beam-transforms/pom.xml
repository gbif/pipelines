--- conflicted
+++ resolved
@@ -5,11 +5,7 @@
   <parent>
     <groupId>org.gbif.pipelines</groupId>
     <artifactId>sdks</artifactId>
-<<<<<<< HEAD
     <version>2.18.0-SNAPSHOT</version>
-=======
-    <version>2.17.7-SNAPSHOT</version>
->>>>>>> ab1fe055
     <relativePath>../pom.xml</relativePath>
   </parent>
 
