--- conflicted
+++ resolved
@@ -33,16 +33,11 @@
   /** Gets information from GBIF API by datasetId */
   public static BiConsumer<String, MetadataRecord> interpret(MetadataServiceClient client) {
     return (datasetId, mdr) -> {
-<<<<<<< HEAD
 
       // Set required metadata properties
       mdr.setDatasetKey(datasetId);
       mdr.setNetworkKeys(Collections.emptyList());
 
-=======
-      mdr.setDatasetKey(datasetId);
-
->>>>>>> df3712a6
       if (client != null) {
 
         Dataset dataset = client.getDataset(datasetId);
@@ -118,7 +113,9 @@
                   }
                 })
             .orElse(null);
-    return LicenseParser.getInstance().parseUriThenTitle(uri, null);
+    License license = LicenseParser.getInstance().parseUriThenTitle(uri, null);
+    // UNSPECIFIED must be mapped to null
+    return License.UNSPECIFIED == license ? null : license;
   }
 
   /** Gets the latest crawl attempt time, if exists. */
