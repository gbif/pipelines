--- conflicted
+++ resolved
@@ -23,26 +23,10 @@
 import org.gbif.dwc.terms.*;
 import org.gbif.pipelines.core.parsers.temporal.StringToDateFunctions;
 import org.gbif.pipelines.core.utils.TemporalUtils;
-<<<<<<< HEAD
-import org.gbif.pipelines.io.avro.AmplificationRecord;
-import org.gbif.pipelines.io.avro.BasicRecord;
-import org.gbif.pipelines.io.avro.BlastResult;
-import org.gbif.pipelines.io.avro.ExtendedRecord;
-import org.gbif.pipelines.io.avro.GadmFeatures;
-import org.gbif.pipelines.io.avro.Issues;
-import org.gbif.pipelines.io.avro.LocationFeatureRecord;
-import org.gbif.pipelines.io.avro.LocationRecord;
-import org.gbif.pipelines.io.avro.MeasurementOrFactRecord;
-import org.gbif.pipelines.io.avro.Multimedia;
-import org.gbif.pipelines.io.avro.MultimediaRecord;
-import org.gbif.pipelines.io.avro.RankedName;
-import org.gbif.pipelines.io.avro.TaxonRecord;
-import org.gbif.pipelines.io.avro.TemporalRecord;
-=======
 import org.gbif.pipelines.io.avro.*;
 import org.gbif.pipelines.io.avro.grscicoll.Collection;
->>>>>>> d315a6c1
 import org.gbif.pipelines.io.avro.grscicoll.GrscicollRecord;
+import org.gbif.pipelines.io.avro.grscicoll.Institution;
 
 /**
  * Converter for objects to GBIF elasticsearch schema. You can pass any {@link SpecificRecordBase}
@@ -809,16 +793,18 @@
       }
 
       if (gr.getInstitutionMatch() != null) {
-        String institutionKey = gr.getInstitutionMatch().getKey();
-        if (institutionKey != null) {
-          jc.addJsonTextFieldNoCheck(GbifInternalTerm.institutionKey.simpleName(), institutionKey);
+        Institution institution = gr.getInstitutionMatch().getInstitution();
+        if (institution != null) {
+          jc.addJsonTextFieldNoCheck(
+              GbifInternalTerm.institutionKey.simpleName(), institution.getKey());
         }
       }
 
       if (gr.getCollectionMatch() != null) {
-        String collectionKey = gr.getCollectionMatch().getKey();
-        if (collectionKey != null) {
-          jc.addJsonTextFieldNoCheck(GbifInternalTerm.collectionKey.simpleName(), collectionKey);
+        Collection collection = gr.getCollectionMatch().getCollection();
+        if (collection != null) {
+          jc.addJsonTextFieldNoCheck(
+              GbifInternalTerm.collectionKey.simpleName(), collection.getKey());
         }
       }
     };
