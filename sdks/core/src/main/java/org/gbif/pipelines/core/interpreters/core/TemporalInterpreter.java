--- conflicted
+++ resolved
@@ -1,52 +1,24 @@
 package org.gbif.pipelines.core.interpreters.core;
 
-<<<<<<< HEAD
 import static org.gbif.pipelines.core.utils.ModelUtils.*;
-=======
-import static org.gbif.common.parsers.core.ParseResult.CONFIDENCE.DEFINITE;
-import static org.gbif.common.parsers.core.ParseResult.CONFIDENCE.PROBABLE;
-import static org.gbif.pipelines.core.utils.ModelUtils.addIssue;
-import static org.gbif.pipelines.core.utils.ModelUtils.addIssueSet;
-import static org.gbif.pipelines.core.utils.ModelUtils.extractValue;
-import static org.gbif.pipelines.core.utils.ModelUtils.hasValue;
->>>>>>> 8216b2ae
 
 import com.google.common.collect.Range;
 import java.io.Serializable;
-<<<<<<< HEAD
-=======
-import java.text.ParseException;
->>>>>>> 8216b2ae
 import java.time.LocalDate;
-import java.time.temporal.ChronoField;
 import java.time.temporal.TemporalAccessor;
-import java.time.temporal.TemporalQueries;
+import java.util.Map;
 import java.util.Optional;
-<<<<<<< HEAD
-=======
-import java.util.Set;
 import lombok.Builder;
->>>>>>> 8216b2ae
 import lombok.extern.slf4j.Slf4j;
 import org.gbif.api.vocabulary.OccurrenceIssue;
 import org.gbif.common.parsers.core.OccurrenceParseResult;
-<<<<<<< HEAD
 import org.gbif.common.parsers.date.AtomizedLocalDate;
 import org.gbif.common.parsers.date.DateComponentOrdering;
 import org.gbif.dwc.terms.DcTerm;
 import org.gbif.dwc.terms.DwcTerm;
+import org.gbif.pipelines.core.parsers.temporal.EventRange;
 import org.gbif.pipelines.core.parsers.temporal.TemporalParser;
-=======
-import org.gbif.common.parsers.core.ParseResult;
-import org.gbif.common.parsers.date.CustomizedTextDateParser;
-import org.gbif.common.parsers.date.DateComponentOrdering;
-import org.gbif.common.parsers.date.DateParsers;
-import org.gbif.common.parsers.date.TemporalAccessorUtils;
-import org.gbif.common.parsers.date.TemporalParser;
-import org.gbif.dwc.terms.DcTerm;
-import org.gbif.dwc.terms.DwcTerm;
 import org.gbif.pipelines.core.parsers.temporal.TemporalRangeParser;
->>>>>>> 8216b2ae
 import org.gbif.pipelines.io.avro.EventDate;
 import org.gbif.pipelines.io.avro.ExtendedRecord;
 import org.gbif.pipelines.io.avro.TemporalRecord;
@@ -54,30 +26,26 @@
 /** Interprets date representations into a Date to support API v1 */
 @Slf4j
 public class TemporalInterpreter implements Serializable {
-<<<<<<< HEAD
 
   private static final long serialVersionUID = 410232939831224196L;
-=======
->>>>>>> 8216b2ae
 
   private static final LocalDate MIN_EPOCH_LOCAL_DATE = LocalDate.ofEpochDay(0);
   private static final LocalDate MIN_LOCAL_DATE = LocalDate.of(1600, 1, 1);
 
+  private final TemporalRangeParser temporalRangeParser;
   private final TemporalParser temporalParser;
 
-  private TemporalInterpreter(DateComponentOrdering dateComponentOrdering) {
+  @Builder(buildMethodName = "create")
+  private TemporalInterpreter(
+      DateComponentOrdering dateComponentOrdering, Map<String, String> normalizeMap) {
+    this.temporalRangeParser =
+        TemporalRangeParser.builder()
+            .dateComponentOrdering(dateComponentOrdering)
+            .normalizeMap(normalizeMap)
+            .create();
     this.temporalParser = TemporalParser.create(dateComponentOrdering);
   }
 
-  public static TemporalInterpreter create(DateComponentOrdering dateComponentOrdering) {
-    return new TemporalInterpreter(dateComponentOrdering);
-  }
-
-  public static TemporalInterpreter create() {
-    return create(null);
-  }
-
-<<<<<<< HEAD
   public void interpretTemporal(ExtendedRecord er, TemporalRecord tr) {
     String year = extractValue(er, DwcTerm.year);
     String month = extractValue(er, DwcTerm.month);
@@ -88,41 +56,30 @@
         temporalParser.parseRecordedDate(year, month, day, eventDate);
     if (eventResult.isSuccessful()) {
       Optional<TemporalAccessor> temporalAccessor = Optional.ofNullable(eventResult.getPayload());
-=======
-  private TemporalParser temporalParser;
 
-  private TemporalInterpreter() {
-    temporalParser = DateParsers.defaultTemporalParser();
-  }
->>>>>>> 8216b2ae
-
-  private TemporalInterpreter(DateComponentOrdering[] orderings) {
-    temporalParser = CustomizedTextDateParser.getInstance(orderings);
+      temporalAccessor
+          .map(AtomizedLocalDate::fromTemporalAccessor)
+          .ifPresent(
+              ald -> {
+                tr.setYear(ald.getYear());
+                tr.setMonth(ald.getMonth());
+                tr.setDay(ald.getDay());
+              });
+    }
+    addIssueSet(tr, eventResult.getIssues());
   }
 
-  /**
-   * Uses default ISO date parser
-   *
-   * @return
-   */
-  @Builder
-  public static TemporalInterpreter getInstance() {
-    return new TemporalInterpreter();
-  }
+  public void interpretTemporalRange(ExtendedRecord er, TemporalRecord tr) {
+    String year = extractValue(er, DwcTerm.year);
+    String month = extractValue(er, DwcTerm.month);
+    String day = extractValue(er, DwcTerm.day);
+    String eventDate = extractValue(er, DwcTerm.eventDate);
 
-  /**
-   * Specify an extra set of DatetimeFormatters
-   *
-   * @param orderings
-   * @return
-   */
-  @Builder
-  public static TemporalInterpreter getInstance(DateComponentOrdering[] orderings) {
-    return new TemporalInterpreter(orderings);
-  }
-
-  public void interpretTemporal(ExtendedRecord er, TemporalRecord tr) {
-    interpretEventDate(er, tr);
+    EventRange eventRange = temporalRangeParser.parse(year, month, day, eventDate);
+    EventDate ed = new EventDate();
+    eventRange.getFrom().map(TemporalAccessor::toString).ifPresent(ed::setGte);
+    eventRange.getTo().map(TemporalAccessor::toString).ifPresent(ed::setLte);
+    tr.setEventDate(ed);
   }
 
   public void interpretModified(ExtendedRecord er, TemporalRecord tr) {
@@ -162,244 +119,4 @@
       addIssueSet(tr, parsed.getIssues());
     }
   }
-<<<<<<< HEAD
-=======
-
-  private void interpretEventDate(ExtendedRecord er, TemporalRecord tr) {
-    Set<OccurrenceIssue> issues = EnumSet.noneOf(OccurrenceIssue.class);
-    TemporalRangeParser trp = TemporalRangeParser.builder().temporalParser(temporalParser).build();
-    // Reset
-    tr.setEventDate(null);
-
-    final String year = extractValue(er, DwcTerm.year);
-    final String month = extractValue(er, DwcTerm.month);
-    final String day = extractValue(er, DwcTerm.day);
-    String eventDateString = extractValue(er, DwcTerm.eventDate);
-
-    try {
-      TemporalAccessor[] period = trp.parse(year, month, day, eventDateString);
-
-      TemporalAccessor originalFrom = period[2];
-
-      if (originalFrom.isSupported(ChronoField.YEAR)) {
-        tr.setYear(originalFrom.get(ChronoField.YEAR));
-      }
-      if (originalFrom.isSupported(ChronoField.MONTH_OF_YEAR)) {
-        tr.setMonth(originalFrom.get(ChronoField.MONTH_OF_YEAR));
-      }
-      if (originalFrom.isSupported(ChronoField.DAY_OF_MONTH)) {
-        tr.setDay(originalFrom.get(ChronoField.DAY_OF_MONTH));
-      }
-
-      EventDate eventDate = new EventDate();
-      Optional.ofNullable(period[0])
-          .map(TemporalAccessor::toString)
-          .ifPresent(x -> eventDate.setGte(x));
-      Optional.ofNullable(period[1])
-          .map(TemporalAccessor::toString)
-          .ifPresent(x -> eventDate.setLte(x));
-
-      tr.setEventDate(eventDate);
-
-    } catch (ParseException e) {
-      if ("Invalid".equalsIgnoreCase(e.getMessage())) {
-        addIssue(tr, OccurrenceIssue.RECORDED_DATE_INVALID);
-      } else if ("Unlikely".equalsIgnoreCase(e.getMessage())) {
-        addIssue(tr, OccurrenceIssue.RECORDED_DATE_UNLIKELY);
-      }
-    }
-  }
-
-  private static Optional<TemporalAccessor> betterResolution(
-      TemporalAccessor ta1, TemporalAccessor ta2) {
-    Optional<TemporalAccessor> bestResolution = TemporalAccessorUtils.bestResolution(ta1, ta2);
-    return bestResolution;
-  }
-
-  /**
-   * A convenience method that calls interpretRecordedDate with the verbatim recordedDate values
-   * from the VerbatimOccurrence.
-   *
-   * @param er the VerbatimOccurrence containing a recordedDate
-   * @return the interpretation result which is never null
-   */
-  @VisibleForTesting
-  protected OccurrenceParseResult<TemporalAccessor> interpretRecordedDate(ExtendedRecord er) {
-    final String year = extractValue(er, DwcTerm.year);
-    final String month = extractValue(er, DwcTerm.month);
-    final String day = extractValue(er, DwcTerm.day);
-    final String eventDate = extractValue(er, DwcTerm.eventDate);
-
-    return interpretRecordedDate(year, month, day, eventDate);
-  }
-
-  /**
-   * Given possibly both of year, month, day and a dateString, produces a single date. When year,
-   * month and day are all populated and parseable they are given priority, but if any field is
-   * missing or illegal and dateString is parseable dateString is preferred. Partially valid dates
-   * are not supported and null will be returned instead. The only exception is the year alone which
-   * will be used as the last resort if nothing else works. Years are verified to be before or next
-   * year and after 1600. x
-   *
-   * @return interpretation result, never null
-   */
-  @VisibleForTesting
-  protected OccurrenceParseResult<TemporalAccessor> interpretRecordedDate(
-      String year, String month, String day, String dateString) {
-
-    boolean atomizedDateProvided =
-        StringUtils.isNotBlank(year)
-            || StringUtils.isNotBlank(month)
-            || StringUtils.isNotBlank(day);
-    boolean dateStringProvided = StringUtils.isNotBlank(dateString);
-
-    if (!atomizedDateProvided && !dateStringProvided) {
-      return OccurrenceParseResult.fail();
-    }
-
-    Set<OccurrenceIssue> issues = EnumSet.noneOf(OccurrenceIssue.class);
-
-    // First, attempt year, month, day parsing
-    // If the parse result is SUCCESS it means that a whole date could be extracted (with year,
-    // month and day). If it is a failure but the normalizer returned a meaningful result (e.g. it
-    // could extract just
-    // a year) we're going to return a result with all the fields set that we could parse.
-    TemporalAccessor parsedTemporalAccessor;
-    ParseResult.CONFIDENCE confidence;
-
-    ParseResult<TemporalAccessor> parsedYMDResult =
-        atomizedDateProvided ? temporalParser.parse(year, month, day) : ParseResult.fail();
-    ParseResult<TemporalAccessor> parsedDateResult =
-        dateStringProvided ? temporalParser.parse(dateString) : ParseResult.fail();
-    TemporalAccessor parsedYmdTa = parsedYMDResult.getPayload();
-    TemporalAccessor parsedDateTa = parsedDateResult.getPayload();
-
-    // If both inputs exist handle the case when they don't match
-    if (atomizedDateProvided
-        && dateStringProvided
-        && !TemporalAccessorUtils.sameOrContained(parsedYmdTa, parsedDateTa)) {
-
-      // eventDate could be ambiguous (5/4/2014), but disambiguated by year-month-day.
-      boolean ambiguityResolved = false;
-      if (parsedDateResult.getAlternativePayloads() != null) {
-        for (TemporalAccessor possibleTa : parsedDateResult.getAlternativePayloads()) {
-          if (TemporalAccessorUtils.sameOrContained(parsedYmdTa, possibleTa)) {
-            parsedDateTa = possibleTa;
-            ambiguityResolved = true;
-            log.debug(
-                "Ambiguous date {} matches year-month-day date {}-{}-{} for {}",
-                dateString,
-                year,
-                month,
-                day,
-                parsedDateTa);
-          }
-        }
-      }
-
-      // still a conflict
-      if (!ambiguityResolved) {
-        issues.add(OccurrenceIssue.RECORDED_DATE_MISMATCH);
-        log.debug("Date mismatch: [{} vs {}].", parsedYmdTa, parsedDateTa);
-      }
-
-      // choose the one with better resolution
-      Optional<TemporalAccessor> bestResolution =
-          TemporalAccessorUtils.bestResolution(parsedYmdTa, parsedDateTa);
-      if (bestResolution.isPresent()) {
-        parsedTemporalAccessor = bestResolution.get();
-        // if one of the two results is null we can not set the confidence to DEFINITE
-        confidence = (parsedYmdTa == null || parsedDateTa == null) ? PROBABLE : DEFINITE;
-      } else {
-        return OccurrenceParseResult.fail(issues);
-      }
-    } else {
-      // they match, or we only have one anyway, choose the one with better resolution.
-      parsedTemporalAccessor =
-          TemporalAccessorUtils.bestResolution(parsedYmdTa, parsedDateTa).orElse(null);
-      confidence =
-          parsedDateTa != null ? parsedDateResult.getConfidence() : parsedYMDResult.getConfidence();
-    }
-
-    if (!isValidDate(parsedTemporalAccessor, true)) {
-      if (parsedTemporalAccessor == null) {
-        issues.add(OccurrenceIssue.RECORDED_DATE_INVALID);
-      } else {
-        issues.add(OccurrenceIssue.RECORDED_DATE_UNLIKELY);
-      }
-
-      log.debug("Invalid date: [{}]].", parsedTemporalAccessor);
-      return OccurrenceParseResult.fail(issues);
-    }
-
-    return OccurrenceParseResult.success(confidence, parsedTemporalAccessor, issues);
-  }
-
-  /**
-   * Check if a date express as TemporalAccessor falls between the predefined range. Lower bound
-   * defined by {@link #MIN_LOCAL_DATE} and upper bound by current date + 1 day
-   *
-   * @return valid or not according to the predefined range.
-   */
-  @VisibleForTesting
-  protected static boolean isValidDate(
-      TemporalAccessor temporalAccessor, boolean acceptPartialDate) {
-    LocalDate upperBound = LocalDate.now().plusDays(1);
-    return isValidDate(
-        temporalAccessor, acceptPartialDate, Range.closed(MIN_LOCAL_DATE, upperBound));
-  }
-
-  /** Check if a date express as TemporalAccessor falls between the provided range. */
-  private static boolean isValidDate(
-      TemporalAccessor temporalAccessor, boolean acceptPartialDate, Range<LocalDate> likelyRange) {
-
-    if (temporalAccessor == null) {
-      return false;
-    }
-
-    if (!acceptPartialDate) {
-      LocalDate localDate = temporalAccessor.query(TemporalQueries.localDate());
-      if (localDate == null) {
-        return false;
-      }
-      return likelyRange.contains(localDate);
-    }
-
-    // if partial dates should be considered valid
-    int year;
-    int month = 1;
-    int day = 1;
-    if (temporalAccessor.isSupported(ChronoField.YEAR)) {
-      year = temporalAccessor.get(ChronoField.YEAR);
-    } else {
-      return false;
-    }
-
-    if (temporalAccessor.isSupported(ChronoField.MONTH_OF_YEAR)) {
-      month = temporalAccessor.get(ChronoField.MONTH_OF_YEAR);
-    }
-
-    if (temporalAccessor.isSupported(ChronoField.DAY_OF_MONTH)) {
-      day = temporalAccessor.get(ChronoField.DAY_OF_MONTH);
-    }
-
-    return likelyRange.contains(LocalDate.of(year, month, day));
-  }
-
-  /** @return TemporalAccessor that represents a LocalDate or LocalDateTime */
-  private OccurrenceParseResult<TemporalAccessor> interpretLocalDate(
-      String dateString, Range<LocalDate> likelyRange, OccurrenceIssue unlikelyIssue) {
-    if (!Strings.isNullOrEmpty(dateString)) {
-      OccurrenceParseResult<TemporalAccessor> result =
-          new OccurrenceParseResult<>(temporalParser.parse(dateString));
-      // check year makes sense
-      if (result.isSuccessful() && !isValidDate(result.getPayload(), true, likelyRange)) {
-        log.debug("Unlikely date parsed, ignore [{}].", dateString);
-        result.addIssue(unlikelyIssue);
-      }
-      return result;
-    }
-    return OccurrenceParseResult.fail();
-  }
->>>>>>> 8216b2ae
 }