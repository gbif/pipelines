--- conflicted
+++ resolved
@@ -2,12 +2,9 @@
 
 import static org.gbif.common.parsers.core.ParseResult.CONFIDENCE.DEFINITE;
 import static org.gbif.common.parsers.core.ParseResult.CONFIDENCE.PROBABLE;
-<<<<<<< HEAD
 import static org.gbif.common.parsers.date.DateComponentOrdering.DMY_FORMATS;
 import static org.gbif.common.parsers.date.DateComponentOrdering.MDY_FORMATS;
 import static org.gbif.pipelines.core.utils.ModelUtils.addIssue;
-=======
->>>>>>> 80909c22
 import static org.gbif.pipelines.core.utils.ModelUtils.addIssueSet;
 import static org.gbif.pipelines.core.utils.ModelUtils.extractValue;
 import static org.gbif.pipelines.core.utils.ModelUtils.hasValue;
@@ -38,11 +35,8 @@
 import org.gbif.common.parsers.date.TemporalParser;
 import org.gbif.dwc.terms.DcTerm;
 import org.gbif.dwc.terms.DwcTerm;
-<<<<<<< HEAD
 import org.gbif.pipelines.core.config.model.PipelinesConfig;
 import org.gbif.pipelines.core.parsers.temporal.utils.DelimiterUtils;
-=======
->>>>>>> 80909c22
 import org.gbif.pipelines.io.avro.EventDate;
 import org.gbif.pipelines.io.avro.ExtendedRecord;
 import org.gbif.pipelines.io.avro.TemporalRecord;
@@ -80,19 +74,9 @@
    * @param orderings
    * @return
    */
-<<<<<<< HEAD
-  public static void setTemporalParser(PipelinesConfig config) {
-    if (Strings.isNullOrEmpty(config.getDefaultDateFormat())) {
-      temporalParser = DateParsers.defaultTemporalParser();
-    } else {
-      if (config.getDefaultDateFormat().equalsIgnoreCase("DMY")) {
-        temporalParser = CustomizedTextDateParser.getInstance(DMY_FORMATS);
-      } else if (config.getDefaultDateFormat().equalsIgnoreCase("MDY")) {
-        temporalParser = CustomizedTextDateParser.getInstance(MDY_FORMATS);
-      } else {
-        temporalParser = DateParsers.defaultTemporalParser();
-      }
-    }
+  @Builder
+  public static TemporalInterpreter getInstance(DateComponentOrdering[] orderings) {
+    return new TemporalInterpreter(orderings);
   }
 
   /**
@@ -107,22 +91,6 @@
       dateString = dateString.replace(" to ", "/");
       dateString = dateString.replace(" & ", "/");
     }
-=======
-  @Builder
-  public static TemporalInterpreter getInstance(DateComponentOrdering[] orderings) {
-    return new TemporalInterpreter(orderings);
-  }
-
-  public void interpretTemporal(ExtendedRecord er, TemporalRecord tr) {
-    OccurrenceParseResult<TemporalAccessor> eventResult = interpretRecordedDate(er);
-    if (eventResult.isSuccessful()) {
-      Optional<TemporalAccessor> temporalAccessor = Optional.ofNullable(eventResult.getPayload());
-
-      Optional<TemporalAccessor> localDate =
-          temporalAccessor
-              .filter(ta -> ta.isSupported(ChronoField.HOUR_OF_DAY))
-              .map(ta -> ta.query(TemporalQueries.localDate()));
->>>>>>> 80909c22
 
     return dateString;
   }
@@ -349,7 +317,8 @@
    * @return the interpretation result which is never null
    */
   @VisibleForTesting
-  protected OccurrenceParseResult<TemporalAccessor> interpretRecordedDate(ExtendedRecord er) {
+  protected static OccurrenceParseResult<TemporalAccessor> interpretRecordedDate(
+      ExtendedRecord er) {
     final String year = extractValue(er, DwcTerm.year);
     final String month = extractValue(er, DwcTerm.month);
     final String day = extractValue(er, DwcTerm.day);
