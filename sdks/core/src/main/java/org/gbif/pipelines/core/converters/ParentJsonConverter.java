--- conflicted
+++ resolved
@@ -2,9 +2,6 @@
 
 import static org.gbif.pipelines.core.utils.ModelUtils.extractOptValue;
 
-<<<<<<< HEAD
-import java.util.*;
-=======
 import java.util.ArrayList;
 import java.util.Arrays;
 import java.util.Collections;
@@ -12,7 +9,6 @@
 import java.util.List;
 import java.util.Objects;
 import java.util.Optional;
->>>>>>> 76b626a2
 import java.util.stream.Collectors;
 import lombok.Builder;
 import lombok.SneakyThrows;
@@ -20,7 +16,15 @@
 import org.gbif.dwc.terms.DwcTerm;
 import org.gbif.pipelines.core.factory.SerDeFactory;
 import org.gbif.pipelines.core.utils.HashConverter;
-import org.gbif.pipelines.io.avro.*;
+import org.gbif.pipelines.io.avro.EventCoreRecord;
+import org.gbif.pipelines.io.avro.ExtendedRecord;
+import org.gbif.pipelines.io.avro.IdentifierRecord;
+import org.gbif.pipelines.io.avro.LocationRecord;
+import org.gbif.pipelines.io.avro.MeasurementOrFact;
+import org.gbif.pipelines.io.avro.MeasurementOrFactRecord;
+import org.gbif.pipelines.io.avro.MetadataRecord;
+import org.gbif.pipelines.io.avro.MultimediaRecord;
+import org.gbif.pipelines.io.avro.TemporalRecord;
 import org.gbif.pipelines.io.avro.grscicoll.GrscicollRecord;
 import org.gbif.pipelines.io.avro.json.DerivedMetadataRecord;
 import org.gbif.pipelines.io.avro.json.EventInheritedRecord;
@@ -156,11 +160,7 @@
   private void mapEventCoreRecord(EventJsonRecord.Builder builder) {
 
     if (eventCore.getEventType() != null
-<<<<<<< HEAD
-        && eventCore.getEventType().getConcept().equalsIgnoreCase("Survey")) {
-=======
         && eventCore.getEventType().getConcept().equalsIgnoreCase(ConverterConstants.SURVEY)) {
->>>>>>> 76b626a2
       builder.setSurveyID(builder.getEventID());
     }
 
@@ -182,28 +182,18 @@
 
       builder
           .setEventTypeHierarchy(eventTypes)
-<<<<<<< HEAD
-          .setEventTypeHierarchyJoined(String.join(" / ", eventTypes))
-          .setEventHierarchy(eventIDs)
-          .setEventHierarchyJoined(String.join(" / ", eventIDs))
-=======
           .setEventTypeHierarchyJoined(String.join(ConverterConstants.DELIMITER, eventTypes))
           .setEventHierarchy(eventIDs)
           .setEventHierarchyJoined(String.join(ConverterConstants.DELIMITER, eventIDs))
->>>>>>> 76b626a2
           .setEventHierarchyLevels(eventIDs.size());
 
       if (builder.getSurveyID() == null) {
         List<org.gbif.pipelines.io.avro.Parent> surveys =
             eventCore.getParentsLineage().stream()
                 .filter(
-<<<<<<< HEAD
-                    e -> e.getEventType() != null && e.getEventType().equalsIgnoreCase("Survey"))
-=======
                     e ->
                         e.getEventType() != null
                             && e.getEventType().equalsIgnoreCase(ConverterConstants.SURVEY))
->>>>>>> 76b626a2
                 .collect(Collectors.toList());
         if (!surveys.isEmpty()) {
           builder.setSurveyID(surveys.get(0).getId());
@@ -296,16 +286,6 @@
             .map(org.gbif.pipelines.io.avro.Parent::getEventType)
             .filter(Objects::nonNull)
             .collect(Collectors.toList());
-<<<<<<< HEAD
-    if (eventCore.getEventType() != null) {
-      eventTypes.add(eventCore.getEventType().getConcept());
-    } else {
-      String rawEventType = verbatim.getCoreTerms().get(DwcTerm.eventType.qualifiedName());
-      if (rawEventType != null) {
-        eventTypes.add(rawEventType);
-      }
-    }
-=======
 
     if (eventCore.getEventType() != null) {
       eventTypes.add(eventCore.getEventType().getConcept());
@@ -313,7 +293,6 @@
       extractOptValue(verbatim, DwcTerm.eventType).ifPresent(eventTypes::add);
     }
 
->>>>>>> 76b626a2
     return eventTypes;
   }
 
@@ -355,16 +334,9 @@
     extractOptValue(verbatim, DwcTerm.verbatimDepth).ifPresent(builder::setVerbatimDepth);
     extractOptValue(verbatim, DwcTerm.verbatimElevation).ifPresent(builder::setVerbatimElevation);
 
-<<<<<<< HEAD
-    String eventName = verbatim.getCoreTerms().get("http://rs.gbif.org/terms/1.0/eventName");
-    if (eventName != null) {
-      builder.setEventName(eventName);
-    }
-=======
     // Todo: replce with extractOptValue
     String eventName = verbatim.getCoreTerms().get(ConverterConstants.EVENT_NAME);
     Optional.ofNullable(eventName).ifPresent(builder::setEventName);
->>>>>>> 76b626a2
   }
 
   private void mapIssues(EventJsonRecord.Builder builder) {
