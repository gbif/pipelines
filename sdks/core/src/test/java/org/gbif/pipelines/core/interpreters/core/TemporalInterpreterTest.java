package org.gbif.pipelines.core.interpreters.core;

<<<<<<< HEAD
import static org.gbif.common.parsers.date.DateComponentOrdering.DMY;
import static org.gbif.common.parsers.date.DateComponentOrdering.MDY;
=======
import static org.gbif.common.parsers.date.DateComponentOrdering.DMY_FORMATS;
import static org.gbif.common.parsers.date.DateComponentOrdering.MDY_FORMATS;
>>>>>>> 8216b2ae
import static org.junit.Assert.*;

import java.util.Calendar;
import java.util.HashMap;
import java.util.Map;
import java.util.TimeZone;
import org.gbif.api.vocabulary.OccurrenceIssue;
import org.gbif.dwc.terms.DcTerm;
import org.gbif.dwc.terms.DwcTerm;
import org.gbif.pipelines.io.avro.ExtendedRecord;
import org.gbif.pipelines.io.avro.TemporalRecord;
import org.junit.Before;
import org.junit.Test;

public class TemporalInterpreterTest {
<<<<<<< HEAD
  TemporalInterpreter temporalInterpreter = TemporalInterpreter.create();
=======
  TemporalInterpreter temporalInterpreter;

  @Before
  public void init() {
    temporalInterpreter = TemporalInterpreter.getInstance();
  }
>>>>>>> 8216b2ae

  @Test
  public void testYearMonth() {
    Map<String, String> map = new HashMap<>();
    map.put(DwcTerm.eventDate.qualifiedName(), "1879-10");

    ExtendedRecord er = ExtendedRecord.newBuilder().setId("1").setCoreTerms(map).build();
    TemporalRecord tr = TemporalRecord.newBuilder().setId("1").build();

    temporalInterpreter.interpretTemporal(er, tr);

    assertDate("1879-10-01T00:00", tr.getEventDate().getGte());
    assertEquals(1879, tr.getYear().intValue());
    assertEquals(10, tr.getMonth().intValue());
    assertNull(tr.getDay());

    assertEquals(0, tr.getIssues().getIssueList().size());
  }

  @Test
  public void testYear() {
    Map<String, String> map = new HashMap<>();
    map.put(DwcTerm.eventDate.qualifiedName(), "1879");

    ExtendedRecord er = ExtendedRecord.newBuilder().setId("1").setCoreTerms(map).build();
    TemporalRecord tr = TemporalRecord.newBuilder().setId("1").build();

    temporalInterpreter.interpretTemporal(er, tr);

    assertDate("1879-01-01T00:00", tr.getEventDate().getGte());
    assertDate("1879-12-31T23:59:59", tr.getEventDate().getLte());
    assertEquals(1879, tr.getYear().intValue());
    assertNull(tr.getMonth());
    assertNull(tr.getDay());

    assertEquals(0, tr.getIssues().getIssueList().size());
  }

  @Test
  public void testAllDatesYear() {
    Map<String, String> map = new HashMap<>();
    map.put(DwcTerm.year.qualifiedName(), "1879");
    map.put(DwcTerm.eventDate.qualifiedName(), "1879");
    map.put(DwcTerm.dateIdentified.qualifiedName(), "2012");
    map.put(DcTerm.modified.qualifiedName(), "2014");
    ExtendedRecord er = ExtendedRecord.newBuilder().setId("1").setCoreTerms(map).build();
    TemporalRecord tr = TemporalRecord.newBuilder().setId("1").build();

    temporalInterpreter.interpretTemporal(er, tr);
    temporalInterpreter.interpretModified(er, tr);
    temporalInterpreter.interpretDateIdentified(er, tr);

    assertDate("2014", tr.getModified());
    assertDate("2012", tr.getDateIdentified());
    assertDate("1879", tr.getEventDate().getGte());
    assertEquals(1879, tr.getYear().intValue());
    assertNull(tr.getMonth());
    assertNull(tr.getDay());

    assertEquals(0, tr.getIssues().getIssueList().size());
  }

  @Test
  public void testAllDates() {
    Map<String, String> map = new HashMap<>();
    map.put(DwcTerm.year.qualifiedName(), "1879");
    map.put(DwcTerm.month.qualifiedName(), "11 "); // keep the space at the end
    map.put(DwcTerm.day.qualifiedName(), "1");
    map.put(DwcTerm.eventDate.qualifiedName(), "1.11.1879");
    map.put(DwcTerm.dateIdentified.qualifiedName(), "2012-01-11");
    map.put(DcTerm.modified.qualifiedName(), "2014-01-11");
    ExtendedRecord er = ExtendedRecord.newBuilder().setId("1").setCoreTerms(map).build();
    TemporalRecord tr = TemporalRecord.newBuilder().setId("1").build();

    temporalInterpreter.interpretTemporal(er, tr);
    temporalInterpreter.interpretModified(er, tr);
    temporalInterpreter.interpretDateIdentified(er, tr);

    assertDate("2014-01-11", tr.getModified());
    assertDate("2012-01-11", tr.getDateIdentified());
    assertDate("1879-11-01", tr.getEventDate().getGte());
    assertEquals(1879, tr.getYear().intValue());
    assertEquals(11, tr.getMonth().intValue());
    assertEquals(1, tr.getDay().intValue());

    assertEquals(0, tr.getIssues().getIssueList().size());
  }

  @Test
  public void testEventDateTimeDates() {
    Map<String, String> map = new HashMap<>();
    map.put(DwcTerm.eventDate.qualifiedName(), "1999-11-11T12:22");
    map.put(DwcTerm.dateIdentified.qualifiedName(), "2012-01-11");
    map.put(DcTerm.modified.qualifiedName(), "2014-01-11");
    ExtendedRecord er = ExtendedRecord.newBuilder().setId("1").setCoreTerms(map).build();
    TemporalRecord tr = TemporalRecord.newBuilder().setId("1").build();

    temporalInterpreter.interpretTemporal(er, tr);
    temporalInterpreter.interpretModified(er, tr);
    temporalInterpreter.interpretDateIdentified(er, tr);

    assertDate("2014-01-11", tr.getModified());
    assertDate("2012-01-11", tr.getDateIdentified());
    assertDate("1999-11-11T12:22", tr.getEventDate().getGte());
    assertEquals(1999, tr.getYear().intValue());
    assertEquals(11, tr.getMonth().intValue());
    assertEquals(11, tr.getDay().intValue());

    assertEquals(0, tr.getIssues().getIssueList().size());
  }

  @Test
<<<<<<< HEAD
=======
  public void testTemporalInterpreter() {
    assertTrue(TemporalInterpreter.isValidDate(Year.of(2005), true));
    assertTrue(TemporalInterpreter.isValidDate(YearMonth.of(2005, 1), true));
    assertTrue(TemporalInterpreter.isValidDate(LocalDate.of(2005, 1, 1), true));
    assertTrue(TemporalInterpreter.isValidDate(LocalDateTime.of(2005, 1, 1, 2, 3, 4), true));
    assertTrue(TemporalInterpreter.isValidDate(LocalDate.now(), true));
    assertTrue(
        TemporalInterpreter.isValidDate(LocalDateTime.now().plus(23, ChronoUnit.HOURS), true));

    // Dates out of bounds
    assertFalse(TemporalInterpreter.isValidDate(YearMonth.of(1599, 12), true));

    // we tolerate a offset of 1 day
    assertFalse(TemporalInterpreter.isValidDate(LocalDate.now().plusDays(2), true));
  }

  @Test
  public void testInterpretRecordedDate() {
    OccurrenceParseResult<TemporalAccessor> result;

    result = temporalInterpreter.interpretRecordedDate("2005", "1", "", "2005-01-01");
    assertEquals(LocalDate.of(2005, 1, 1), result.getPayload());
    assertEquals(0, result.getIssues().size());

    // ensure that eventDate with more precision will not record an issue and the one with most
    // precision
    // will be returned
    result = temporalInterpreter.interpretRecordedDate("1996", "1", "26", "1996-01-26T01:00Z");
    assertEquals(
        ZonedDateTime.of(LocalDateTime.of(1996, 1, 26, 1, 0), ZoneId.of("Z")), result.getPayload());
    assertEquals(0, result.getIssues().size());

    // if dates contradict, do not return a date and flag it
    result = temporalInterpreter.interpretRecordedDate("2005", "1", "2", "2005-01-05");
    assertNull(result.getPayload());
    assertEquals(1, result.getIssues().size());
    assertEquals(OccurrenceIssue.RECORDED_DATE_MISMATCH, result.getIssues().iterator().next());
  }

  @Test
>>>>>>> 8216b2ae
  public void testLikelyIdentified() {
    Map<String, String> map = new HashMap<>();
    map.put(DwcTerm.year.qualifiedName(), "1879");
    map.put(DwcTerm.month.qualifiedName(), "11 ");
    map.put(DwcTerm.day.qualifiedName(), "1");
    map.put(DwcTerm.eventDate.qualifiedName(), "1.11.1879");
    map.put(DcTerm.modified.qualifiedName(), "2014-01-11");
    ExtendedRecord er = ExtendedRecord.newBuilder().setId("1").setCoreTerms(map).build();
    TemporalRecord tr = TemporalRecord.newBuilder().setId("1").build();

    er.getCoreTerms().put(DwcTerm.dateIdentified.qualifiedName(), "1987-01-31");
    temporalInterpreter.interpretDateIdentified(er, tr);
    assertEquals(0, tr.getIssues().getIssueList().size());

    er.getCoreTerms().put(DwcTerm.dateIdentified.qualifiedName(), "1787-03-27");
    temporalInterpreter.interpretDateIdentified(er, tr);
    assertEquals(0, tr.getIssues().getIssueList().size());

    er.getCoreTerms().put(DwcTerm.dateIdentified.qualifiedName(), "2014-01-11");
    temporalInterpreter.interpretDateIdentified(er, tr);
    assertEquals(0, tr.getIssues().getIssueList().size());

    er.getCoreTerms().put(DwcTerm.dateIdentified.qualifiedName(), "1997");
    temporalInterpreter.interpretDateIdentified(er, tr);
    assertEquals(0, tr.getIssues().getIssueList().size());

    Calendar cal = Calendar.getInstance(TimeZone.getTimeZone("UTC"));
    er.getCoreTerms()
        .put(DwcTerm.dateIdentified.qualifiedName(), (cal.get(Calendar.YEAR) + 1) + "-01-11");
    temporalInterpreter.interpretDateIdentified(er, tr);
    assertEquals(1, tr.getIssues().getIssueList().size());
    assertEquals(
        OccurrenceIssue.IDENTIFIED_DATE_UNLIKELY.name(),
        tr.getIssues().getIssueList().iterator().next());

    er.getCoreTerms().put(DwcTerm.dateIdentified.qualifiedName(), "1599-01-11");
    temporalInterpreter.interpretDateIdentified(er, tr);
    assertEquals(1, tr.getIssues().getIssueList().size());
    assertEquals(
        OccurrenceIssue.IDENTIFIED_DATE_UNLIKELY.name(),
        tr.getIssues().getIssueList().iterator().next());
  }

  @Test
  public void testLikelyModified() {
    Map<String, String> map = new HashMap<>();
    map.put(DwcTerm.year.qualifiedName(), "1879");
    map.put(DwcTerm.month.qualifiedName(), "11 ");
    map.put(DwcTerm.day.qualifiedName(), "1");
    map.put(DwcTerm.eventDate.qualifiedName(), "1.11.1879");
    map.put(DwcTerm.dateIdentified.qualifiedName(), "1987-01-31");
    ExtendedRecord er = ExtendedRecord.newBuilder().setId("1").setCoreTerms(map).build();

    TemporalRecord tr = TemporalRecord.newBuilder().setId("1").build();
    er.getCoreTerms().put(DcTerm.modified.qualifiedName(), "2014-01-11");
    temporalInterpreter.interpretModified(er, tr);
    assertEquals(0, tr.getIssues().getIssueList().size());

    tr = TemporalRecord.newBuilder().setId("1").build();
    Calendar cal = Calendar.getInstance(TimeZone.getTimeZone("UTC"));
    er.getCoreTerms().put(DcTerm.modified.qualifiedName(), (cal.get(Calendar.YEAR) + 1) + "-01-11");
    temporalInterpreter.interpretModified(er, tr);
    assertEquals(1, tr.getIssues().getIssueList().size());
    assertEquals(
        OccurrenceIssue.MODIFIED_DATE_UNLIKELY.name(),
        tr.getIssues().getIssueList().iterator().next());

    tr = TemporalRecord.newBuilder().setId("1").build();
    er.getCoreTerms().put(DcTerm.modified.qualifiedName(), "1969-12-31");
    temporalInterpreter.interpretModified(er, tr);
    assertEquals(1, tr.getIssues().getIssueList().size());
    assertEquals(
        OccurrenceIssue.MODIFIED_DATE_UNLIKELY.name(),
        tr.getIssues().getIssueList().iterator().next());

    tr = TemporalRecord.newBuilder().setId("1").build();
    er.getCoreTerms().put(DcTerm.modified.qualifiedName(), "2018-10-15 16:21:48");
    temporalInterpreter.interpretModified(er, tr);
    assertEquals(0, tr.getIssues().getIssueList().size());
    assertDate("2018-10-15T16:21:48", tr.getModified());
  }

  @Test
  public void testLikelyRecorded() {
    Map<String, String> map = new HashMap<>();
    Calendar cal = Calendar.getInstance(TimeZone.getTimeZone("UTC"));
    map.put(DwcTerm.eventDate.qualifiedName(), "24.12." + (cal.get(Calendar.YEAR) + 1));
    ExtendedRecord er = ExtendedRecord.newBuilder().setId("1").setCoreTerms(map).build();

    TemporalRecord tr = TemporalRecord.newBuilder().setId("1").build();
    temporalInterpreter.interpretTemporal(er, tr);

    assertEquals(1, tr.getIssues().getIssueList().size());
    assertEquals(
        OccurrenceIssue.RECORDED_DATE_UNLIKELY.name(),
        tr.getIssues().getIssueList().iterator().next());
  }

  /** Parsing ambigous date like 01/02/1999 with D/M/Y format */
  @Test
  public void testDmyDate() {
    TemporalInterpreter ti = TemporalInterpreter.create(DMY);

    Map<String, String> map = new HashMap<>();
    map.put(DwcTerm.eventDate.qualifiedName(), "1/11/1879");
    map.put(DwcTerm.dateIdentified.qualifiedName(), "02/20/1920");
    map.put(DcTerm.modified.qualifiedName(), "23/2/1940");
    ExtendedRecord er = ExtendedRecord.newBuilder().setId("1").setCoreTerms(map).build();
    TemporalRecord tr = TemporalRecord.newBuilder().setId("1").build();

    ti.interpretTemporal(er, tr);
    ti.interpretModified(er, tr);
    ti.interpretDateIdentified(er, tr);

    assertDate("1940-02-23", tr.getModified());
    assertDate("1920-02-20", tr.getDateIdentified());
    assertDate("1879-11-01", tr.getEventDate().getGte());
    assertEquals(1879, tr.getYear().intValue());
    assertEquals(11, tr.getMonth().intValue());
    assertEquals(1, tr.getDay().intValue());
  }

  @Test
  public void testMdyDate() {
    TemporalInterpreter ti = TemporalInterpreter.create(MDY);

    Map<String, String> map = new HashMap<>();
    map.put(DwcTerm.eventDate.qualifiedName(), "1/11/1879");
    map.put(DwcTerm.dateIdentified.qualifiedName(), "02/20/1920");
    map.put(DcTerm.modified.qualifiedName(), "23/2/1940");
    ExtendedRecord er = ExtendedRecord.newBuilder().setId("1").setCoreTerms(map).build();
    TemporalRecord tr = TemporalRecord.newBuilder().setId("1").build();

    ti.interpretTemporal(er, tr);
    ti.interpretModified(er, tr);
    ti.interpretDateIdentified(er, tr);

    assertDate("1940-02-23", tr.getModified());
    assertDate("1920-02-20", tr.getDateIdentified());
    assertDate("1879-01-11", tr.getEventDate().getGte());
  }

<<<<<<< HEAD
=======
  /** Parsing ambigous date like 01/02/1999 with D/M/Y format */
  @Test
  public void test_DMY_Date() {
    TemporalInterpreter ti = TemporalInterpreter.getInstance(DMY_FORMATS);

    Map<String, String> map = new HashMap<>();
    map.put(DwcTerm.eventDate.qualifiedName(), "1/11/1879");
    map.put(DwcTerm.dateIdentified.qualifiedName(), "02/20/1920");
    map.put(DcTerm.modified.qualifiedName(), "23/2/1940");
    ExtendedRecord er = ExtendedRecord.newBuilder().setId("1").setCoreTerms(map).build();
    TemporalRecord tr = TemporalRecord.newBuilder().setId("1").build();

    ti.interpretTemporal(er, tr);
    ti.interpretModified(er, tr);
    ti.interpretDateIdentified(er, tr);

    assertDate("1940-02-23", tr.getModified());
    assertDate("1920-02-20", tr.getDateIdentified());
    assertDate("1879-11-01", tr.getEventDate().getGte());
    assertEquals(1879, tr.getYear().intValue());
    assertEquals(11, tr.getMonth().intValue());
    assertEquals(1, tr.getDay().intValue());
  }

  @Test
  public void test_MDY_Date() {
    TemporalInterpreter ti = TemporalInterpreter.getInstance(MDY_FORMATS);
    Map<String, String> map = new HashMap<>();
    map.put(DwcTerm.eventDate.qualifiedName(), "1/11/1879");
    map.put(DwcTerm.dateIdentified.qualifiedName(), "02/20/1920");
    map.put(DcTerm.modified.qualifiedName(), "23/2/1940");
    ExtendedRecord er = ExtendedRecord.newBuilder().setId("1").setCoreTerms(map).build();
    TemporalRecord tr = TemporalRecord.newBuilder().setId("1").build();

    ti.interpretTemporal(er, tr);
    ti.interpretModified(er, tr);
    ti.interpretDateIdentified(er, tr);

    assertDate("1940-02-23", tr.getModified());
    assertDate("1920-02-20", tr.getDateIdentified());
    assertDate("1879-01-11", tr.getEventDate().getGte());
  }

>>>>>>> 8216b2ae
  /** @param expected expected date in ISO yyyy-MM-dd format */
  private void assertDate(String expected, String result) {
    if (expected == null) {
      assertNull(result);
    } else {
      assertNotNull("Missing date", result);
      assertEquals(expected, result);
    }
  }
<<<<<<< HEAD
=======

  private void assertInts(Integer expected, Integer x) {
    if (expected == null) {
      assertNull(x);
    } else {
      assertEquals(expected, x);
    }
  }

  /**
   * Utility method to assert a ParseResult when a LocalDate is expected. This method should not be
   * used to test expected null results.
   */
  private void assertResult(Integer y, Integer m, Integer d, ParseResult<TemporalAccessor> result) {
    // sanity checks
    assertNotNull(result);

    LocalDate localDate = result.getPayload().query(LocalDate::from);
    assertInts(y, localDate.getYear());
    assertInts(m, localDate.getMonthValue());
    assertInts(d, localDate.getDayOfMonth());

    assertEquals(LocalDate.of(y, m, d), result.getPayload());
  }

  private void assertResult(TemporalAccessor expectedTA, ParseResult<TemporalAccessor> result) {
    assertEquals(expectedTA, result.getPayload());
  }

  /**
   * Utility method to assert a ParseResult when a YearMonth is expected. This method should not be
   * used to test expected null results.
   */
  private void assertResult(Integer y, Integer m, ParseResult<TemporalAccessor> result) {
    // sanity checks
    assertNotNull(result);

    YearMonth yearMonthDate = result.getPayload().query(YearMonth::from);
    assertInts(y, yearMonthDate.getYear());
    assertInts(m, yearMonthDate.getMonthValue());

    assertEquals(YearMonth.of(y, m), result.getPayload());
  }

  private void assertResult(Integer y, ParseResult<TemporalAccessor> result) {
    // sanity checks
    assertNotNull(result);

    Year yearDate = result.getPayload().query(Year::from);
    assertInts(y, yearDate.getValue());

    assertEquals(Year.of(y), result.getPayload());
  }

  private void assertNullPayload(
      OccurrenceParseResult<TemporalAccessor> result, OccurrenceIssue expectedIssue) {
    assertNotNull(result);
    assertFalse(result.isSuccessful());
    assertNull(result.getPayload());

    if (expectedIssue != null) {
      assertTrue(result.getIssues().contains(expectedIssue));
    }
  }

  private OccurrenceParseResult<TemporalAccessor> interpretRecordedDate(
      String y, String m, String d, String date) {
    Map<String, String> map = new HashMap<>();
    map.put(DwcTerm.year.qualifiedName(), y);
    map.put(DwcTerm.month.qualifiedName(), m);
    map.put(DwcTerm.day.qualifiedName(), d);
    map.put(DwcTerm.eventDate.qualifiedName(), date);
    ExtendedRecord er = ExtendedRecord.newBuilder().setId("1").setCoreTerms(map).build();

    return temporalInterpreter.interpretRecordedDate(er);
  }

  private ParseResult<TemporalAccessor> interpretEventDate(String date) {
    Map<String, String> map = new HashMap<>();
    map.put(DwcTerm.eventDate.qualifiedName(), date);
    ExtendedRecord er = ExtendedRecord.newBuilder().setId("1").setCoreTerms(map).build();

    return temporalInterpreter.interpretRecordedDate(er);
  }
>>>>>>> 8216b2ae
}<|MERGE_RESOLUTION|>--- conflicted
+++ resolved
@@ -1,14 +1,10 @@
 package org.gbif.pipelines.core.interpreters.core;
 
-<<<<<<< HEAD
 import static org.gbif.common.parsers.date.DateComponentOrdering.DMY;
 import static org.gbif.common.parsers.date.DateComponentOrdering.MDY;
-=======
-import static org.gbif.common.parsers.date.DateComponentOrdering.DMY_FORMATS;
-import static org.gbif.common.parsers.date.DateComponentOrdering.MDY_FORMATS;
->>>>>>> 8216b2ae
 import static org.junit.Assert.*;
 
+import java.time.LocalDateTime;
 import java.util.Calendar;
 import java.util.HashMap;
 import java.util.Map;
@@ -18,20 +14,11 @@
 import org.gbif.dwc.terms.DwcTerm;
 import org.gbif.pipelines.io.avro.ExtendedRecord;
 import org.gbif.pipelines.io.avro.TemporalRecord;
-import org.junit.Before;
 import org.junit.Test;
 
 public class TemporalInterpreterTest {
-<<<<<<< HEAD
-  TemporalInterpreter temporalInterpreter = TemporalInterpreter.create();
-=======
-  TemporalInterpreter temporalInterpreter;
-
-  @Before
-  public void init() {
-    temporalInterpreter = TemporalInterpreter.getInstance();
-  }
->>>>>>> 8216b2ae
+
+  TemporalInterpreter temporalInterpreter = TemporalInterpreter.builder().create();
 
   @Test
   public void testYearMonth() {
@@ -42,8 +29,10 @@
     TemporalRecord tr = TemporalRecord.newBuilder().setId("1").build();
 
     temporalInterpreter.interpretTemporal(er, tr);
+    temporalInterpreter.interpretTemporalRange(er, tr);
 
     assertDate("1879-10-01T00:00", tr.getEventDate().getGte());
+    assertDate("1879-10-31T23:59:59", tr.getEventDate().getLte());
     assertEquals(1879, tr.getYear().intValue());
     assertEquals(10, tr.getMonth().intValue());
     assertNull(tr.getDay());
@@ -60,6 +49,7 @@
     TemporalRecord tr = TemporalRecord.newBuilder().setId("1").build();
 
     temporalInterpreter.interpretTemporal(er, tr);
+    temporalInterpreter.interpretTemporalRange(er, tr);
 
     assertDate("1879-01-01T00:00", tr.getEventDate().getGte());
     assertDate("1879-12-31T23:59:59", tr.getEventDate().getLte());
@@ -81,12 +71,14 @@
     TemporalRecord tr = TemporalRecord.newBuilder().setId("1").build();
 
     temporalInterpreter.interpretTemporal(er, tr);
+    temporalInterpreter.interpretTemporalRange(er, tr);
     temporalInterpreter.interpretModified(er, tr);
     temporalInterpreter.interpretDateIdentified(er, tr);
 
     assertDate("2014", tr.getModified());
     assertDate("2012", tr.getDateIdentified());
-    assertDate("1879", tr.getEventDate().getGte());
+    assertDate("1879-01-01T00:00", tr.getEventDate().getGte());
+    assertDate("1879-12-31T23:59:59", tr.getEventDate().getLte());
     assertEquals(1879, tr.getYear().intValue());
     assertNull(tr.getMonth());
     assertNull(tr.getDay());
@@ -107,6 +99,7 @@
     TemporalRecord tr = TemporalRecord.newBuilder().setId("1").build();
 
     temporalInterpreter.interpretTemporal(er, tr);
+    temporalInterpreter.interpretTemporalRange(er, tr);
     temporalInterpreter.interpretModified(er, tr);
     temporalInterpreter.interpretDateIdentified(er, tr);
 
@@ -130,12 +123,14 @@
     TemporalRecord tr = TemporalRecord.newBuilder().setId("1").build();
 
     temporalInterpreter.interpretTemporal(er, tr);
+    temporalInterpreter.interpretTemporalRange(er, tr);
     temporalInterpreter.interpretModified(er, tr);
     temporalInterpreter.interpretDateIdentified(er, tr);
 
     assertDate("2014-01-11", tr.getModified());
     assertDate("2012-01-11", tr.getDateIdentified());
     assertDate("1999-11-11T12:22", tr.getEventDate().getGte());
+    assertNull(tr.getEventDate().getLte());
     assertEquals(1999, tr.getYear().intValue());
     assertEquals(11, tr.getMonth().intValue());
     assertEquals(11, tr.getDay().intValue());
@@ -144,49 +139,6 @@
   }
 
   @Test
-<<<<<<< HEAD
-=======
-  public void testTemporalInterpreter() {
-    assertTrue(TemporalInterpreter.isValidDate(Year.of(2005), true));
-    assertTrue(TemporalInterpreter.isValidDate(YearMonth.of(2005, 1), true));
-    assertTrue(TemporalInterpreter.isValidDate(LocalDate.of(2005, 1, 1), true));
-    assertTrue(TemporalInterpreter.isValidDate(LocalDateTime.of(2005, 1, 1, 2, 3, 4), true));
-    assertTrue(TemporalInterpreter.isValidDate(LocalDate.now(), true));
-    assertTrue(
-        TemporalInterpreter.isValidDate(LocalDateTime.now().plus(23, ChronoUnit.HOURS), true));
-
-    // Dates out of bounds
-    assertFalse(TemporalInterpreter.isValidDate(YearMonth.of(1599, 12), true));
-
-    // we tolerate a offset of 1 day
-    assertFalse(TemporalInterpreter.isValidDate(LocalDate.now().plusDays(2), true));
-  }
-
-  @Test
-  public void testInterpretRecordedDate() {
-    OccurrenceParseResult<TemporalAccessor> result;
-
-    result = temporalInterpreter.interpretRecordedDate("2005", "1", "", "2005-01-01");
-    assertEquals(LocalDate.of(2005, 1, 1), result.getPayload());
-    assertEquals(0, result.getIssues().size());
-
-    // ensure that eventDate with more precision will not record an issue and the one with most
-    // precision
-    // will be returned
-    result = temporalInterpreter.interpretRecordedDate("1996", "1", "26", "1996-01-26T01:00Z");
-    assertEquals(
-        ZonedDateTime.of(LocalDateTime.of(1996, 1, 26, 1, 0), ZoneId.of("Z")), result.getPayload());
-    assertEquals(0, result.getIssues().size());
-
-    // if dates contradict, do not return a date and flag it
-    result = temporalInterpreter.interpretRecordedDate("2005", "1", "2", "2005-01-05");
-    assertNull(result.getPayload());
-    assertEquals(1, result.getIssues().size());
-    assertEquals(OccurrenceIssue.RECORDED_DATE_MISMATCH, result.getIssues().iterator().next());
-  }
-
-  @Test
->>>>>>> 8216b2ae
   public void testLikelyIdentified() {
     Map<String, String> map = new HashMap<>();
     map.put(DwcTerm.year.qualifiedName(), "1879");
@@ -288,7 +240,7 @@
   /** Parsing ambigous date like 01/02/1999 with D/M/Y format */
   @Test
   public void testDmyDate() {
-    TemporalInterpreter ti = TemporalInterpreter.create(DMY);
+    TemporalInterpreter ti = TemporalInterpreter.builder().dateComponentOrdering(DMY).create();
 
     Map<String, String> map = new HashMap<>();
     map.put(DwcTerm.eventDate.qualifiedName(), "1/11/1879");
@@ -298,12 +250,14 @@
     TemporalRecord tr = TemporalRecord.newBuilder().setId("1").build();
 
     ti.interpretTemporal(er, tr);
+    ti.interpretTemporalRange(er, tr);
     ti.interpretModified(er, tr);
     ti.interpretDateIdentified(er, tr);
 
     assertDate("1940-02-23", tr.getModified());
     assertDate("1920-02-20", tr.getDateIdentified());
-    assertDate("1879-11-01", tr.getEventDate().getGte());
+    assertDate("1879-11-01T00:00", tr.getEventDate().getGte());
+    assertDate("1879-11-01T23:59:59", tr.getEventDate().getLte());
     assertEquals(1879, tr.getYear().intValue());
     assertEquals(11, tr.getMonth().intValue());
     assertEquals(1, tr.getDay().intValue());
@@ -311,7 +265,7 @@
 
   @Test
   public void testMdyDate() {
-    TemporalInterpreter ti = TemporalInterpreter.create(MDY);
+    TemporalInterpreter ti = TemporalInterpreter.builder().dateComponentOrdering(MDY).create();
 
     Map<String, String> map = new HashMap<>();
     map.put(DwcTerm.eventDate.qualifiedName(), "1/11/1879");
@@ -321,60 +275,99 @@
     TemporalRecord tr = TemporalRecord.newBuilder().setId("1").build();
 
     ti.interpretTemporal(er, tr);
+    ti.interpretTemporalRange(er, tr);
     ti.interpretModified(er, tr);
     ti.interpretDateIdentified(er, tr);
 
     assertDate("1940-02-23", tr.getModified());
     assertDate("1920-02-20", tr.getDateIdentified());
-    assertDate("1879-01-11", tr.getEventDate().getGte());
-  }
-
-<<<<<<< HEAD
-=======
-  /** Parsing ambigous date like 01/02/1999 with D/M/Y format */
-  @Test
-  public void test_DMY_Date() {
-    TemporalInterpreter ti = TemporalInterpreter.getInstance(DMY_FORMATS);
-
-    Map<String, String> map = new HashMap<>();
-    map.put(DwcTerm.eventDate.qualifiedName(), "1/11/1879");
-    map.put(DwcTerm.dateIdentified.qualifiedName(), "02/20/1920");
-    map.put(DcTerm.modified.qualifiedName(), "23/2/1940");
-    ExtendedRecord er = ExtendedRecord.newBuilder().setId("1").setCoreTerms(map).build();
-    TemporalRecord tr = TemporalRecord.newBuilder().setId("1").build();
-
-    ti.interpretTemporal(er, tr);
-    ti.interpretModified(er, tr);
-    ti.interpretDateIdentified(er, tr);
-
-    assertDate("1940-02-23", tr.getModified());
-    assertDate("1920-02-20", tr.getDateIdentified());
-    assertDate("1879-11-01", tr.getEventDate().getGte());
-    assertEquals(1879, tr.getYear().intValue());
+    assertDate("1879-01-11T00:00", tr.getEventDate().getGte());
+    assertDate("1879-01-11T23:59:59", tr.getEventDate().getLte());
+  }
+
+  @Test
+  public void testYearMonthRange() {
+    // State
+    Map<String, String> map = new HashMap<>();
+    map.put(DwcTerm.eventDate.qualifiedName(), "2004-11/2005-02");
+    ExtendedRecord er = ExtendedRecord.newBuilder().setId("1").setCoreTerms(map).build();
+    TemporalRecord tr = TemporalRecord.newBuilder().setId("1").build();
+
+    // When
+    temporalInterpreter.interpretTemporal(er, tr);
+    temporalInterpreter.interpretTemporalRange(er, tr);
+
+    // Should
+    assertEquals(2004, tr.getYear().intValue());
     assertEquals(11, tr.getMonth().intValue());
-    assertEquals(1, tr.getDay().intValue());
-  }
-
-  @Test
-  public void test_MDY_Date() {
-    TemporalInterpreter ti = TemporalInterpreter.getInstance(MDY_FORMATS);
-    Map<String, String> map = new HashMap<>();
-    map.put(DwcTerm.eventDate.qualifiedName(), "1/11/1879");
-    map.put(DwcTerm.dateIdentified.qualifiedName(), "02/20/1920");
-    map.put(DcTerm.modified.qualifiedName(), "23/2/1940");
-    ExtendedRecord er = ExtendedRecord.newBuilder().setId("1").setCoreTerms(map).build();
-    TemporalRecord tr = TemporalRecord.newBuilder().setId("1").build();
-
-    ti.interpretTemporal(er, tr);
-    ti.interpretModified(er, tr);
-    ti.interpretDateIdentified(er, tr);
-
-    assertDate("1940-02-23", tr.getModified());
-    assertDate("1920-02-20", tr.getDateIdentified());
-    assertDate("1879-01-11", tr.getEventDate().getGte());
-  }
-
->>>>>>> 8216b2ae
+    assertEquals(LocalDateTime.of(2004, 11, 1, 0, 0).toString(), tr.getEventDate().getGte());
+    assertEquals(LocalDateTime.of(2005, 2, 28, 23, 59, 59).toString(), tr.getEventDate().getLte());
+  }
+
+  @Test
+  public void testIsoYmRange() {
+    // State
+    Map<String, String> map = new HashMap<>();
+    map.put(DwcTerm.eventDate.qualifiedName(), "2004-02/12");
+    ExtendedRecord er = ExtendedRecord.newBuilder().setId("1").setCoreTerms(map).build();
+    TemporalRecord tr = TemporalRecord.newBuilder().setId("1").build();
+
+    // When
+    temporalInterpreter.interpretTemporal(er, tr);
+    temporalInterpreter.interpretTemporalRange(er, tr);
+
+    // Should
+    assertEquals(2004, tr.getYear().intValue());
+    assertEquals(2, tr.getMonth().intValue());
+    assertEquals(LocalDateTime.of(2004, 2, 1, 0, 0).toString(), tr.getEventDate().getGte());
+    assertEquals(LocalDateTime.of(2004, 12, 31, 23, 59, 59).toString(), tr.getEventDate().getLte());
+  }
+
+  @Test
+  public void testIsoYmRange2() {
+    // State
+    Map<String, String> map = new HashMap<>();
+    map.put(DwcTerm.eventDate.qualifiedName(), "2004-2/3");
+    ExtendedRecord er = ExtendedRecord.newBuilder().setId("1").setCoreTerms(map).build();
+    TemporalRecord tr = TemporalRecord.newBuilder().setId("1").build();
+
+    // When
+    temporalInterpreter.interpretTemporal(er, tr);
+    temporalInterpreter.interpretTemporalRange(er, tr);
+
+    // Should
+    assertEquals(2004, tr.getYear().intValue());
+    assertEquals(2, tr.getMonth().intValue());
+    assertEquals(LocalDateTime.of(2004, 2, 1, 0, 0).toString(), tr.getEventDate().getGte());
+    assertEquals(LocalDateTime.of(2004, 3, 31, 23, 59, 59).toString(), tr.getEventDate().getLte());
+  }
+
+  @Test
+  public void testNoneIsoYmRange() {
+    // State
+    Map<String, String> map = new HashMap<>();
+    map.put(DwcTerm.eventDate.qualifiedName(), "2004-2-1 to 3-2");
+    ExtendedRecord er = ExtendedRecord.newBuilder().setId("1").setCoreTerms(map).build();
+    TemporalRecord tr = TemporalRecord.newBuilder().setId("1").build();
+
+    // When
+    temporalInterpreter.interpretTemporalRange(er, tr);
+
+    // Should
+    assertEquals(LocalDateTime.of(2004, 2, 1, 0, 0).toString(), tr.getEventDate().getGte());
+    assertEquals(LocalDateTime.of(2004, 3, 2, 23, 59, 59).toString(), tr.getEventDate().getLte());
+
+    // State
+    map.put(DwcTerm.eventDate.qualifiedName(), "2004-2-1 & 3-2");
+
+    // When
+    temporalInterpreter.interpretTemporalRange(er, tr);
+
+    // Should
+    assertEquals(LocalDateTime.of(2004, 2, 1, 0, 0).toString(), tr.getEventDate().getGte());
+    assertEquals(LocalDateTime.of(2004, 3, 2, 23, 59, 59).toString(), tr.getEventDate().getLte());
+  }
+
   /** @param expected expected date in ISO yyyy-MM-dd format */
   private void assertDate(String expected, String result) {
     if (expected == null) {
@@ -384,91 +377,4 @@
       assertEquals(expected, result);
     }
   }
-<<<<<<< HEAD
-=======
-
-  private void assertInts(Integer expected, Integer x) {
-    if (expected == null) {
-      assertNull(x);
-    } else {
-      assertEquals(expected, x);
-    }
-  }
-
-  /**
-   * Utility method to assert a ParseResult when a LocalDate is expected. This method should not be
-   * used to test expected null results.
-   */
-  private void assertResult(Integer y, Integer m, Integer d, ParseResult<TemporalAccessor> result) {
-    // sanity checks
-    assertNotNull(result);
-
-    LocalDate localDate = result.getPayload().query(LocalDate::from);
-    assertInts(y, localDate.getYear());
-    assertInts(m, localDate.getMonthValue());
-    assertInts(d, localDate.getDayOfMonth());
-
-    assertEquals(LocalDate.of(y, m, d), result.getPayload());
-  }
-
-  private void assertResult(TemporalAccessor expectedTA, ParseResult<TemporalAccessor> result) {
-    assertEquals(expectedTA, result.getPayload());
-  }
-
-  /**
-   * Utility method to assert a ParseResult when a YearMonth is expected. This method should not be
-   * used to test expected null results.
-   */
-  private void assertResult(Integer y, Integer m, ParseResult<TemporalAccessor> result) {
-    // sanity checks
-    assertNotNull(result);
-
-    YearMonth yearMonthDate = result.getPayload().query(YearMonth::from);
-    assertInts(y, yearMonthDate.getYear());
-    assertInts(m, yearMonthDate.getMonthValue());
-
-    assertEquals(YearMonth.of(y, m), result.getPayload());
-  }
-
-  private void assertResult(Integer y, ParseResult<TemporalAccessor> result) {
-    // sanity checks
-    assertNotNull(result);
-
-    Year yearDate = result.getPayload().query(Year::from);
-    assertInts(y, yearDate.getValue());
-
-    assertEquals(Year.of(y), result.getPayload());
-  }
-
-  private void assertNullPayload(
-      OccurrenceParseResult<TemporalAccessor> result, OccurrenceIssue expectedIssue) {
-    assertNotNull(result);
-    assertFalse(result.isSuccessful());
-    assertNull(result.getPayload());
-
-    if (expectedIssue != null) {
-      assertTrue(result.getIssues().contains(expectedIssue));
-    }
-  }
-
-  private OccurrenceParseResult<TemporalAccessor> interpretRecordedDate(
-      String y, String m, String d, String date) {
-    Map<String, String> map = new HashMap<>();
-    map.put(DwcTerm.year.qualifiedName(), y);
-    map.put(DwcTerm.month.qualifiedName(), m);
-    map.put(DwcTerm.day.qualifiedName(), d);
-    map.put(DwcTerm.eventDate.qualifiedName(), date);
-    ExtendedRecord er = ExtendedRecord.newBuilder().setId("1").setCoreTerms(map).build();
-
-    return temporalInterpreter.interpretRecordedDate(er);
-  }
-
-  private ParseResult<TemporalAccessor> interpretEventDate(String date) {
-    Map<String, String> map = new HashMap<>();
-    map.put(DwcTerm.eventDate.qualifiedName(), date);
-    ExtendedRecord er = ExtendedRecord.newBuilder().setId("1").setCoreTerms(map).build();
-
-    return temporalInterpreter.interpretRecordedDate(er);
-  }
->>>>>>> 8216b2ae
 }