package org.gbif.pipelines.core.interpreters.core;

import static org.junit.Assert.*;

import java.time.*;
import java.time.temporal.ChronoUnit;
import java.time.temporal.TemporalAccessor;
import java.util.Calendar;
import java.util.HashMap;
import java.util.Map;
import java.util.TimeZone;
import org.apache.commons.lang3.time.DateFormatUtils;
import org.gbif.api.vocabulary.OccurrenceIssue;
import org.gbif.common.parsers.core.OccurrenceParseResult;
import org.gbif.common.parsers.core.ParseResult;
import org.gbif.dwc.terms.DcTerm;
import org.gbif.dwc.terms.DwcTerm;
import org.gbif.pipelines.core.config.model.PipelinesConfig;
import org.gbif.pipelines.io.avro.ExtendedRecord;
import org.gbif.pipelines.io.avro.TemporalRecord;
import org.junit.After;
import org.junit.Test;

public class TemporalInterpreterTest {

  @Test
  public void testYearMonth() {
    Map<String, String> map = new HashMap<>();
    map.put(DwcTerm.eventDate.qualifiedName(), "1879-10");

    ExtendedRecord er = ExtendedRecord.newBuilder().setId("1").setCoreTerms(map).build();
    TemporalRecord tr = TemporalRecord.newBuilder().setId("1").build();

    TemporalInterpreter.interpretTemporal(er, tr);

    assertDate("1879-10", tr.getEventDate().getGte());
    assertEquals(1879, tr.getYear().intValue());
    assertEquals(10, tr.getMonth().intValue());
    assertNull(tr.getDay());

    assertEquals(0, tr.getIssues().getIssueList().size());
  }

  @Test
  public void testYear() {
    Map<String, String> map = new HashMap<>();
    map.put(DwcTerm.eventDate.qualifiedName(), "1879");

    ExtendedRecord er = ExtendedRecord.newBuilder().setId("1").setCoreTerms(map).build();
    TemporalRecord tr = TemporalRecord.newBuilder().setId("1").build();

    TemporalInterpreter.interpretTemporal(er, tr);

    assertDate("1879", tr.getEventDate().getGte());
    assertEquals(1879, tr.getYear().intValue());
    assertNull(tr.getMonth());
    assertNull(tr.getDay());

    assertEquals(0, tr.getIssues().getIssueList().size());
  }

  @Test
  public void testAllDates() {
    Map<String, String> map = new HashMap<>();
    map.put(DwcTerm.year.qualifiedName(), "1879");
    map.put(DwcTerm.month.qualifiedName(), "11 "); // keep the space at the end
    map.put(DwcTerm.day.qualifiedName(), "1");
    map.put(DwcTerm.eventDate.qualifiedName(), "1.11.1879");
    map.put(DwcTerm.dateIdentified.qualifiedName(), "2012-01-11");
    map.put(DcTerm.modified.qualifiedName(), "2014-01-11");
    ExtendedRecord er = ExtendedRecord.newBuilder().setId("1").setCoreTerms(map).build();
    TemporalRecord tr = TemporalRecord.newBuilder().setId("1").build();

    TemporalInterpreter.interpretTemporal(er, tr);
    TemporalInterpreter.interpretModified(er, tr);
    TemporalInterpreter.interpretDateIdentified(er, tr);

    assertDate("2014-01-11", tr.getModified());
    assertDate("2012-01-11", tr.getDateIdentified());
    assertDate("1879-11-01", tr.getEventDate().getGte());
    assertEquals(1879, tr.getYear().intValue());
    assertEquals(11, tr.getMonth().intValue());
    assertEquals(1, tr.getDay().intValue());

    assertEquals(0, tr.getIssues().getIssueList().size());
  }

  @Test
  public void testEventDateTimeDates() {
    Map<String, String> map = new HashMap<>();
    map.put(DwcTerm.eventDate.qualifiedName(), "1999-11-11T12:22");
    map.put(DwcTerm.dateIdentified.qualifiedName(), "2012-01-11");
    map.put(DcTerm.modified.qualifiedName(), "2014-01-11");
    ExtendedRecord er = ExtendedRecord.newBuilder().setId("1").setCoreTerms(map).build();
    TemporalRecord tr = TemporalRecord.newBuilder().setId("1").build();

    TemporalInterpreter.interpretTemporal(er, tr);
    TemporalInterpreter.interpretModified(er, tr);
    TemporalInterpreter.interpretDateIdentified(er, tr);

    assertDate("2014-01-11", tr.getModified());
    assertDate("2012-01-11", tr.getDateIdentified());
    assertDate("1999-11-11", tr.getEventDate().getGte());
    assertEquals(1999, tr.getYear().intValue());
    assertEquals(11, tr.getMonth().intValue());
    assertEquals(11, tr.getDay().intValue());

    assertEquals(0, tr.getIssues().getIssueList().size());
  }

  @Test
  public void testTemporalInterpreter() {
    assertTrue(TemporalInterpreter.isValidDate(Year.of(2005), true));
    assertTrue(TemporalInterpreter.isValidDate(YearMonth.of(2005, 1), true));
    assertTrue(TemporalInterpreter.isValidDate(LocalDate.of(2005, 1, 1), true));
    assertTrue(TemporalInterpreter.isValidDate(LocalDateTime.of(2005, 1, 1, 2, 3, 4), true));
    assertTrue(TemporalInterpreter.isValidDate(LocalDate.now(), true));
    assertTrue(
        TemporalInterpreter.isValidDate(LocalDateTime.now().plus(23, ChronoUnit.HOURS), true));

    // Dates out of bounds
    assertFalse(TemporalInterpreter.isValidDate(YearMonth.of(1599, 12), true));

    // we tolerate a offset of 1 day
    assertFalse(TemporalInterpreter.isValidDate(LocalDate.now().plusDays(2), true));
  }

  @Test
  public void testInterpretRecordedDate() {
    OccurrenceParseResult<TemporalAccessor> result;

    result = TemporalInterpreter.interpretRecordedDate("2005", "1", "", "2005-01-01");
    assertEquals(LocalDate.of(2005, 1, 1), result.getPayload());
    assertEquals(0, result.getIssues().size());

    // ensure that eventDate with more precision will not record an issue and the one with most
    // precision
    // will be returned
    result = TemporalInterpreter.interpretRecordedDate("1996", "1", "26", "1996-01-26T01:00Z");
    assertEquals(
        ZonedDateTime.of(LocalDateTime.of(1996, 1, 26, 1, 0), ZoneId.of("Z")), result.getPayload());
    assertEquals(0, result.getIssues().size());

    // if dates contradict, do not return a date and flag it
    result = TemporalInterpreter.interpretRecordedDate("2005", "1", "2", "2005-01-05");
    assertNull(result.getPayload());
    assertEquals(1, result.getIssues().size());
    assertEquals(OccurrenceIssue.RECORDED_DATE_MISMATCH, result.getIssues().iterator().next());
  }

  @Test
  public void testLikelyIdentified() {
    Map<String, String> map = new HashMap<>();
    map.put(DwcTerm.year.qualifiedName(), "1879");
    map.put(DwcTerm.month.qualifiedName(), "11 ");
    map.put(DwcTerm.day.qualifiedName(), "1");
    map.put(DwcTerm.eventDate.qualifiedName(), "1.11.1879");
    map.put(DcTerm.modified.qualifiedName(), "2014-01-11");
    ExtendedRecord er = ExtendedRecord.newBuilder().setId("1").setCoreTerms(map).build();
    TemporalRecord tr = TemporalRecord.newBuilder().setId("1").build();

    er.getCoreTerms().put(DwcTerm.dateIdentified.qualifiedName(), "1987-01-31");
    TemporalInterpreter.interpretDateIdentified(er, tr);
    assertEquals(0, tr.getIssues().getIssueList().size());

    er.getCoreTerms().put(DwcTerm.dateIdentified.qualifiedName(), "1787-03-27");
    TemporalInterpreter.interpretDateIdentified(er, tr);
    assertEquals(0, tr.getIssues().getIssueList().size());

    er.getCoreTerms().put(DwcTerm.dateIdentified.qualifiedName(), "2014-01-11");
    TemporalInterpreter.interpretDateIdentified(er, tr);
    assertEquals(0, tr.getIssues().getIssueList().size());

    er.getCoreTerms().put(DwcTerm.dateIdentified.qualifiedName(), "1997");
    TemporalInterpreter.interpretDateIdentified(er, tr);
    assertEquals(0, tr.getIssues().getIssueList().size());

    Calendar cal = Calendar.getInstance(TimeZone.getTimeZone("UTC"));
    er.getCoreTerms()
        .put(DwcTerm.dateIdentified.qualifiedName(), (cal.get(Calendar.YEAR) + 1) + "-01-11");
    TemporalInterpreter.interpretDateIdentified(er, tr);
    assertEquals(1, tr.getIssues().getIssueList().size());
    assertEquals(
        OccurrenceIssue.IDENTIFIED_DATE_UNLIKELY.name(),
        tr.getIssues().getIssueList().iterator().next());

    er.getCoreTerms().put(DwcTerm.dateIdentified.qualifiedName(), "1599-01-11");
    TemporalInterpreter.interpretDateIdentified(er, tr);
    assertEquals(1, tr.getIssues().getIssueList().size());
    assertEquals(
        OccurrenceIssue.IDENTIFIED_DATE_UNLIKELY.name(),
        tr.getIssues().getIssueList().iterator().next());
  }

  @Test
  public void testLikelyModified() {
    Map<String, String> map = new HashMap<>();
    map.put(DwcTerm.year.qualifiedName(), "1879");
    map.put(DwcTerm.month.qualifiedName(), "11 ");
    map.put(DwcTerm.day.qualifiedName(), "1");
    map.put(DwcTerm.eventDate.qualifiedName(), "1.11.1879");
    map.put(DwcTerm.dateIdentified.qualifiedName(), "1987-01-31");
    ExtendedRecord er = ExtendedRecord.newBuilder().setId("1").setCoreTerms(map).build();

    TemporalRecord tr = TemporalRecord.newBuilder().setId("1").build();
    er.getCoreTerms().put(DcTerm.modified.qualifiedName(), "2014-01-11");
    TemporalInterpreter.interpretModified(er, tr);
    assertEquals(0, tr.getIssues().getIssueList().size());

    tr = TemporalRecord.newBuilder().setId("1").build();
    Calendar cal = Calendar.getInstance(TimeZone.getTimeZone("UTC"));
    er.getCoreTerms().put(DcTerm.modified.qualifiedName(), (cal.get(Calendar.YEAR) + 1) + "-01-11");
    TemporalInterpreter.interpretModified(er, tr);
    assertEquals(1, tr.getIssues().getIssueList().size());
    assertEquals(
        OccurrenceIssue.MODIFIED_DATE_UNLIKELY.name(),
        tr.getIssues().getIssueList().iterator().next());

    tr = TemporalRecord.newBuilder().setId("1").build();
    er.getCoreTerms().put(DcTerm.modified.qualifiedName(), "1969-12-31");
    TemporalInterpreter.interpretModified(er, tr);
    assertEquals(1, tr.getIssues().getIssueList().size());
    assertEquals(
        OccurrenceIssue.MODIFIED_DATE_UNLIKELY.name(),
        tr.getIssues().getIssueList().iterator().next());

    tr = TemporalRecord.newBuilder().setId("1").build();
    er.getCoreTerms().put(DcTerm.modified.qualifiedName(), "2018-10-15 16:21:48");
    TemporalInterpreter.interpretModified(er, tr);
    assertEquals(0, tr.getIssues().getIssueList().size());
    assertDate("2018-10-15T16:21:48", tr.getModified());
  }

  @Test
  public void testLikelyRecorded() {
    Map<String, String> map = new HashMap<>();
    Calendar cal = Calendar.getInstance(TimeZone.getTimeZone("UTC"));
    map.put(DwcTerm.eventDate.qualifiedName(), "24.12." + (cal.get(Calendar.YEAR) + 1));
    ExtendedRecord er = ExtendedRecord.newBuilder().setId("1").setCoreTerms(map).build();

    TemporalRecord tr = TemporalRecord.newBuilder().setId("1").build();
    TemporalInterpreter.interpretTemporal(er, tr);

    assertEquals(1, tr.getIssues().getIssueList().size());
    assertEquals(
        OccurrenceIssue.RECORDED_DATE_UNLIKELY.name(),
        tr.getIssues().getIssueList().iterator().next());
  }

  @Test
  public void testGoodDate() {
    ParseResult<TemporalAccessor> result = interpretRecordedDate("1984", "3", "22", null);
    assertResult(1984, 3, 22, result);
  }

  @Test
  public void testGoodOldDate() {
    ParseResult<TemporalAccessor> result = interpretRecordedDate("1957", "3", "22", null);
    assertResult(1957, 3, 22, result);
  }

  /** 0 month now fails. */
  @Test
  public void test0Month() {
    ParseResult<TemporalAccessor> result = interpretRecordedDate("1984", "0", "22", null);
    // assertResult(1984, null, 22, null, result);
    assertFalse(result.isSuccessful());
  }

  @Test
  public void testOldYear() {
    OccurrenceParseResult<TemporalAccessor> result = interpretRecordedDate("1599", "3", "22", null);
    assertNullPayload(result, OccurrenceIssue.RECORDED_DATE_UNLIKELY);
  }

  @Test
  public void testFutureYear() {
    OccurrenceParseResult<TemporalAccessor> result = interpretRecordedDate("2100", "3", "22", null);
    assertNullPayload(result, OccurrenceIssue.RECORDED_DATE_UNLIKELY);
  }

  @Test
  public void testBadDay() {
    OccurrenceParseResult<TemporalAccessor> result = interpretRecordedDate("1984", "3", "32", null);
    assertNullPayload(result, OccurrenceIssue.RECORDED_DATE_INVALID);
  }

  @Test
  public void testStringGood() {
    ParseResult<TemporalAccessor> result = interpretRecordedDate(null, null, null, "1984-03-22");
    assertResult(1984, 3, 22, result);
  }

  @Test
  public void testStringTimestamp() {
    ParseResult<TemporalAccessor> result =
        interpretRecordedDate(null, null, null, "1984-03-22T00:00");
    assertResult(LocalDateTime.of(1984, 3, 22, 0, 0), result);
  }

  @Test
  public void testStringBad() {
    OccurrenceParseResult<TemporalAccessor> result =
        interpretRecordedDate(null, null, null, "22-17-1984");
    assertNullPayload(result, OccurrenceIssue.RECORDED_DATE_INVALID);
  }

  @Test
  public void testStringWins() {
    ParseResult<TemporalAccessor> result = interpretRecordedDate("1984", "3", null, "1984-03-22");
    assertResult(1984, 3, 22, result);
  }

  @Test
  public void testStrange() {
    OccurrenceParseResult<TemporalAccessor> result =
        interpretRecordedDate("16", "6", "1990", "16-6-1990");
    assertResult(1990, 6, 16, result);
    assertEquals(ParseResult.CONFIDENCE.PROBABLE, result.getConfidence());
    assertEquals(OccurrenceIssue.RECORDED_DATE_MISMATCH, result.getIssues().iterator().next());
  }

  @Test
  public void testStringLoses() {
    OccurrenceParseResult<TemporalAccessor> result =
        interpretRecordedDate("1984", "3", null, "22-17-1984");
    assertResult(1984, 3, result);
    assertEquals(OccurrenceIssue.RECORDED_DATE_MISMATCH, result.getIssues().iterator().next());
  }

  // these two tests demonstrate the problem from POR-2120
  @Test
  public void testOnlyYear() {
    ParseResult<TemporalAccessor> result = interpretRecordedDate("1984", null, null, null);
    assertResult(1984, result);

    result = interpretRecordedDate(null, null, null, "1984");
    assertResult(1984, result);

    result = interpretRecordedDate("1984", null, null, "1984");
    assertResult(1984, result);
  }

  @Test
  public void testYearWithZeros() {
    // providing 0 will cause a RECORDED_DATE_MISMATCH since 0 could be null but also January
    OccurrenceParseResult<TemporalAccessor> result =
        interpretRecordedDate("1984", "0", "0", "1984");
    assertResult(1984, result);
    assertEquals(ParseResult.CONFIDENCE.PROBABLE, result.getConfidence());
    assertEquals(OccurrenceIssue.RECORDED_DATE_MISMATCH, result.getIssues().iterator().next());

    result = interpretRecordedDate(null, null, null, "1984");
    assertEquals(ParseResult.CONFIDENCE.DEFINITE, result.getConfidence());
    assertTrue(result.getIssues().isEmpty());

    // This is not supported
    result = interpretRecordedDate("1984", "0", "0", null);
    assertNullPayload(result, OccurrenceIssue.RECORDED_DATE_INVALID);

    result = interpretRecordedDate(null, null, null, "0-0-1984");
    assertEquals(ParseResult.STATUS.FAIL, result.getStatus());
    assertNull(result.getPayload());
  }

  @Test
  public void testYearMonthNoDay() {
    OccurrenceParseResult<TemporalAccessor> result = interpretRecordedDate("1984", "3", null, null);
    assertResult(1984, 3, result);

    result = interpretRecordedDate("1984", "3", null, "1984-03");
    assertResult(1984, 3, result);

    result = interpretRecordedDate(null, null, null, "1984-03");
    assertResult(1984, 3, result);

    result = interpretRecordedDate("1984", "3", null, "1984-03");
    assertResult(1984, 3, result);
    assertEquals(0, result.getIssues().size());
  }

  /** https://github.com/gbif/parsers/issues/8 */
  @Test
  public void testDifferentResolutions() {
    OccurrenceParseResult<TemporalAccessor> result;

    result = interpretRecordedDate("1984", "3", "18", "1984-03");
    assertResult(1984, 3, 18, result);
    assertEquals(0, result.getIssues().size());

    result = interpretRecordedDate("1984", "3", null, "1984-03-18");
    assertResult(1984, 3, 18, result);
    assertEquals(0, result.getIssues().size());

    result = interpretRecordedDate("1984", null, null, "1984-03-18");
    assertResult(1984, 3, 18, result);
    assertEquals(0, result.getIssues().size());

    result = interpretRecordedDate("1984", "3", null, "1984");
    assertResult(1984, 3, result);
    assertEquals(0, result.getIssues().size());

    result = interpretRecordedDate("1984", "05", "02", "1984-05-02T19:34");
    assertResult(LocalDateTime.of(1984, 5, 2, 19, 34, 00), result);
    assertEquals(0, result.getIssues().size());
  }

  /** https://github.com/gbif/parsers/issues/6 */
  @Test
  public void testLessConfidentMatch() {
    OccurrenceParseResult<TemporalAccessor> result;

    result = interpretRecordedDate("2014", "2", "5", "5/2/2014");
    assertResult(2014, 2, 5, result);
    assertEquals(0, result.getIssues().size());
  }

  /** Only month now fails */
  @Test
  public void testOnlyMonth() {
    ParseResult<TemporalAccessor> result = interpretRecordedDate(null, "3", null, null);
    // assertResult(null, 3, null, null, result);
    assertFalse(result.isSuccessful());
  }

  /** Only day now fails */
  @Test
  public void testOnlyDay() {
    ParseResult<TemporalAccessor> result = interpretRecordedDate(null, null, "23", null);
    // assertResult(null, null, 23, null, result);
    assertFalse(result.isSuccessful());
  }

  /**
   * Tests that a date representing 'now' is interpreted with CONFIDENCE.DEFINITE even after
   * v1TemporalInterpreter was instantiated. See POR-2860.
   */
  @Test
  public void testNow() {

    // Makes sure the static content is loaded
    ParseResult<TemporalAccessor> result =
        interpretEventDate(DateFormatUtils.ISO_DATETIME_FORMAT.format(Calendar.getInstance()));
    assertEquals(ParseResult.CONFIDENCE.DEFINITE, result.getConfidence());

    // Sorry for this Thread.sleep, we need to run the v1TemporalInterpreter at least 1 second later
    // until
    // we refactor to inject a Calendar or we move to new Java 8 Date/Time API
    try {
      Thread.sleep(1000);
    } catch (InterruptedException e) {
      fail(e.getMessage());
    }

    Calendar cal = Calendar.getInstance(TimeZone.getTimeZone("UTC"));
    result = interpretEventDate(DateFormatUtils.ISO_DATETIME_FORMAT.format(cal.getTime()));
    assertEquals(ParseResult.CONFIDENCE.DEFINITE, result.getConfidence());
  }

  @Test
  public void testAllNulls() {
    OccurrenceParseResult<TemporalAccessor> result = interpretRecordedDate(null, null, null, null);
    // null and/or empty string will not return an error
    assertNullPayload(result, null);
  }

  @Test
  public void testDateStrings() {
    testEventDate(1999, 7, 19, "1999-07-19");
    testEventDate(1999, 7, 19, "19-07-1999");
    testEventDate(1999, 7, 19, "07-19-1999");
    testEventDate(1999, 7, 19, "19/7/1999");
    testEventDate(1999, 7, 19, "1999.7.19");
    testEventDate(1999, 7, 19, "19.7.1999");
    testEventDate(1999, 7, 19, "19990719");
    testEventDate(2012, 5, 6, "20120506");

    assertResult(
        LocalDateTime.of(1999, 7, 19, 0, 0),
        interpretRecordedDate(null, null, null, "1999-07-19T00:00:00"));
  }

  private void testEventDate(int y, int m, int d, String input) {
    assertResult(y, m, d, interpretRecordedDate(null, null, null, input));
  }

  @Test
  public void testDateRanges() {
    // Some of the many ways of providing a range.
    assertResult(Year.of(1999), interpretEventDate("1999"));
    assertResult(Year.of(1999), interpretEventDate("1999/2000"));
    assertResult(YearMonth.of(1999, 01), interpretEventDate("1999-01/1999-12"));
    assertResult(
        ZonedDateTime.of(LocalDateTime.of(2004, 12, 30, 00, 00, 00, 00), ZoneOffset.UTC),
        interpretEventDate("2004-12-30T00:00:00+0000/2005-03-13T24:00:00+0000"));
  }

<<<<<<< HEAD
  @Test
  public void test_DMY_Date() {
    PipelinesConfig config = new PipelinesConfig();
    config.setDefaultDateFormat("DMY"); // Set EU dd/MM/yyyy format as default

    Map<String, String> map = new HashMap<>();
    map.put(DwcTerm.eventDate.qualifiedName(), "1/11/1879");
    map.put(DwcTerm.dateIdentified.qualifiedName(), "02/20/1920");
    map.put(DcTerm.modified.qualifiedName(), "23/2/1940");
    ExtendedRecord er = ExtendedRecord.newBuilder().setId("1").setCoreTerms(map).build();
    TemporalRecord tr = TemporalRecord.newBuilder().setId("1").build();

    TemporalInterpreter.config(config);
    TemporalInterpreter.interpretTemporal(er, tr);

    assertDate("1940-02-23", tr.getModified());
    assertDate("1920-02-20", tr.getDateIdentified());
    assertDate("1879-11-01", tr.getEventDate().getGte());
    assertEquals(1879, tr.getYear().intValue());
    assertEquals(11, tr.getMonth().intValue());
    assertEquals(1, tr.getDay().intValue());
  }

  @Test
  public void test_MDY_Date() {
    PipelinesConfig config = new PipelinesConfig();
    config.setDefaultDateFormat("MDY"); // Set EU dd/MM/yyyy format as default

    Map<String, String> map = new HashMap<>();
    map.put(DwcTerm.eventDate.qualifiedName(), "1/11/1879");
    map.put(DwcTerm.dateIdentified.qualifiedName(), "02/20/1920");
    map.put(DcTerm.modified.qualifiedName(), "23/2/1940");
    ExtendedRecord er = ExtendedRecord.newBuilder().setId("1").setCoreTerms(map).build();
    TemporalRecord tr = TemporalRecord.newBuilder().setId("1").build();

    TemporalInterpreter.config(config);
    TemporalInterpreter.interpretTemporal(er, tr);

    assertDate("1940-02-23", tr.getModified());
    assertDate("1920-02-20", tr.getDateIdentified());
    assertDate("1879-01-11", tr.getEventDate().getGte());
  }

  /** TemporalInterpreter is a static instance in TemporalInterpreter Need to reset every test */
  @After
  public void reset() {
    TemporalInterpreter.config(new PipelinesConfig());
  }

  /** @param expected expected date in ISO yyyy-MM-dd format */
=======
  /**
   * @param expected expected date in ISO: yyyy-MM-dd'T'HH:mm:ss.SSSZ, yyyy-MM-dd'T'HH:mm:ssZ,
   *     yyyy-MM-dd'T'HH:mmZ, yyyy-MM-dd'T'HH:mm:ss.SSS, yyyy-MM-dd'T'HH:mm:ss, yyyy-MM-dd'T'HH:mm,
   *     yyyy-MM-dd, yyyy-MM, yyyy formats
   */
>>>>>>> 54c2b321
  private void assertDate(String expected, String result) {
    if (expected == null) {
      assertNull(result);
    } else {
      assertNotNull("Missing date", result);
      assertEquals(expected, result);
    }
  }

  private void assertInts(Integer expected, Integer x) {
    if (expected == null) {
      assertNull(x);
    } else {
      assertEquals(expected, x);
    }
  }

  /**
   * Utility method to assert a ParseResult when a LocalDate is expected. This method should not be
   * used to test expected null results.
   */
  private void assertResult(Integer y, Integer m, Integer d, ParseResult<TemporalAccessor> result) {
    // sanity checks
    assertNotNull(result);

    LocalDate localDate = result.getPayload().query(LocalDate::from);
    assertInts(y, localDate.getYear());
    assertInts(m, localDate.getMonthValue());
    assertInts(d, localDate.getDayOfMonth());

    assertEquals(LocalDate.of(y, m, d), result.getPayload());
  }

  private void assertResult(TemporalAccessor expectedTA, ParseResult<TemporalAccessor> result) {
    assertEquals(expectedTA, result.getPayload());
  }

  /**
   * Utility method to assert a ParseResult when a YearMonth is expected. This method should not be
   * used to test expected null results.
   */
  private void assertResult(Integer y, Integer m, ParseResult<TemporalAccessor> result) {
    // sanity checks
    assertNotNull(result);

    YearMonth yearMonthDate = result.getPayload().query(YearMonth::from);
    assertInts(y, yearMonthDate.getYear());
    assertInts(m, yearMonthDate.getMonthValue());

    assertEquals(YearMonth.of(y, m), result.getPayload());
  }

  private void assertResult(Integer y, ParseResult<TemporalAccessor> result) {
    // sanity checks
    assertNotNull(result);

    Year yearDate = result.getPayload().query(Year::from);
    assertInts(y, yearDate.getValue());

    assertEquals(Year.of(y), result.getPayload());
  }

  private void assertNullPayload(
      OccurrenceParseResult<TemporalAccessor> result, OccurrenceIssue expectedIssue) {
    assertNotNull(result);
    assertFalse(result.isSuccessful());
    assertNull(result.getPayload());

    if (expectedIssue != null) {
      assertTrue(result.getIssues().contains(expectedIssue));
    }
  }

  private OccurrenceParseResult<TemporalAccessor> interpretRecordedDate(
      String y, String m, String d, String date) {
    Map<String, String> map = new HashMap<>();
    map.put(DwcTerm.year.qualifiedName(), y);
    map.put(DwcTerm.month.qualifiedName(), m);
    map.put(DwcTerm.day.qualifiedName(), d);
    map.put(DwcTerm.eventDate.qualifiedName(), date);
    ExtendedRecord er = ExtendedRecord.newBuilder().setId("1").setCoreTerms(map).build();

    return TemporalInterpreter.interpretRecordedDate(er);
  }

  private ParseResult<TemporalAccessor> interpretEventDate(String date) {
    Map<String, String> map = new HashMap<>();
    map.put(DwcTerm.eventDate.qualifiedName(), date);
    ExtendedRecord er = ExtendedRecord.newBuilder().setId("1").setCoreTerms(map).build();

    return TemporalInterpreter.interpretRecordedDate(er);
  }
}<|MERGE_RESOLUTION|>--- conflicted
+++ resolved
@@ -495,7 +495,11 @@
         interpretEventDate("2004-12-30T00:00:00+0000/2005-03-13T24:00:00+0000"));
   }
 
-<<<<<<< HEAD
+  /**
+   * @param expected expected date in ISO: yyyy-MM-dd'T'HH:mm:ss.SSSZ, yyyy-MM-dd'T'HH:mm:ssZ,
+   *     yyyy-MM-dd'T'HH:mmZ, yyyy-MM-dd'T'HH:mm:ss.SSS, yyyy-MM-dd'T'HH:mm:ss, yyyy-MM-dd'T'HH:mm,
+   *     yyyy-MM-dd, yyyy-MM, yyyy formats
+   */
   @Test
   public void test_DMY_Date() {
     PipelinesConfig config = new PipelinesConfig();
@@ -546,13 +550,6 @@
   }
 
   /** @param expected expected date in ISO yyyy-MM-dd format */
-=======
-  /**
-   * @param expected expected date in ISO: yyyy-MM-dd'T'HH:mm:ss.SSSZ, yyyy-MM-dd'T'HH:mm:ssZ,
-   *     yyyy-MM-dd'T'HH:mmZ, yyyy-MM-dd'T'HH:mm:ss.SSS, yyyy-MM-dd'T'HH:mm:ss, yyyy-MM-dd'T'HH:mm,
-   *     yyyy-MM-dd, yyyy-MM, yyyy formats
-   */
->>>>>>> 54c2b321
   private void assertDate(String expected, String result) {
     if (expected == null) {
       assertNull(result);
