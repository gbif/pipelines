<?xml version="1.0" encoding="UTF-8"?>
<project xmlns="http://maven.apache.org/POM/4.0.0" xmlns:xsi="http://www.w3.org/2001/XMLSchema-instance" xsi:schemaLocation="http://maven.apache.org/POM/4.0.0 http://maven.apache.org/xsd/maven-4.0.0.xsd">
  <modelVersion>4.0.0</modelVersion>

  <parent>
    <groupId>org.gbif.pipelines</groupId>
    <artifactId>sdks</artifactId>
<<<<<<< HEAD
    <version>2.15.1-SNAPSHOT</version>
=======
    <version>2.14.6-SNAPSHOT</version>
>>>>>>> 04251fd2
    <relativePath>../pom.xml</relativePath>
  </parent>

  <artifactId>core</artifactId>
  <packaging>jar</packaging>

  <name>Pipelines :: Sdks :: Core</name>
  <description>Main module contains API like classes, such as data interpretations, converters, DwCA reader and etc.
  </description>

  <properties>
    <generated-path>${project.basedir}/src/main/java-generated/</generated-path>
    <package>org.gbif.pipelines.core.converters</package>
  </properties>

  <build>
    <plugins>
      <plugin>
        <groupId>org.gbif.pipelines</groupId>
        <artifactId>maven-extension-java-code-generator</artifactId>
        <version>${project.version}</version>
        <executions>
          <execution>
            <id>extensiongeneration</id>
            <phase>generate-sources</phase>
            <goals>
              <goal>extensiongeneration</goal>
            </goals>
            <configuration>
              <pathToWrite>${generated-path}</pathToWrite>
              <avroNamespace>${namespace}</avroNamespace>
              <packagePath>${package}</packagePath>
            </configuration>
          </execution>
        </executions>
      </plugin>
      <!-- Add the generated sources to the classpath for IDEs -->
      <plugin>
        <groupId>org.codehaus.mojo</groupId>
        <artifactId>build-helper-maven-plugin</artifactId>
        <executions>
          <execution>
            <phase>generate-sources</phase>
            <goals>
              <goal>add-source</goal>
            </goals>
            <configuration>
              <sources>
                <source>${generated-path}</source>
              </sources>
            </configuration>
          </execution>
        </executions>
      </plugin>
      <!-- Clean generated path -->
      <plugin>
        <groupId>org.apache.maven.plugins</groupId>
        <artifactId>maven-clean-plugin</artifactId>
        <configuration>
          <filesets>
            <fileset>
              <directory>${generated-path}</directory>
            </fileset>
          </filesets>
        </configuration>
      </plugin>
    </plugins>
  </build>

  <dependencies>

    <!-- Tools -->
    <dependency>
      <groupId>org.projectlombok</groupId>
      <artifactId>lombok</artifactId>
    </dependency>

    <!-- This project -->
    <dependency>
      <groupId>org.gbif.pipelines</groupId>
      <artifactId>variables</artifactId>
    </dependency>
    <dependency>
      <groupId>org.gbif.pipelines</groupId>
      <artifactId>models</artifactId>
    </dependency>

    <!-- GBIF -->
    <dependency>
      <groupId>org.gbif</groupId>
      <artifactId>dwca-io</artifactId>
    </dependency>
    <dependency>
      <groupId>org.gbif</groupId>
      <artifactId>dwc-api</artifactId>
    </dependency>
    <dependency>
      <groupId>org.gbif</groupId>
      <artifactId>gbif-parsers</artifactId>
    </dependency>
    <dependency>
      <groupId>commons-io</groupId>
      <artifactId>commons-io</artifactId>
      <version>${commons-io.version}</version>
    </dependency>
    <dependency>
      <groupId>it.unimi.dsi</groupId>
      <artifactId>fastutil</artifactId>
      <version>${fastutil.version}</version>
    </dependency>
    <dependency>
      <groupId>org.gbif</groupId>
      <artifactId>gbif-api</artifactId>
    </dependency>
    <dependency>
      <groupId>org.gbif</groupId>
      <artifactId>gbif-common</artifactId>
    </dependency>
    <dependency>
      <groupId>org.gbif.pipelines</groupId>
      <artifactId>keygen</artifactId>
    </dependency>
    <dependency>
      <groupId>org.gbif.kvs</groupId>
      <artifactId>kvs-gbif</artifactId>
    </dependency>
    <dependency>
      <groupId>org.gbif.kvs</groupId>
      <artifactId>kvs-core</artifactId>
    </dependency>
    <dependency>
      <groupId>org.gbif.vocabulary</groupId>
      <artifactId>vocabulary-lookup</artifactId>
      <classifier>shaded</classifier>
    </dependency>

    <!-- Geotools -->
    <dependency>
      <groupId>org.geotools</groupId>
      <artifactId>gt-referencing</artifactId>
    </dependency>
    <dependency>
      <groupId>org.geotools</groupId>
      <artifactId>gt-metadata</artifactId>
    </dependency>
    <dependency>
      <groupId>org.geotools</groupId>
      <artifactId>gt-opengis</artifactId>
    </dependency>
    <dependency>
      <groupId>org.geotools</groupId>
      <artifactId>gt-main</artifactId>
    </dependency>
    <dependency>
      <groupId>org.geotools</groupId>
      <artifactId>gt-api</artifactId>
    </dependency>
    <dependency>
      <groupId>org.geotools</groupId>
      <artifactId>gt-transform</artifactId>
    </dependency>
    <dependency>
      <groupId>org.geotools</groupId>
      <artifactId>gt-geometry</artifactId>
    </dependency>
    <dependency>
      <groupId>org.geotools</groupId>
      <artifactId>gt-epsg-hsql</artifactId>
    </dependency>

    <!-- Http resilient calls -->
    <dependency>
      <groupId>io.github.resilience4j</groupId>
      <artifactId>resilience4j-retry</artifactId>
    </dependency>

    <!-- HDFS Table -->
    <dependency>
      <groupId>org.gbif.occurrence</groupId>
      <artifactId>occurrence-hdfs-table</artifactId>
    </dependency>

    <!-- Common -->
    <dependency>
      <groupId>org.apache.avro</groupId>
      <artifactId>avro</artifactId>
      <exclusions>
        <exclusion>
          <groupId>org.xerial.snappy</groupId>
          <artifactId>snappy-java</artifactId>
        </exclusion>
      </exclusions>
    </dependency>

    <!-- Jackson -->
    <dependency>
      <groupId>com.fasterxml.jackson.core</groupId>
      <artifactId>jackson-core</artifactId>
    </dependency>
    <dependency>
      <groupId>com.fasterxml.jackson.core</groupId>
      <artifactId>jackson-databind</artifactId>
    </dependency>
    <dependency>
      <groupId>com.fasterxml.jackson.dataformat</groupId>
      <artifactId>jackson-dataformat-avro</artifactId>
    </dependency>
    <dependency>
      <groupId>com.fasterxml.jackson.core</groupId>
      <artifactId>jackson-annotations</artifactId>
    </dependency>

    <!-- ES -->
    <dependency>
      <groupId>org.elasticsearch.client</groupId>
      <artifactId>elasticsearch-rest-client</artifactId>
    </dependency>
    <dependency>
      <groupId>org.elasticsearch.client</groupId>
      <artifactId>elasticsearch-rest-high-level-client</artifactId>
    </dependency>

    <!-- Utils -->
    <dependency>
      <groupId>com.google.guava</groupId>
      <artifactId>guava</artifactId>
    </dependency>
    <dependency>
      <groupId>org.apache.commons</groupId>
      <artifactId>commons-lang3</artifactId>
    </dependency>
    <dependency>
      <groupId>org.slf4j</groupId>
      <artifactId>slf4j-api</artifactId>
    </dependency>

    <!-- Test -->
    <dependency>
      <groupId>junit</groupId>
      <artifactId>junit</artifactId>
    </dependency>
    <dependency>
      <groupId>com.squareup.okhttp3</groupId>
      <artifactId>mockwebserver</artifactId>
    </dependency>
    <dependency>
      <groupId>org.hamcrest</groupId>
      <artifactId>hamcrest-core</artifactId>
    </dependency>

  </dependencies>

</project><|MERGE_RESOLUTION|>--- conflicted
+++ resolved
@@ -5,11 +5,7 @@
   <parent>
     <groupId>org.gbif.pipelines</groupId>
     <artifactId>sdks</artifactId>
-<<<<<<< HEAD
     <version>2.15.1-SNAPSHOT</version>
-=======
-    <version>2.14.6-SNAPSHOT</version>
->>>>>>> 04251fd2
     <relativePath>../pom.xml</relativePath>
   </parent>
 
@@ -196,12 +192,6 @@
     <dependency>
       <groupId>org.apache.avro</groupId>
       <artifactId>avro</artifactId>
-      <exclusions>
-        <exclusion>
-          <groupId>org.xerial.snappy</groupId>
-          <artifactId>snappy-java</artifactId>
-        </exclusion>
-      </exclusions>
     </dependency>
 
     <!-- Jackson -->
