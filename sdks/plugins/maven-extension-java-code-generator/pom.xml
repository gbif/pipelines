<?xml version="1.0" encoding="UTF-8"?>
<project xmlns="http://maven.apache.org/POM/4.0.0" xmlns:xsi="http://www.w3.org/2001/XMLSchema-instance" xsi:schemaLocation="http://maven.apache.org/POM/4.0.0 http://maven.apache.org/xsd/maven-4.0.0.xsd">
  <modelVersion>4.0.0</modelVersion>

  <parent>
    <groupId>org.gbif.pipelines</groupId>
    <artifactId>plugins</artifactId>
<<<<<<< HEAD
    <version>2.18.0-SNAPSHOT</version>
=======
    <version>2.17.2-SNAPSHOT</version>
>>>>>>> 739647c0
    <relativePath>../pom.xml</relativePath>
  </parent>

  <artifactId>maven-extension-java-code-generator</artifactId>
  <packaging>maven-plugin</packaging>

  <name>Pipelines :: Sdks :: Plugins :: Maven Java code generator</name>
  <description>Maven plugin generates java classes for raw extensions conveters</description>

  <properties>
    <sonar.coverage.exclusions>**/Templates.java</sonar.coverage.exclusions>
  </properties>

  <build>
    <plugins>
      <plugin>
        <groupId>org.apache.maven.plugins</groupId>
        <artifactId>maven-plugin-plugin</artifactId>
        <executions>
          <execution>
            <id>extensiongeneration</id>
            <phase>generate-sources</phase>
          </execution>
        </executions>
      </plugin>
    </plugins>
  </build>

  <dependencies>

    <!-- GBIF -->
    <dependency>
      <groupId>org.gbif</groupId>
      <artifactId>dwca-io</artifactId>
    </dependency>
    <dependency>
      <groupId>org.gbif</groupId>
      <artifactId>gbif-api</artifactId>
    </dependency>

    <dependency>
      <groupId>org.apache.maven</groupId>
      <artifactId>maven-plugin-api</artifactId>
    </dependency>
    <dependency>
      <groupId>org.apache.maven.plugin-tools</groupId>
      <artifactId>maven-plugin-annotations</artifactId>
    </dependency>

    <dependency>
      <groupId>org.freemarker</groupId>
      <artifactId>freemarker</artifactId>
    </dependency>

    <!-- Test -->
    <dependency>
      <groupId>junit</groupId>
      <artifactId>junit</artifactId>
    </dependency>
  </dependencies>

</project>
<|MERGE_RESOLUTION|>--- conflicted
+++ resolved
@@ -5,11 +5,7 @@
   <parent>
     <groupId>org.gbif.pipelines</groupId>
     <artifactId>plugins</artifactId>
-<<<<<<< HEAD
     <version>2.18.0-SNAPSHOT</version>
-=======
-    <version>2.17.2-SNAPSHOT</version>
->>>>>>> 739647c0
     <relativePath>../pom.xml</relativePath>
   </parent>
 
@@ -71,4 +67,4 @@
     </dependency>
   </dependencies>
 
-</project>
+</project>