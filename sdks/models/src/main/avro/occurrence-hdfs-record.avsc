--- conflicted
+++ resolved
@@ -625,17 +625,10 @@
     "type" : [ "string", "null" ]
   }, {
     "name" : "eventdategte",
-<<<<<<< HEAD
-    "type" : [ "string", "null" ]
-  }, {
-    "name" : "eventdatelte",
-    "type" : [ "string", "null" ]
-=======
     "type" : [ "long", "null" ]
   }, {
     "name" : "eventdatelte",
     "type" : [ "long", "null" ]
->>>>>>> 8894eda4
   }, {
     "name" : "parenteventgbifid",
     "type" : [ {
