--- conflicted
+++ resolved
@@ -1472,17 +1472,14 @@
       "type" : "array",
       "items" : [ "string", "null" ]
     }, "null" ]
-<<<<<<< HEAD
   },{
     "name": "measurementfactrecord",
     "type": {
       "type" : "array",
       "items" : "MeasurementOrFact"},
     "default" : []
-=======
   }, {
     "name" : "iucnRedListCategory",
     "type" : [ "string", "null" ]
->>>>>>> d97930e6
   }]
 }