package org.gbif.pipelines.parsers.config;

import java.io.FileInputStream;
import java.io.InputStream;
import java.nio.file.Path;
import java.util.Objects;
import java.util.Optional;
import java.util.Properties;
import java.util.function.Function;

import org.gbif.pipelines.parsers.exception.IORuntimeException;

public class KvConfigFactory {

  public static final String TAXONOMY_PREFIX = "taxonomy";
  public static final String GEOCODE_PREFIX = "geocode";

  // property suffixes
  private static final String WS_BASE_PATH_PROP = "gbif.api.url";
  private static final String ZOOKEEPER_PROP = "zookeeper.url";
<<<<<<< HEAD
  private static final String WS_TIMEOUT_PROP = "geocode.ws.timeout";
  private static final String CACHE_SIZE_PROP = "geocode.ws.cache.sizeMb";
=======
  private static final String WS_TIMEOUT_PROP = ".ws.timeout";
  private static final String CACHE_SIZE_PROP = ".ws.cache.sizeMb";
  private static final String NUM_OF_KEY_BUCKETS = ".numOfKeyBuckets";
>>>>>>> 1970e2ca

  // property defaults
  private static final String DEFAULT_TIMEOUT_SEC = "60";
  private static final String DEFAULT_CACHE_SIZE_MB = "64";
  private static final String DEFAULT_NUM_OF_KEY_BUCKETS = "10";

  private KvConfigFactory() {}

  public static KvConfig create(String keyPrefix, Path propertiesPath) {
    Objects.requireNonNull(keyPrefix);
    Objects.requireNonNull(propertiesPath);
    // load properties or throw exception if cannot be loaded
    Properties props = loadProperties(propertiesPath);

    // get the base path or throw exception if not present
    String basePath =
        Optional.ofNullable(props.getProperty(WS_BASE_PATH_PROP))
            .filter(prop -> !prop.isEmpty())
            .map(value -> value + "/v1/")
            .orElseThrow(() -> new IllegalArgumentException("WS base path is required"));

    String zookeeperUrl =
        Optional.ofNullable(props.getProperty(ZOOKEEPER_PROP))
            .filter(prop -> !prop.isEmpty())
            .orElseThrow(() -> new IllegalArgumentException("ws base path is required"));

    long cacheSize = Long.valueOf(props.getProperty(keyPrefix + CACHE_SIZE_PROP, DEFAULT_CACHE_SIZE_MB));
    long timeout = Long.valueOf(props.getProperty(keyPrefix + WS_TIMEOUT_PROP, DEFAULT_TIMEOUT_SEC));
    int numOfKeyBuckets = Integer.valueOf(props.getProperty(keyPrefix + NUM_OF_KEY_BUCKETS, DEFAULT_NUM_OF_KEY_BUCKETS));

    return new KvConfig(basePath, timeout, cacheSize, zookeeperUrl, numOfKeyBuckets);
  }

  public static KvConfig create(String baseApiPath, String zookeeperUrl) {
    long timeoutInSec = Long.valueOf(DEFAULT_TIMEOUT_SEC);
    long cacheInMb = Long.valueOf(DEFAULT_CACHE_SIZE_MB);
    int numOfKeyBuckets = Integer.valueOf(DEFAULT_NUM_OF_KEY_BUCKETS);
    return new KvConfig(baseApiPath, timeoutInSec, cacheInMb, zookeeperUrl, numOfKeyBuckets);
  }

  public static KvConfig create(String baseApiPath, long timeoutInSec, long cacheInMb, String zookeeperUrl, int numOfKeyBuckets) {
    return new KvConfig(baseApiPath, timeoutInSec, cacheInMb, zookeeperUrl, numOfKeyBuckets);
  }

  /**
   *
   */
  private static Properties loadProperties(Path propertiesPath) {
    Function<Path, InputStream> absolute = path -> {
      try {
        return new FileInputStream(path.toFile());
      } catch (Exception ex) {
        String msg = "Properties with absolute path could not be read from " + propertiesPath;
        throw new IORuntimeException(msg, ex);
      }
    };

    Function<Path, InputStream> resource =
        path -> Thread.currentThread().getContextClassLoader().getResourceAsStream(path.toString());

    Function<Path, InputStream> function = propertiesPath.isAbsolute() ? absolute : resource;

    Properties props = new Properties();
    try (InputStream in = function.apply(propertiesPath)) {
      // read properties from input stream
      props.load(in);
    } catch (Exception ex) {
      String msg = "Properties with absolute path could not be read from " + propertiesPath;
      throw new IORuntimeException(msg, ex);
    }

    return props;
  }

}<|MERGE_RESOLUTION|>--- conflicted
+++ resolved
@@ -18,14 +18,9 @@
   // property suffixes
   private static final String WS_BASE_PATH_PROP = "gbif.api.url";
   private static final String ZOOKEEPER_PROP = "zookeeper.url";
-<<<<<<< HEAD
-  private static final String WS_TIMEOUT_PROP = "geocode.ws.timeout";
-  private static final String CACHE_SIZE_PROP = "geocode.ws.cache.sizeMb";
-=======
   private static final String WS_TIMEOUT_PROP = ".ws.timeout";
   private static final String CACHE_SIZE_PROP = ".ws.cache.sizeMb";
   private static final String NUM_OF_KEY_BUCKETS = ".numOfKeyBuckets";
->>>>>>> 1970e2ca
 
   // property defaults
   private static final String DEFAULT_TIMEOUT_SEC = "60";
