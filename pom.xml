<?xml version="1.0" encoding="UTF-8"?>
<project xmlns="http://maven.apache.org/POM/4.0.0" xmlns:xsi="http://www.w3.org/2001/XMLSchema-instance" xsi:schemaLocation="http://maven.apache.org/POM/4.0.0 http://maven.apache.org/xsd/maven-4.0.0.xsd">
  <modelVersion>4.0.0</modelVersion>

  <parent>
    <groupId>org.gbif</groupId>
    <artifactId>motherpom</artifactId>
    <version>59</version>
  </parent>

  <groupId>org.gbif.pipelines</groupId>
  <artifactId>pipelines-parent</artifactId>
<<<<<<< HEAD
  <version>3.1.6-SNAPSHOT</version>
=======
  <version>3.2.0-SNAPSHOT</version>
>>>>>>> 34230aee
  <packaging>pom</packaging>

  <modules>
    <module>gbif</module>
    <module>sdks</module>
  </modules>

  <name>Pipelines :: Parent</name>
  <description>Ingestion platform to orchestrate the parsing and interpretation of biodiversity data</description>
  <url>https://github.com/gbif/pipelines</url>

  <scm>
    <connection>scm:git:git@github.com:gbif/pipelines.git</connection>
    <url>https://github.com/gbif/pipelines</url>
    <developerConnection>scm:git:git@github.com:gbif/pipelines.git</developerConnection>
    <tag>HEAD</tag>
  </scm>

  <distributionManagement>
    <site>
      <id>gh-pages</id>
      <url>https://gbif.github.io/pipelines/</url>
    </site>
    <repository>
      <id>gbif-release</id>
      <url>https://repository.gbif.org/content/repositories/releases</url>
    </repository>
    <snapshotRepository>
      <id>gbif-deploy</id>
      <url>https://repository.gbif.org/content/repositories/snapshots</url>
    </snapshotRepository>
  </distributionManagement>

  <repositories>
    <repository>
      <id>gbif-central</id>
      <url>https://repository.gbif.org/repository/central/</url>
    </repository>
    <repository>
      <id>gbif-release</id>
      <url>https://repository.gbif.org/repository/releases/</url>
    </repository>
    <repository>
      <id>gbif-snapshot</id>
      <url>https://repository.gbif.org/repository/snapshots/</url>
    </repository>
    <repository>
      <id>gbif-thirdparty</id>
      <url>https://repository.gbif.org/repository/thirdparty/</url>
    </repository>
    <repository>
      <id>osgeo</id>
      <name>Open Source Geospatial Foundation Repository</name>
      <url>https://repo.osgeo.org/repository/release/</url>
    </repository>
    <repository>
      <id>ala-release</id>
      <url>https://repository.gbif.org/repository/ala-release/</url>
    </repository>
    <repository>
      <id>typesafe-release</id>
      <url>https://repository.gbif.org/repository/typesafe/</url>
    </repository>
  </repositories>
  <pluginRepositories>
    <pluginRepository>
      <id>gbif-central</id>
      <url>https://repository.gbif.org/repository/central/</url>
    </pluginRepository>
    <pluginRepository>
      <id>gbif-release</id>
      <url>https://repository.gbif.org/repository/releases/</url>
    </pluginRepository>
    <pluginRepository>
      <id>gbif-snapshot</id>
      <url>https://repository.gbif.org/repository/snapshots/</url>
    </pluginRepository>
  </pluginRepositories>

  <properties>
    <!-- Common variables -->
    <jdkLevel>17</jdkLevel>
    <maven.compiler.source>${jdkLevel}</maven.compiler.source>
    <maven.compiler.target>${jdkLevel}</maven.compiler.target>

    <encoding>UTF-8</encoding>
    <project.build.sourceEncoding>${encoding}</project.build.sourceEncoding>
    <project.reporting.outputEncoding>${encoding}</project.reporting.outputEncoding>
    <project.resources.sourceEncoding>${encoding}</project.resources.sourceEncoding>

    <!-- Tools-->
    <lombok.version>1.18.28</lombok.version>

    <!-- GBIF libraries -->
    <gbif-parsers.version>0.67</gbif-parsers.version>
    <dwca-io.version>3.0.0</dwca-io.version>
<<<<<<< HEAD
    <gbif-api.version>2.1.7</gbif-api.version>
=======
    <gbif-api.version>2.1.9</gbif-api.version>
>>>>>>> 34230aee
    <gbif-common.version>0.60</gbif-common.version>
    <dwc-api.version>2.1.1</dwc-api.version>
    <kvs.version>3.0</kvs.version>
    <hbase-utils.version>1.0.0</hbase-utils.version>
    <gbif-wrangler.version>1.0.0</gbif-wrangler.version>
    <gbif-occurrence.version>1.1.0</gbif-occurrence.version>
    <vocabulary-lookup.version>2.0.3</vocabulary-lookup.version>
<<<<<<< HEAD
    <registry.version>4.0.18</registry.version>
    <gbif-common-ws.version>2.0.7</gbif-common-ws.version>
    <gbif-postal-service.version>2.0.2</gbif-postal-service.version>
=======
    <registry.version>4.1.0</registry.version>
    <gbif-common-ws.version>2.0.10-java11</gbif-common-ws.version>
    <gbif-postal-service.version>2.1.3</gbif-postal-service.version>
>>>>>>> 34230aee
    <gbif-common-spreadsheet.version>0.2</gbif-common-spreadsheet.version>

    <!-- Main distributed libraries -->
    <avro.version>1.11.1</avro.version>
    <!-- Beam can duplicate data in the index, before bumping the version please test next issue https://github.com/gbif/pipelines/issues/1042 -->
    <apache.beam.version>2.34.0</apache.beam.version>

    <hadoop.version>3.2.4</hadoop.version>
    <hbase.version>2.5.3-hadoop3</hbase.version>
    <curator.version>5.6.0</curator.version>
    <spark.version>3.5.1</spark.version>
    <iceberg.version>1.4.3</iceberg.version>

    <scala.version>2.12.17</scala.version>

    <!-- Match the version brought in through Tika in the gbif-parsers -->
    <commons-io.version>2.11.0</commons-io.version>
    <!-- Match the version from name-parser -->
    <fastutil.version>8.5.9</fastutil.version>

    <geotools.version>20.5</geotools.version>
    <commons-lang3.version>3.10</commons-lang3.version>
    <!-- Be carful when change the guava version, it can break XML parsing and etc at runtime -->
    <guava.version>33.0.0-jre</guava.version>
    <amqp-client.version>4.8.0</amqp-client.version>

    <!-- Fault tolerance -->
    <resilience4j.version>1.7.0</resilience4j.version>

    <!-- Logging -->
    <slf4j.version>1.7.25</slf4j.version>
    <logback.version>1.2.3</logback.version>
    <log4j.version>1.2.17</log4j.version>
    <logstash-gelf.version>1.11.2</logstash-gelf.version>

    <!-- ES version matches Beam version -->
    <elasticsearch.version>7.9.2</elasticsearch.version>
    <pipelines.lucene.version>8.6.2</pipelines.lucene.version>
    <apache.httpcomponents.version>4.4.12</apache.httpcomponents.version>

    <jackson.version>2.11.3</jackson.version>

    <retrofit.version>2.9.0</retrofit.version>
    <okhttp.version>4.9.1</okhttp.version>
    <okio.version>2.10.0</okio.version>
    <okio-kotlin.version>1.4.32</okio-kotlin.version>

    <findbugs-jsr305.version>3.0.2</findbugs-jsr305.version>

    <commons-compress.version>1.19</commons-compress.version>
    <commons-digester.version>2.1</commons-digester.version>
    <mapdb.version>3.0.8</mapdb.version>
    <!-- Matches checklist project version -->
    <eclips-collections.verion>9.2.0</eclips-collections.verion>
    <commons-beanutils.version>1.9.4</commons-beanutils.version>
    <super-csv.version>2.4.0</super-csv.version>

    <lz4.version>1.3.0</lz4.version>
    <commons-codec.version>1.11</commons-codec.version>
    <paranamer.version>2.8</paranamer.version>

    <freemarker.version>2.3.31</freemarker.version>

    <!-- Test -->
    <junit4.version>4.13.2</junit4.version>
    <mockwebserver.version>3.11.0</mockwebserver.version>
    <hamcrest-core.version>1.3</hamcrest-core.version>
    <hamcrest-java.version>2.0.0.0</hamcrest-java.version>
    <log4j-over-slf4j.version>1.7.25</log4j-over-slf4j.version>
    <log4j-1.2-api.version>2.8.1</log4j-1.2-api.version>
    <zookeeper.version>3.8.3</zookeeper.version>
    <testcontainers.elasticsearch.version>1.17.5</testcontainers.elasticsearch.version>

    <!-- Maven plugin -->
    <maven-plugin-api.version>3.8.6</maven-plugin-api.version>
    <maven-plugin-annotations.version>3.6.4</maven-plugin-annotations.version>
    <maven-plugin-plugin.version>3.9.0</maven-plugin-plugin.version>
    <build-helper-maven.version>3.6.0</build-helper-maven.version>

    <!-- Plugins -->
    <googleJavaFormat.version>1.17.0</googleJavaFormat.version>

    <!-- Sonar -->
    <sonar.projectName>GBIF Pipelines</sonar.projectName>
    <sonar.java.coveragePlugin>jacoco</sonar.java.coveragePlugin>
    <sonar.dynamicAnalysis>reuseReports</sonar.dynamicAnalysis>
    <sonar.jacoco.reportPaths>${jacoco.merged.output.file}</sonar.jacoco.reportPaths>
    <sonar.exclusions>**/java-generated/**,**/*Stub.java</sonar.exclusions>
    <sonar.cpd.exclusions>**/java-generated/**,**/*Stub.java</sonar.cpd.exclusions>
    <sonar.coverage.exclusions>**/java-generated/**,**/*Stub.java</sonar.coverage.exclusions>
    <sonar.language>java</sonar.language>

    <!-- Other -->
    <main.basedir>${project.basedir}</main.basedir>
    <release.tagNameBase>${project.artifactId}</release.tagNameBase>

    <!-- JaCoCo -->
    <coverage.dir>${project.basedir}/../target/coverage</coverage.dir>
    <coverage.report.it.dir>${project.basedir}/../target/site/jacoco-it</coverage.report.it.dir>
    <coverage.report.ut.dir>${project.basedir}/../target/site/jacoco-ut</coverage.report.ut.dir>
    <jacoco.it.output.file>${coverage.dir}/jacoco-it.exec</jacoco.it.output.file>
    <jacoco.ut.output.file>${coverage.dir}/jacoco-ut.exec</jacoco.ut.output.file>
    <jacoco.merged.output.file>${coverage.dir}/jacoco.exec</jacoco.merged.output.file>

    <!-- Extensions and AVRO-->
    <namespace>org.gbif.pipelines.io.avro</namespace>

  </properties>

  <build>
    <pluginManagement>
      <plugins>
        <plugin>
          <groupId>org.apache.maven.plugins</groupId>
          <artifactId>maven-javadoc-plugin</artifactId>
          <configuration>
            <doclint>none</doclint>
            <includeDependencySources>false</includeDependencySources>
            <dependencySourceIncludes>
              <dependencySourceInclude>org.gbif:*</dependencySourceInclude>
            </dependencySourceIncludes>
            <failOnError>false</failOnError>
          </configuration>
        </plugin>
        <plugin>
          <groupId>org.codehaus.mojo</groupId>
          <artifactId>build-helper-maven-plugin</artifactId>
          <version>${build-helper-maven.version}</version>
        </plugin>
        <plugin>
          <groupId>com.diffplug.spotless</groupId>
          <artifactId>spotless-maven-plugin</artifactId>
          <version>${spotless-maven-plugin.version}</version>
          <configuration combine.self="override">
            <java>
              <googleJavaFormat>
                <version>${googleJavaFormat.version}</version>
                <style>GOOGLE</style>
              </googleJavaFormat>
            </java>
          </configuration>
        </plugin>
        <plugin>
          <groupId>org.apache.maven.plugins</groupId>
          <artifactId>maven-plugin-plugin</artifactId>
          <version>${maven-plugin-plugin.version}</version>
        </plugin>
      </plugins>
    </pluginManagement>
    <plugins>
      <plugin>
        <groupId>com.diffplug.spotless</groupId>
        <artifactId>spotless-maven-plugin</artifactId>
        <executions>
          <execution>
            <!-- Runs in compile phase to fail fast in case of formatting issues.-->
            <id>spotless-check</id>
            <phase>compile</phase>
            <goals>
              <goal>check</goal>
            </goals>
          </execution>
        </executions>
      </plugin>
    </plugins>
  </build>


  <!-- All dependencies of all modules are listed here with the project-wide default version.  Only when necessary
  are library versions overridden in modules.-->
  <dependencyManagement>
    <dependencies>

      <!-- Tools -->
      <dependency>
        <groupId>org.projectlombok</groupId>
        <artifactId>lombok</artifactId>
        <version>${lombok.version}</version>
        <scope>provided</scope>
      </dependency>

      <!-- This project -->
      <dependency>
        <groupId>org.gbif.pipelines</groupId>
        <artifactId>models</artifactId>
        <version>${project.version}</version>
      </dependency>
      <dependency>
        <groupId>org.gbif.pipelines</groupId>
        <artifactId>core</artifactId>
        <version>${project.version}</version>
      </dependency>
      <dependency>
        <groupId>org.gbif.pipelines</groupId>
        <artifactId>beam-transforms</artifactId>
        <version>${project.version}</version>
      </dependency>
      <dependency>
        <groupId>org.gbif.pipelines</groupId>
        <artifactId>elasticsearch-tools</artifactId>
        <version>${project.version}</version>
      </dependency>
      <dependency>
        <groupId>org.gbif.pipelines</groupId>
        <artifactId>ingest-gbif-beam</artifactId>
        <version>${project.version}</version>
      </dependency>
      <dependency>
        <groupId>org.gbif.pipelines</groupId>
        <artifactId>ingest-gbif-java</artifactId>
        <version>${project.version}</version>
      </dependency>
      <dependency>
        <groupId>org.gbif.pipelines</groupId>
        <artifactId>variables</artifactId>
        <version>${project.version}</version>
      </dependency>
      <dependency>
        <groupId>org.gbif.pipelines</groupId>
        <artifactId>beam-common</artifactId>
        <version>${project.version}</version>
      </dependency>
      <dependency>
        <groupId>org.gbif.pipelines</groupId>
        <artifactId>keygen</artifactId>
        <version>${project.version}</version>
      </dependency>
      <dependency>
        <groupId>org.gbif.pipelines</groupId>
        <artifactId>diagnostics</artifactId>
        <version>${project.version}</version>
      </dependency>
      <dependency>
        <groupId>org.gbif.pipelines</groupId>
        <artifactId>archives-converters</artifactId>
        <version>${project.version}</version>
      </dependency>
      <dependency>
        <groupId>org.gbif.pipelines</groupId>
        <artifactId>ingest-gbif-fragmenter</artifactId>
        <version>${project.version}</version>
      </dependency>
      <dependency>
        <groupId>org.gbif.pipelines</groupId>
        <artifactId>tasks-coordinator-cli</artifactId>
        <version>${project.version}</version>
      </dependency>
      <dependency>
        <groupId>org.gbif.pipelines</groupId>
        <artifactId>validator-core</artifactId>
        <version>${project.version}</version>
      </dependency>
      <dependency>
        <groupId>org.gbif.pipelines</groupId>
        <artifactId>validator-checklists</artifactId>
        <version>${project.version}</version>
      </dependency>
      <dependency>
        <groupId>org.gbif.pipelines</groupId>
        <artifactId>validator-eml</artifactId>
        <version>${project.version}</version>
      </dependency>
      <dependency>
        <groupId>org.gbif.pipelines</groupId>
        <artifactId>pipelines-validator-ws</artifactId>
        <version>${project.version}</version>
      </dependency>
      <dependency>
        <groupId>org.gbif.pipelines</groupId>
        <artifactId>validator-ws-client</artifactId>
        <version>${project.version}</version>
      </dependency>
      <dependency>
        <groupId>org.gbif.pipelines</groupId>
        <artifactId>validator-api</artifactId>
        <version>${project.version}</version>
      </dependency>
      <dependency>
        <groupId>org.gbif.pipelines</groupId>
        <artifactId>validator-mail</artifactId>
        <version>${project.version}</version>
      </dependency>
      <dependency>
        <groupId>au.org.ala</groupId>
        <artifactId>pipelines</artifactId>
        <version>${project.version}</version>
      </dependency>

      <!-- GBIF -->
      <dependency>
        <groupId>org.gbif.occurrence</groupId>
        <artifactId>occurrence-hdfs-table</artifactId>
        <version>${gbif-occurrence.version}</version>
        <exclusions>
          <exclusion>
            <groupId>org.springframework.boot</groupId>
            <artifactId>spring-boot-starter</artifactId>
          </exclusion>
          <exclusion>
            <groupId>org.gbif</groupId>
            <artifactId>gbif-common-service</artifactId>
          </exclusion>
          <exclusion>
            <groupId>com.beust</groupId>
            <artifactId>jcommander</artifactId>
          </exclusion>
          <exclusion>
            <groupId>org.gbif.occurrence</groupId>
            <artifactId>occurrence-persistence</artifactId>
          </exclusion>
        </exclusions>
      </dependency>
      <dependency>
        <groupId>org.gbif.occurrence</groupId>
        <artifactId>occurrence-common</artifactId>
        <version>${gbif-occurrence.version}</version>
      </dependency>
      <dependency>
        <groupId>org.gbif</groupId>
        <artifactId>dwca-io</artifactId>
        <version>${dwca-io.version}</version>
      </dependency>
      <dependency>
        <groupId>org.gbif</groupId>
        <artifactId>dwc-api</artifactId>
        <version>${dwc-api.version}</version>
      </dependency>
      <dependency>
        <groupId>org.gbif</groupId>
        <artifactId>gbif-parsers</artifactId>
        <version>${gbif-parsers.version}</version>
      </dependency>
      <dependency>
        <groupId>org.gbif</groupId>
        <artifactId>gbif-api</artifactId>
        <version>${gbif-api.version}</version>
        <exclusions>
          <exclusion>
            <groupId>org.gbif</groupId>
            <artifactId>dwc-api</artifactId>
          </exclusion>
        </exclusions>
      </dependency>
      <dependency>
        <groupId>org.gbif</groupId>
        <artifactId>gbif-common</artifactId>
        <version>${gbif-common.version}</version>
      </dependency>
      <dependency>
        <groupId>org.gbif.kvs</groupId>
        <artifactId>kvs-common</artifactId>
        <version>${kvs.version}</version>
      </dependency>
      <dependency>
        <groupId>org.gbif.kvs</groupId>
        <artifactId>kvs-gbif</artifactId>
        <version>${kvs.version}</version>
        <exclusions>
          <exclusion>
            <groupId>ch.qos.logback</groupId>
            <artifactId>logback-classic</artifactId>
          </exclusion>
          <exclusion>
            <groupId>org.apache.hadoop</groupId>
            <artifactId>hadoop-core</artifactId>
          </exclusion>
          <exclusion>
            <groupId>org.apache.hadoop</groupId>
            <artifactId>hadoop-common</artifactId>
          </exclusion>
          <exclusion>
            <groupId>org.apache.hbase</groupId>
            <artifactId>hbase-server</artifactId>
          </exclusion>
        </exclusions>
      </dependency>
      <dependency>
        <groupId>org.gbif.kvs</groupId>
        <artifactId>kvs-core</artifactId>
        <version>${kvs.version}</version>
      </dependency>
      <dependency>
        <groupId>org.gbif</groupId>
        <artifactId>hbase-utils</artifactId>
        <version>${hbase-utils.version}</version>
        <exclusions>
          <exclusion>
            <artifactId>org.apache.hbase</artifactId>
            <groupId>hbase</groupId>
          </exclusion>
          <exclusion>
            <artifactId>org.apache.hadoop</artifactId>
            <groupId>hadoop-core</groupId>
          </exclusion>
          <exclusion>
            <groupId>org.slf4j</groupId>
            <artifactId>log4j-over-slf4j</artifactId>
          </exclusion>
        </exclusions>
      </dependency>
      <dependency>
        <groupId>org.gbif</groupId>
        <artifactId>gbif-wrangler</artifactId>
        <version>${gbif-wrangler.version}</version>
      </dependency>
      <dependency>
        <groupId>org.gbif.vocabulary</groupId>
        <artifactId>vocabulary-lookup</artifactId>
        <version>${vocabulary-lookup.version}</version>
        <classifier>shaded</classifier>
      </dependency>
      <dependency>
        <groupId>org.gbif</groupId>
        <artifactId>gbif-common-spreadsheet</artifactId>
        <version>${gbif-common-spreadsheet.version}</version>
      </dependency>
      <dependency>
        <groupId>org.gbif.registry</groupId>
        <artifactId>registry-ws-client</artifactId>
        <version>${registry.version}</version>
      </dependency>
      <dependency>
        <groupId>org.gbif.registry</groupId>
        <artifactId>registry-persistence</artifactId>
        <version>${registry.version}</version>
      </dependency>
      <dependency>
        <groupId>org.gbif.crawler</groupId>
        <artifactId>crawler-coordinator</artifactId>
        <version>${gbif-crawler.version}</version>
      </dependency>

      <!-- Avro -->
      <dependency>
        <groupId>org.apache.avro</groupId>
        <artifactId>avro</artifactId>
        <version>${avro.version}</version>
      </dependency>

      <!-- Beam -->
      <dependency>
        <groupId>org.apache.beam</groupId>
        <artifactId>beam-sdks-java-core</artifactId>
        <version>${apache.beam.version}</version>
      </dependency>
      <dependency>
        <groupId>org.apache.beam</groupId>
        <artifactId>beam-runners-direct-java</artifactId>
        <version>${apache.beam.version}</version>
      </dependency>
      <dependency>
        <groupId>org.apache.beam</groupId>
        <artifactId>beam-runners-spark-3</artifactId>
        <version>${apache.beam.version}</version>
      </dependency>
      <dependency>
        <groupId>org.apache.beam</groupId>
        <artifactId>beam-sdks-java-io-hadoop-file-system</artifactId>
        <version>${apache.beam.version}</version>
      </dependency>
      <dependency>
        <groupId>org.apache.beam</groupId>
        <artifactId>beam-sdks-java-io-elasticsearch</artifactId>
        <version>${apache.beam.version}</version>
      </dependency>
      <dependency>
        <groupId>org.apache.beam</groupId>
        <artifactId>beam-sdks-java-io-hbase</artifactId>
        <version>${apache.beam.version}</version>
      </dependency>

      <!-- Hadoop -->
      <dependency>
        <groupId>org.apache.hadoop</groupId>
        <artifactId>hadoop-common</artifactId>
        <version>${hadoop.version}</version>
        <scope>provided</scope>
        <exclusions>
          <exclusion>
            <groupId>log4j</groupId>
            <artifactId>log4j</artifactId>
          </exclusion>
          <exclusion>
            <groupId>org.slf4j</groupId>
            <artifactId>slf4j-log4j12</artifactId>
          </exclusion>
          <!-- Avoid conflicts with Apache Beam -->
          <exclusion>
            <groupId>commons-httpclient</groupId>
            <artifactId>commons-httpclient</artifactId>
          </exclusion>
          <exclusion>
            <groupId>org.mortbay.jetty</groupId>
            <artifactId>*</artifactId>
          </exclusion>
        </exclusions>
      </dependency>
      <dependency>
        <groupId>org.apache.hadoop</groupId>
        <artifactId>hadoop-core</artifactId>
        <version>${hadoop-core.version}</version>
        <scope>provided</scope>
      </dependency>
      <dependency>
        <groupId>org.apache.hadoop</groupId>
        <artifactId>hadoop-hdfs</artifactId>
        <version>${hadoop.version}</version>
        <scope>provided</scope>
        <exclusions>
          <exclusion>
            <groupId>com.squareup.okhttp</groupId>
            <artifactId>okhttp</artifactId>
          </exclusion>
        </exclusions>
      </dependency>
      <dependency>
        <groupId>org.apache.hadoop</groupId>
        <artifactId>hadoop-client</artifactId>
        <version>${hadoop.version}</version>
        <exclusions>
          <exclusion>
            <groupId>org.slf4j</groupId>
            <artifactId>slf4j-log4j12</artifactId>
          </exclusion>
          <exclusion>
            <groupId>org.slf4j</groupId>
            <artifactId>slf4j-reload4j</artifactId>
          </exclusion>
          <exclusion>
            <groupId>com.squareup.okhttp</groupId>
            <artifactId>okhttp</artifactId>
          </exclusion>
        </exclusions>
      </dependency>
      <dependency>
        <groupId>org.apache.hadoop</groupId>
        <artifactId>hadoop-client-api</artifactId>
        <version>${hadoop.version}</version>
        <exclusions>
          <exclusion>
            <groupId>org.slf4j</groupId>
            <artifactId>slf4j-reload4j</artifactId>
          </exclusion>
          <exclusion>
            <groupId>org.slf4j</groupId>
            <artifactId>slf4j-api</artifactId>
          </exclusion>
        </exclusions>
      </dependency>
      <dependency>
        <groupId>org.apache.hadoop</groupId>
        <artifactId>hadoop-auth</artifactId>
        <version>${hadoop.version}</version>
      </dependency>
      <dependency>
        <groupId>org.apache.hadoop</groupId>
        <artifactId>hadoop-hdfs-client</artifactId>
        <version>${hadoop.version}</version>
      </dependency>

      <!-- HBase -->
      <dependency>
        <groupId>org.apache.hbase</groupId>
        <artifactId>hbase-client</artifactId>
        <version>${hbase.version}</version>
        <exclusions>
          <exclusion>
            <groupId>log4j</groupId>
            <artifactId>log4j</artifactId>
          </exclusion>
          <exclusion>
            <groupId>org.slf4j</groupId>
            <artifactId>slf4j-log4j12</artifactId>
          </exclusion>
        </exclusions>
      </dependency>
      <dependency>
        <groupId>org.apache.hbase</groupId>
        <artifactId>hbase-common</artifactId>
        <version>${hbase.version}</version>
        <exclusions>
          <exclusion>
            <groupId>commons-logging</groupId>
            <artifactId>commons-logging</artifactId>
          </exclusion>
          <exclusion>
            <groupId>org.apache.hadoop</groupId>
            <artifactId>hadoop-core</artifactId>
          </exclusion>
          <exclusion>
            <groupId>commons-logging</groupId>
            <artifactId>commons-logging</artifactId>
          </exclusion>
          <exclusion>
            <groupId>org.slf4j</groupId>
            <artifactId>slf4j-log4j12</artifactId>
          </exclusion>
          <exclusion>
            <groupId>log4j</groupId>
            <artifactId>log4j</artifactId>
          </exclusion>
        </exclusions>
      </dependency>
      <dependency>
        <groupId>org.apache.hbase</groupId>
        <artifactId>hbase-hadoop-compat</artifactId>
        <version>${hbase.version}</version>
      </dependency>
      <dependency>
        <groupId>org.apache.hbase</groupId>
        <artifactId>hbase-hadoop2-compat</artifactId>
        <version>${hbase.version}</version>
      </dependency>

      <!-- Utils -->
      <dependency>
        <groupId>com.google.guava</groupId>
        <artifactId>guava</artifactId>
        <version>${guava.version}</version>
      </dependency>
      <dependency>
        <groupId>org.apache.commons</groupId>
        <artifactId>commons-lang3</artifactId>
        <version>${commons-lang3.version}</version>
      </dependency>
      <dependency>
        <groupId>com.google.code.findbugs</groupId>
        <artifactId>jsr305</artifactId>
        <version>${findbugs-jsr305.version}</version>
      </dependency>
      <dependency>
        <groupId>net.sf.supercsv</groupId>
        <artifactId>super-csv</artifactId>
        <version>${super-csv.version}</version>
      </dependency>

      <!-- XML -->
      <dependency>
        <groupId>org.apache.commons</groupId>
        <artifactId>commons-compress</artifactId>
        <version>${commons-compress.version}</version>
      </dependency>
      <dependency>
        <groupId>commons-digester</groupId>
        <artifactId>commons-digester</artifactId>
        <version>${commons-digester.version}</version>
      </dependency>
      <dependency>
        <groupId>org.mapdb</groupId>
        <artifactId>mapdb</artifactId>
        <version>${mapdb.version}</version>
      </dependency>

      <!-- Specify org.eclipse.collections version to avoid building issue where dynamic versions are picked from mapdb -->
      <dependency>
        <groupId>org.eclipse.collections</groupId>
        <artifactId>eclipse-collections-api</artifactId>
        <version>${eclips-collections.verion}</version>
      </dependency>
      <dependency>
        <groupId>org.eclipse.collections</groupId>
        <artifactId>eclipse-collections</artifactId>
        <version>${eclips-collections.verion}</version>
      </dependency>
      <dependency>
        <groupId>org.eclipse.collections</groupId>
        <artifactId>eclipse-collections-forkjoin</artifactId>
        <version>${eclips-collections.verion}</version>
      </dependency>

      <dependency>
        <groupId>commons-beanutils</groupId>
        <artifactId>commons-beanutils</artifactId>
        <version>${commons-beanutils.version}</version>
      </dependency>

      <!-- Logging -->
      <dependency>
        <groupId>org.slf4j</groupId>
        <artifactId>slf4j-api</artifactId>
        <version>${slf4j.version}</version>
      </dependency>
      <dependency>
        <groupId>ch.qos.logback</groupId>
        <artifactId>logback-classic</artifactId>
        <version>${logback.version}</version>
      </dependency>
      <dependency>
        <groupId>log4j</groupId>
        <artifactId>log4j</artifactId>
        <version>${log4j.version}</version>
      </dependency>
      <dependency>
        <groupId>biz.paluch.logging</groupId>
        <artifactId>logstash-gelf</artifactId>
        <version>${logstash-gelf.version}</version>
        <scope>runtime</scope>
      </dependency>
      <dependency>
        <groupId>org.slf4j</groupId>
        <artifactId>slf4j-log4j12</artifactId>
        <version>${slf4j.version}</version>
      </dependency>

      <!-- ES -->
      <dependency>
        <groupId>org.elasticsearch.client</groupId>
        <artifactId>elasticsearch-rest-client</artifactId>
        <version>${elasticsearch.version}</version>
      </dependency>
      <dependency>
        <groupId>org.apache.httpcomponents</groupId>
        <artifactId>httpcore</artifactId>
        <version>${apache.httpcomponents.version}</version>
      </dependency>
      <dependency>
        <groupId>org.apache.httpcomponents</groupId>
        <artifactId>httpcore-nio</artifactId>
        <version>${apache.httpcomponents.version}</version>
      </dependency>
      <dependency>
        <groupId>org.elasticsearch.client</groupId>
        <artifactId>elasticsearch-rest-high-level-client</artifactId>
        <version>${elasticsearch.version}</version>
      </dependency>
      <dependency>
        <groupId>org.elasticsearch</groupId>
        <artifactId>elasticsearch</artifactId>
        <version>${elasticsearch.version}</version>
      </dependency>
      <dependency>
        <groupId>org.elasticsearch</groupId>
        <artifactId>elasticsearch-core</artifactId>
        <version>${elasticsearch.version}</version>
      </dependency>
      <dependency>
        <groupId>org.apache.lucene</groupId>
        <artifactId>lucene-core</artifactId>
        <version>${pipelines.lucene.version}</version>
      </dependency>

      <!-- Json -->
      <dependency>
        <groupId>com.fasterxml.jackson.core</groupId>
        <artifactId>jackson-core</artifactId>
        <version>${jackson.version}</version>
      </dependency>
      <dependency>
        <groupId>com.fasterxml.jackson.core</groupId>
        <artifactId>jackson-annotations</artifactId>
        <version>${jackson.version}</version>
      </dependency>
      <dependency>
        <groupId>com.fasterxml.jackson.core</groupId>
        <artifactId>jackson-databind</artifactId>
        <version>${jackson.version}</version>
      </dependency>
      <dependency>
        <groupId>com.fasterxml.jackson.dataformat</groupId>
        <artifactId>jackson-dataformat-avro</artifactId>
        <version>${jackson.version}</version>
      </dependency>
      <dependency>
        <groupId>com.fasterxml.jackson.datatype</groupId>
        <artifactId>jackson-datatype-jsr310</artifactId>
        <version>${jackson.version}</version>
      </dependency>
      <dependency>
        <groupId>com.fasterxml.jackson.dataformat</groupId>
        <artifactId>jackson-dataformat-yaml</artifactId>
        <version>${jackson.version}</version>
      </dependency>
      <dependency>
        <groupId>com.fasterxml.jackson.dataformat</groupId>
        <artifactId>jackson-dataformat-xml</artifactId>
        <version>${jackson.version}</version>
      </dependency>

      <!-- Http clients -->
      <dependency>
        <groupId>com.squareup.retrofit2</groupId>
        <artifactId>retrofit</artifactId>
        <version>${retrofit.version}</version>
      </dependency>
      <dependency>
        <groupId>com.squareup.retrofit2</groupId>
        <artifactId>converter-jackson</artifactId>
        <version>${retrofit.version}</version>
      </dependency>
      <dependency>
        <groupId>com.squareup.okhttp3</groupId>
        <artifactId>okhttp</artifactId>
        <version>${okhttp.version}</version>
      </dependency>
      <dependency>
        <groupId>com.squareup.okio</groupId>
        <artifactId>okio</artifactId>
        <version>${okio.version}</version>
      </dependency>
      <dependency>
        <groupId>org.jetbrains.kotlin</groupId>
        <artifactId>kotlin-stdlib</artifactId>
        <version>${okio-kotlin.version}</version>
      </dependency>

      <!-- Geotools -->
      <dependency>
        <groupId>org.geotools</groupId>
        <artifactId>gt-referencing</artifactId>
        <version>${geotools.version}</version>
      </dependency>
      <dependency>
        <groupId>org.geotools</groupId>
        <artifactId>gt-metadata</artifactId>
        <version>${geotools.version}</version>
      </dependency>
      <dependency>
        <groupId>org.geotools</groupId>
        <artifactId>gt-opengis</artifactId>
        <version>${geotools.version}</version>
      </dependency>
      <dependency>
        <groupId>org.geotools</groupId>
        <artifactId>gt-main</artifactId>
        <version>${geotools.version}</version>
      </dependency>
      <dependency>
        <groupId>org.geotools</groupId>
        <artifactId>gt-api</artifactId>
        <version>${geotools.version}</version>
      </dependency>
      <dependency>
        <groupId>org.geotools</groupId>
        <artifactId>gt-transform</artifactId>
        <version>${geotools.version}</version>
      </dependency>
      <dependency>
        <groupId>org.geotools</groupId>
        <artifactId>gt-geometry</artifactId>
        <version>${geotools.version}</version>
      </dependency>
      <dependency>
        <groupId>org.geotools</groupId>
        <artifactId>gt-epsg-hsql</artifactId>
        <version>${geotools.version}</version>
      </dependency>

      <dependency>
        <groupId>org.freemarker</groupId>
        <artifactId>freemarker</artifactId>
        <version>${freemarker.version}</version>
      </dependency>

      <!-- Mini Pipeline-->
      <dependency>
        <groupId>org.apache.spark</groupId>
        <artifactId>spark-core_2.12</artifactId>
        <version>${spark.version}</version>
        <exclusions>
          <exclusion>
            <groupId>log4j</groupId>
            <artifactId>log4j</artifactId>
          </exclusion>
          <exclusion>
            <groupId>org.slf4j</groupId>
            <artifactId>slf4j-log4j12</artifactId>
          </exclusion>
        </exclusions>
      </dependency>
      <dependency>
        <groupId>org.apache.spark</groupId>
        <artifactId>spark-streaming_2.12</artifactId>
        <version>${spark.version}</version>
      </dependency>
      <dependency>
        <groupId>com.fasterxml.jackson.module</groupId>
        <artifactId>jackson-module-scala_2.12</artifactId>
        <version>${jackson.version}</version>
        <scope>compile</scope>
      </dependency>
      <dependency>
        <groupId>org.apache.iceberg</groupId>
        <artifactId>iceberg-spark-runtime-3.4_2.12</artifactId>
        <version>${iceberg.version}</version>
      </dependency>
      <dependency>
        <groupId>commons-codec</groupId>
        <artifactId>commons-codec</artifactId>
        <version>${commons-codec.version}</version>
      </dependency>
      <!-- Added to resolve conflicts -->
      <dependency>
        <groupId>net.jpountz.lz4</groupId>
        <artifactId>lz4</artifactId>
        <version>${lz4.version}</version>
      </dependency>

      <!--Required by Spark in some jobs and IT tests-->
      <dependency>
        <groupId>com.thoughtworks.paranamer</groupId>
        <artifactId>paranamer</artifactId>
        <version>${paranamer.version}</version>
      </dependency>

      <!-- Used for indexing locks -->
      <dependency>
        <groupId>org.apache.curator</groupId>
        <artifactId>curator-framework</artifactId>
        <version>${curator.version}</version>
      </dependency>
      <dependency>
        <groupId>org.apache.curator</groupId>
        <artifactId>curator-test</artifactId>
        <version>${curator.version}</version>
        <exclusions>
          <exclusion>
            <groupId>org.junit.jupiter</groupId>
            <artifactId>junit-jupiter-api</artifactId>
          </exclusion>
        </exclusions>
        <scope>test</scope>
      </dependency>

      <!-- Fault tolerance - Used for API service calls-->
      <dependency>
        <groupId>io.github.resilience4j</groupId>
        <artifactId>resilience4j-retry</artifactId>
        <version>${resilience4j.version}</version>
      </dependency>

      <!-- Maven plugin -->
      <dependency>
        <groupId>org.apache.maven</groupId>
        <artifactId>maven-plugin-api</artifactId>
        <version>${maven-plugin-api.version}</version>
        <scope>provided</scope>
      </dependency>
      <dependency>
        <groupId>org.apache.maven.plugin-tools</groupId>
        <artifactId>maven-plugin-annotations</artifactId>
        <version>${maven-plugin-annotations.version}</version>
        <scope>provided</scope>
      </dependency>

      <!-- Test -->
      <dependency>
        <groupId>junit</groupId>
        <artifactId>junit</artifactId>
        <version>${junit4.version}</version>
        <scope>test</scope>
      </dependency>
      <dependency>
        <groupId>org.hamcrest</groupId>
        <artifactId>hamcrest-core</artifactId>
        <version>${hamcrest-core.version}</version>
        <scope>test</scope>
      </dependency>
      <dependency>
        <groupId>org.hamcrest</groupId>
        <artifactId>java-hamcrest</artifactId>
        <version>${hamcrest-java.version}</version>
        <scope>test</scope>
      </dependency>
      <dependency>
        <groupId>com.squareup.okhttp3</groupId>
        <artifactId>mockwebserver</artifactId>
        <version>${mockwebserver.version}</version>
        <scope>test</scope>
      </dependency>
      <dependency>
        <groupId>org.apache.hadoop</groupId>
        <artifactId>hadoop-minicluster</artifactId>
        <version>${hadoop.version}</version>
        <scope>test</scope>
      </dependency>
      <dependency>
        <groupId>org.apache.hbase</groupId>
        <artifactId>hbase-testing-util</artifactId>
        <version>${hbase.version}</version>
        <scope>test</scope>
      </dependency>
      <dependency>
        <groupId>org.slf4j</groupId>
        <artifactId>log4j-over-slf4j</artifactId>
        <version>${log4j-over-slf4j.version}</version>
        <scope>test</scope>
      </dependency>
      <dependency>
        <groupId>org.apache.logging.log4j</groupId>
        <artifactId>log4j-1.2-api</artifactId>
        <version>${log4j-1.2-api.version}</version>
        <scope>test</scope>
      </dependency>
      <dependency>
        <groupId>org.apache.zookeeper</groupId>
        <artifactId>zookeeper</artifactId>
        <version>${zookeeper.version}</version>
        <scope>test</scope>
      </dependency>
      <dependency>
        <groupId>org.testcontainers</groupId>
        <artifactId>elasticsearch</artifactId>
        <version>${testcontainers.elasticsearch.version}</version>
        <scope>test</scope>
      </dependency>
      <dependency>
        <groupId>org.testcontainers</groupId>
        <artifactId>testcontainers</artifactId>
        <version>${testcontainers.elasticsearch.version}</version>
        <scope>test</scope>
      </dependency>

    </dependencies>
  </dependencyManagement>

</project><|MERGE_RESOLUTION|>--- conflicted
+++ resolved
@@ -10,11 +10,7 @@
 
   <groupId>org.gbif.pipelines</groupId>
   <artifactId>pipelines-parent</artifactId>
-<<<<<<< HEAD
-  <version>3.1.6-SNAPSHOT</version>
-=======
   <version>3.2.0-SNAPSHOT</version>
->>>>>>> 34230aee
   <packaging>pom</packaging>
 
   <modules>
@@ -111,11 +107,7 @@
     <!-- GBIF libraries -->
     <gbif-parsers.version>0.67</gbif-parsers.version>
     <dwca-io.version>3.0.0</dwca-io.version>
-<<<<<<< HEAD
-    <gbif-api.version>2.1.7</gbif-api.version>
-=======
     <gbif-api.version>2.1.9</gbif-api.version>
->>>>>>> 34230aee
     <gbif-common.version>0.60</gbif-common.version>
     <dwc-api.version>2.1.1</dwc-api.version>
     <kvs.version>3.0</kvs.version>
@@ -123,15 +115,9 @@
     <gbif-wrangler.version>1.0.0</gbif-wrangler.version>
     <gbif-occurrence.version>1.1.0</gbif-occurrence.version>
     <vocabulary-lookup.version>2.0.3</vocabulary-lookup.version>
-<<<<<<< HEAD
-    <registry.version>4.0.18</registry.version>
-    <gbif-common-ws.version>2.0.7</gbif-common-ws.version>
-    <gbif-postal-service.version>2.0.2</gbif-postal-service.version>
-=======
     <registry.version>4.1.0</registry.version>
     <gbif-common-ws.version>2.0.10-java11</gbif-common-ws.version>
     <gbif-postal-service.version>2.1.3</gbif-postal-service.version>
->>>>>>> 34230aee
     <gbif-common-spreadsheet.version>0.2</gbif-common-spreadsheet.version>
 
     <!-- Main distributed libraries -->
