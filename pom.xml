<?xml version="1.0" encoding="UTF-8"?>
<project xmlns="http://maven.apache.org/POM/4.0.0" xmlns:xsi="http://www.w3.org/2001/XMLSchema-instance" xsi:schemaLocation="http://maven.apache.org/POM/4.0.0 http://maven.apache.org/xsd/maven-4.0.0.xsd">
  <modelVersion>4.0.0</modelVersion>

  <parent>
    <groupId>org.gbif</groupId>
    <artifactId>motherpom</artifactId>
    <version>53</version>
  </parent>

  <groupId>org.gbif.pipelines</groupId>
  <artifactId>pipelines-parent</artifactId>
<<<<<<< HEAD
  <version>2.15.2-SNAPSHOT</version>
=======
  <version>2.14.8-SNAPSHOT</version>
>>>>>>> 8f8da011
  <packaging>pom</packaging>

  <modules>
    <module>livingatlas</module>
    <module>gbif</module>
    <module>sdks</module>
  </modules>

  <name>Pipelines :: Parent</name>
  <description>Ingestion platform to orchestrate the parsing and interpretation of biodiversity data</description>
  <url>https://github.com/gbif/pipelines</url>

  <scm>
    <connection>scm:git:git@github.com:gbif/pipelines.git</connection>
    <url>https://github.com/gbif/pipelines</url>
    <developerConnection>scm:git:git@github.com:gbif/pipelines.git</developerConnection>
    <tag>pipelines-parent-2.14.5</tag>
  </scm>

  <distributionManagement>
    <site>
      <id>gh-pages</id>
      <url>https://gbif.github.io/pipelines/</url>
    </site>
    <repository>
      <id>gbif-release</id>
      <url>https://repository.gbif.org/content/repositories/releases</url>
    </repository>
    <snapshotRepository>
      <id>gbif-snapshot</id>
      <url>https://repository.gbif.org/content/repositories/snapshots</url>
    </snapshotRepository>
  </distributionManagement>

  <repositories>
    <repository>
      <id>gbif-all</id>
      <url>https://repository.gbif.org/content/groups/gbif</url>
    </repository>
    <repository>
      <id>gbif-thirdparty</id>
      <url>https://repository.gbif.org/content/repositories/thirdparty/</url>
    </repository>
    <repository>
      <id>ALA</id>
      <url>https://nexus.ala.org.au/content/repositories/releases</url>
    </repository>
    <repository>
      <id>ALA-snapshots</id>
      <url>https://nexus.ala.org.au/content/repositories/snapshots</url>
    </repository>
    <repository>
      <id>osgeo</id>
      <name>Open Source Geospatial Foundation Repository</name>
      <url>https://repo.osgeo.org/repository/release/</url>
    </repository>
    <repository>
      <id>cloudera-release</id>
      <url>https://repository.cloudera.com/artifactory/cloudera-repos/</url>
      <snapshots>
        <enabled>false</enabled>
      </snapshots>
    </repository>
  </repositories>

  <properties>
    <!-- Common variables -->
    <jdkLevel>1.8</jdkLevel>
    <encoding>UTF-8</encoding>
    <project.build.sourceEncoding>${encoding}</project.build.sourceEncoding>
    <project.reporting.outputEncoding>${encoding}</project.reporting.outputEncoding>
    <project.resources.sourceEncoding>${encoding}</project.resources.sourceEncoding>

    <!-- Tools-->
    <lombok.version>1.18.20</lombok.version>

    <!-- GBIF libraries -->
    <gbif-parsers.version>0.60</gbif-parsers.version>
    <dwca-io.version>2.14</dwca-io.version>
    <gbif-api.version>1.6.0</gbif-api.version>
    <gbif-common.version>0.56</gbif-common.version>
    <dwc-api.version>1.46</dwc-api.version>
    <kvs.version>1.26</kvs.version>
    <hbase-utils.version>0.12</hbase-utils.version>
    <gbif-wrangler.version>0.3</gbif-wrangler.version>
    <gbif-occurrence.version>0.173.1</gbif-occurrence.version>
    <vocabulary-lookup.version>0.47</vocabulary-lookup.version>
    <registry.version>3.94.9</registry.version>
    <gbif-common-ws.version>1.18</gbif-common-ws.version>
    <gbif-postal-service.version>1.7.0</gbif-postal-service.version>
    <gbif-common-spreadsheet.version>0.2</gbif-common-spreadsheet.version>

    <!-- Common libraries -->
    <avro.version>1.8.2</avro.version>
    <apache.beam.version>2.33.0</apache.beam.version>
    <hadoop.version>2.6.0-cdh5.16.2</hadoop.version>
    <hadoop-core.version>2.6.0-mr1-cdh5.16.2</hadoop-core.version>
    <hbase.version>1.2.0-cdh5.16.2</hbase.version>
    <curator.version>2.9.0</curator.version>

    <!-- Match the version brought in through Tika in the gbif-parsers -->
    <commons-io.version>2.7</commons-io.version>
    <!-- Match the version from name-parser -->
    <fastutil.version>8.5.9</fastutil.version>

    <geotools.version>20.5</geotools.version>
    <commons-lang3.version>3.10</commons-lang3.version>
    <!-- Be carful when change the guava version, it can break XML parsing and etc at runtime -->
    <guava.version>20.0</guava.version>
    <!-- Guava version required by HBase libraries -->
    <guava.hbase.version>12.0.1</guava.hbase.version>

    <!-- Fault tolerance -->
    <resilience4j.version>1.1.0</resilience4j.version>

    <!-- Logging -->
    <slf4j.version>1.7.16</slf4j.version>
    <logback.version>1.2.3</logback.version>
    <log4j.version>1.2.17</log4j.version>
    <logstash-gelf.version>1.11.2</logstash-gelf.version>

    <!-- ES version matches Beam version -->
    <elasticsearch.version>7.9.2</elasticsearch.version>
    <pipelines.lucene.version>8.6.2</pipelines.lucene.version>
    <apache.httpcomponents.version>4.4.12</apache.httpcomponents.version>

    <jackson.version>2.12.2</jackson.version>

    <retrofit.version>2.9.0</retrofit.version>
    <okhttp.version>4.9.1</okhttp.version>
    <okio.version>2.10.0</okio.version>
    <okio-kotlin.version>1.4.32</okio-kotlin.version>

    <findbugs-jsr305.version>3.0.2</findbugs-jsr305.version>

    <commons-compress.version>1.19</commons-compress.version>
    <commons-digester.version>2.1</commons-digester.version>
    <mapdb.version>3.0.6</mapdb.version>
    <commons-beanutils.version>1.9.4</commons-beanutils.version>
    <super-csv.version>2.4.0</super-csv.version>

    <spark.embedded.version>2.4.0</spark.embedded.version>
    <lz4.version>1.3.0</lz4.version>
    <commons-codec.version>1.11</commons-codec.version>

    <freemarker.version>2.3.31</freemarker.version>

    <!-- Test -->
    <junit4.version>4.13.1</junit4.version>
    <mockwebserver.version>3.11.0</mockwebserver.version>
    <hamcrest-core.version>1.3</hamcrest-core.version>
    <hamcrest-java.version>2.0.0.0</hamcrest-java.version>
    <log4j-over-slf4j.version>1.7.16</log4j-over-slf4j.version>
    <zookeeper-version>3.4.5</zookeeper-version>
    <testcontainers.elasticsearch.version>1.17.5</testcontainers.elasticsearch.version>

    <!-- Maven plugin -->
    <maven-plugin-api.version>3.8.6</maven-plugin-api.version>
    <maven-plugin-annotations.version>3.6.4</maven-plugin-annotations.version>
    <jacoco-maven-plugin.version>0.8.8</jacoco-maven-plugin.version>

    <!-- Plugins -->
    <build-helper-maven.version>3.3.0</build-helper-maven.version>
    <maven-shade-plugin.version>3.3.0</maven-shade-plugin.version>
    <maven-clean-plugin.version>3.2.0</maven-clean-plugin.version>
    <maven-compiler-plugin.version>3.10.1</maven-compiler-plugin.version>
    <maven-plugin-plugin.version>3.6.4</maven-plugin-plugin.version>
    <maven-javadoc-plugin.version>3.4.0</maven-javadoc-plugin.version>
    <spotless-maven-plugin.version>2.22.8</spotless-maven-plugin.version>
    <io.fabric8.version>0.33.0</io.fabric8.version>

    <!-- Checkstyle -->
    <plexus-compiler-javac-errorprone.version>2.8.3</plexus-compiler-javac-errorprone.version>
    <error_prone_core.version>2.3.2</error_prone_core.version>

    <!-- Sonar -->
    <sonar.projectName>GBIF Pipelines</sonar.projectName>
    <sonar.java.coveragePlugin>jacoco</sonar.java.coveragePlugin>
    <sonar.dynamicAnalysis>reuseReports</sonar.dynamicAnalysis>
    <sonar.jacoco.reportPaths>${jacoco.merged.output.file}</sonar.jacoco.reportPaths>
    <sonar.exclusions>**/java-generated/**,**/*Stub.java</sonar.exclusions>
    <sonar.cpd.exclusions>**/java-generated/**,**/*Stub.java</sonar.cpd.exclusions>
    <sonar.coverage.exclusions>**/java-generated/**,**/*Stub.java</sonar.coverage.exclusions>
    <sonar.language>java</sonar.language>

    <!-- Other -->
    <main.basedir>${project.basedir}</main.basedir>
    <release.tagNameBase>${project.artifactId}</release.tagNameBase>

    <!-- JaCoCo -->
    <coverage.dir>${project.basedir}/../target/coverage</coverage.dir>
    <coverage.report.it.dir>${project.basedir}/../target/site/jacoco-it</coverage.report.it.dir>
    <coverage.report.ut.dir>${project.basedir}/../target/site/jacoco-ut</coverage.report.ut.dir>
    <jacoco.it.output.file>${coverage.dir}/jacoco-it.exec</jacoco.it.output.file>
    <jacoco.ut.output.file>${coverage.dir}/jacoco-ut.exec</jacoco.ut.output.file>
    <jacoco.merged.output.file>${coverage.dir}/jacoco.exec</jacoco.merged.output.file>

    <!-- Extensions and AVRO-->
    <namespace>org.gbif.pipelines.io.avro</namespace>

  </properties>

  <build>
    <pluginManagement>
      <plugins>
        <plugin>
          <groupId>org.apache.maven.plugins</groupId>
          <artifactId>maven-javadoc-plugin</artifactId>
          <version>${maven-javadoc-plugin.version}</version>
          <configuration>
            <doclint>none</doclint>
            <includeDependencySources>false</includeDependencySources>
            <dependencySourceIncludes>
              <dependencySourceInclude>org.gbif:*</dependencySourceInclude>
            </dependencySourceIncludes>
          </configuration>
        </plugin>
        <plugin>
          <groupId>org.codehaus.mojo</groupId>
          <artifactId>build-helper-maven-plugin</artifactId>
          <version>${build-helper-maven.version}</version>
        </plugin>
        <plugin>
          <groupId>org.apache.maven.plugins</groupId>
          <artifactId>maven-shade-plugin</artifactId>
          <version>${maven-shade-plugin.version}</version>
        </plugin>
        <plugin>
          <groupId>org.apache.maven.plugins</groupId>
          <artifactId>maven-clean-plugin</artifactId>
          <version>${maven-clean-plugin.version}</version>
        </plugin>
        <plugin>
          <groupId>org.apache.maven.plugins</groupId>
          <artifactId>maven-plugin-plugin</artifactId>
          <version>${maven-plugin-plugin.version}</version>
        </plugin>
        <plugin>
          <groupId>org.apache.maven.plugins</groupId>
          <artifactId>maven-compiler-plugin</artifactId>
          <configuration>
            <compilerArgs>
              <arg>-XepDisableAllChecks</arg>
            </compilerArgs>
          </configuration>
        </plugin>
        <plugin>
          <groupId>org.jacoco</groupId>
          <artifactId>jacoco-maven-plugin</artifactId>
        </plugin>
        <plugin>
          <groupId>com.diffplug.spotless</groupId>
          <artifactId>spotless-maven-plugin</artifactId>
          <version>${spotless-maven-plugin.version}</version>
          <configuration combine.self="override">
            <java>
              <googleJavaFormat>
                <version>1.7</version>
                <style>GOOGLE</style>
              </googleJavaFormat>
            </java>
          </configuration>
        </plugin>
        <plugin>
          <groupId>io.fabric8</groupId>
          <artifactId>docker-maven-plugin</artifactId>
          <version>${io.fabric8.version}</version>
        </plugin>
      </plugins>
    </pluginManagement>
    <plugins>
      <plugin>
        <groupId>com.diffplug.spotless</groupId>
        <artifactId>spotless-maven-plugin</artifactId>
        <executions>
          <execution>
            <!-- Runs in compile phase to fail fast in case of formatting issues.-->
            <id>spotless-check</id>
            <phase>compile</phase>
            <goals>
              <goal>check</goal>
            </goals>
          </execution>
        </executions>
      </plugin>

    </plugins>
  </build>


  <!-- All dependencies of all modules are listed here with the project-wide default version.  Only when necessary
  are library versions overridden in modules.-->
  <dependencyManagement>
    <dependencies>

      <!-- Tools -->
      <dependency>
        <groupId>org.projectlombok</groupId>
        <artifactId>lombok</artifactId>
        <version>${lombok.version}</version>
        <scope>provided</scope>
      </dependency>

      <!-- This project -->
      <dependency>
        <groupId>org.gbif.pipelines</groupId>
        <artifactId>models</artifactId>
        <version>${project.version}</version>
      </dependency>
      <dependency>
        <groupId>org.gbif.pipelines</groupId>
        <artifactId>core</artifactId>
        <version>${project.version}</version>
      </dependency>
      <dependency>
        <groupId>org.gbif.pipelines</groupId>
        <artifactId>beam-transforms</artifactId>
        <version>${project.version}</version>
      </dependency>
      <dependency>
        <groupId>org.gbif.pipelines</groupId>
        <artifactId>elasticsearch-tools</artifactId>
        <version>${project.version}</version>
      </dependency>
      <dependency>
        <groupId>org.gbif.pipelines</groupId>
        <artifactId>ingest-gbif-beam</artifactId>
        <version>${project.version}</version>
      </dependency>
      <dependency>
        <groupId>org.gbif.pipelines</groupId>
        <artifactId>ingest-gbif-java</artifactId>
        <version>${project.version}</version>
      </dependency>
      <dependency>
        <groupId>org.gbif.pipelines</groupId>
        <artifactId>variables</artifactId>
        <version>${project.version}</version>
      </dependency>
      <dependency>
        <groupId>org.gbif.pipelines</groupId>
        <artifactId>beam-common</artifactId>
        <version>${project.version}</version>
      </dependency>
      <dependency>
        <groupId>org.gbif.pipelines</groupId>
        <artifactId>keygen</artifactId>
        <version>${project.version}</version>
      </dependency>
      <dependency>
        <groupId>org.gbif.pipelines</groupId>
        <artifactId>diagnostics</artifactId>
        <version>${project.version}</version>
      </dependency>
      <dependency>
        <groupId>org.gbif.pipelines</groupId>
        <artifactId>archives-converters</artifactId>
        <version>${project.version}</version>
      </dependency>
      <dependency>
        <groupId>org.gbif.pipelines</groupId>
        <artifactId>ingest-gbif-fragmenter</artifactId>
        <version>${project.version}</version>
      </dependency>
      <dependency>
        <groupId>org.gbif.pipelines</groupId>
        <artifactId>tasks-coordinator-cli</artifactId>
        <version>${project.version}</version>
      </dependency>
      <dependency>
        <groupId>org.gbif.pipelines</groupId>
        <artifactId>validator-core</artifactId>
        <version>${project.version}</version>
      </dependency>
      <dependency>
        <groupId>org.gbif.pipelines</groupId>
        <artifactId>validator-checklists</artifactId>
        <version>${project.version}</version>
      </dependency>
      <dependency>
        <groupId>org.gbif.pipelines</groupId>
        <artifactId>validator-eml</artifactId>
        <version>${project.version}</version>
      </dependency>
      <dependency>
        <groupId>org.gbif.pipelines</groupId>
        <artifactId>pipelines-validator-ws</artifactId>
        <version>${project.version}</version>
      </dependency>
      <dependency>
        <groupId>org.gbif.pipelines</groupId>
        <artifactId>validator-ws-client</artifactId>
        <version>${project.version}</version>
      </dependency>
      <dependency>
        <groupId>org.gbif.pipelines</groupId>
        <artifactId>validator-api</artifactId>
        <version>${project.version}</version>
      </dependency>
      <dependency>
        <groupId>org.gbif.pipelines</groupId>
        <artifactId>validator-mail</artifactId>
        <version>${project.version}</version>
      </dependency>
      <dependency>
        <groupId>au.org.ala</groupId>
        <artifactId>pipelines</artifactId>
        <version>${project.version}</version>
      </dependency>

      <!-- GBIF -->
      <dependency>
        <groupId>org.gbif.occurrence</groupId>
        <artifactId>occurrence-hdfs-table</artifactId>
        <version>${gbif-occurrence.version}</version>
        <exclusions>
          <exclusion>
            <groupId>org.springframework.boot</groupId>
            <artifactId>spring-boot-starter</artifactId>
          </exclusion>
          <exclusion>
            <groupId>org.gbif</groupId>
            <artifactId>gbif-common-service</artifactId>
          </exclusion>
          <exclusion>
            <groupId>com.beust</groupId>
            <artifactId>jcommander</artifactId>
          </exclusion>
        </exclusions>
      </dependency>
      <dependency>
        <groupId>org.gbif</groupId>
        <artifactId>dwca-io</artifactId>
        <version>${dwca-io.version}</version>
      </dependency>
      <dependency>
        <groupId>org.gbif</groupId>
        <artifactId>dwc-api</artifactId>
        <version>${dwc-api.version}</version>
      </dependency>
      <dependency>
        <groupId>org.gbif</groupId>
        <artifactId>gbif-parsers</artifactId>
        <version>${gbif-parsers.version}</version>
      </dependency>
      <dependency>
        <groupId>org.gbif</groupId>
        <artifactId>gbif-api</artifactId>
        <version>${gbif-api.version}</version>
        <exclusions>
          <exclusion>
            <groupId>org.gbif</groupId>
            <artifactId>dwc-api</artifactId>
          </exclusion>
        </exclusions>
      </dependency>
      <dependency>
        <groupId>org.gbif</groupId>
        <artifactId>gbif-common</artifactId>
        <version>${gbif-common.version}</version>
      </dependency>
      <dependency>
        <groupId>org.gbif.kvs</groupId>
        <artifactId>kvs-gbif</artifactId>
        <version>${kvs.version}</version>
        <exclusions>
          <exclusion>
            <groupId>ch.qos.logback</groupId>
            <artifactId>logback-classic</artifactId>
          </exclusion>
          <exclusion>
            <groupId>org.apache.hadoop</groupId>
            <artifactId>hadoop-core</artifactId>
          </exclusion>
          <exclusion>
            <groupId>org.apache.hadoop</groupId>
            <artifactId>hadoop-common</artifactId>
          </exclusion>
          <exclusion>
            <groupId>org.apache.hbase</groupId>
            <artifactId>hbase-server</artifactId>
          </exclusion>
        </exclusions>
      </dependency>
      <dependency>
        <groupId>org.gbif.kvs</groupId>
        <artifactId>kvs-core</artifactId>
        <version>${kvs.version}</version>
      </dependency>
      <dependency>
        <groupId>org.gbif</groupId>
        <artifactId>hbase-utils</artifactId>
        <version>${hbase-utils.version}</version>
        <exclusions>
          <exclusion>
            <artifactId>org.apache.hbase</artifactId>
            <groupId>hbase</groupId>
          </exclusion>
          <exclusion>
            <artifactId>org.apache.hadoop</artifactId>
            <groupId>hadoop-core</groupId>
          </exclusion>
        </exclusions>
      </dependency>
      <dependency>
        <groupId>org.gbif</groupId>
        <artifactId>gbif-wrangler</artifactId>
        <version>${gbif-wrangler.version}</version>
      </dependency>
      <dependency>
        <groupId>org.gbif.vocabulary</groupId>
        <artifactId>vocabulary-lookup</artifactId>
        <version>${vocabulary-lookup.version}</version>
        <classifier>shaded</classifier>
      </dependency>
      <dependency>
        <groupId>org.gbif</groupId>
        <artifactId>gbif-common-spreadsheet</artifactId>
        <version>${gbif-common-spreadsheet.version}</version>
      </dependency>

      <!-- Avro -->
      <dependency>
        <groupId>org.apache.avro</groupId>
        <artifactId>avro</artifactId>
        <version>${avro.version}</version>
      </dependency>

      <!-- Beam -->
      <dependency>
        <groupId>org.apache.beam</groupId>
        <artifactId>beam-sdks-java-core</artifactId>
        <version>${apache.beam.version}</version>
      </dependency>
      <dependency>
        <groupId>org.apache.beam</groupId>
        <artifactId>beam-runners-direct-java</artifactId>
        <version>${apache.beam.version}</version>
      </dependency>
      <dependency>
        <groupId>org.apache.beam</groupId>
        <artifactId>beam-runners-spark</artifactId>
        <version>${apache.beam.version}</version>
      </dependency>
      <dependency>
        <groupId>org.apache.beam</groupId>
        <artifactId>beam-sdks-java-io-hadoop-file-system</artifactId>
        <version>${apache.beam.version}</version>
      </dependency>
      <dependency>
        <groupId>org.apache.beam</groupId>
        <artifactId>beam-sdks-java-io-elasticsearch</artifactId>
        <version>${apache.beam.version}</version>
      </dependency>

      <!-- Hadoop -->
      <dependency>
        <groupId>org.apache.hadoop</groupId>
        <artifactId>hadoop-common</artifactId>
        <version>${hadoop.version}</version>
        <scope>provided</scope>
        <exclusions>
          <exclusion>
            <groupId>log4j</groupId>
            <artifactId>log4j</artifactId>
          </exclusion>
          <exclusion>
            <groupId>org.slf4j</groupId>
            <artifactId>slf4j-log4j12</artifactId>
          </exclusion>
          <!-- Avoid conflicts with Apache Beam -->
          <exclusion>
            <groupId>commons-httpclient</groupId>
            <artifactId>commons-httpclient</artifactId>
          </exclusion>
          <exclusion>
            <groupId>org.mortbay.jetty</groupId>
            <artifactId>*</artifactId>
          </exclusion>
        </exclusions>
      </dependency>
      <dependency>
        <groupId>org.apache.hadoop</groupId>
        <artifactId>hadoop-core</artifactId>
        <version>${hadoop-core.version}</version>
        <scope>provided</scope>
      </dependency>
      <dependency>
        <groupId>org.apache.hadoop</groupId>
        <artifactId>hadoop-hdfs</artifactId>
        <version>${hadoop.version}</version>
        <scope>provided</scope>
      </dependency>

      <!-- HBase -->
      <dependency>
        <groupId>org.apache.hbase</groupId>
        <artifactId>hbase-client</artifactId>
        <version>${hbase.version}</version>
        <exclusions>
          <exclusion>
            <groupId>log4j</groupId>
            <artifactId>log4j</artifactId>
          </exclusion>
          <exclusion>
            <groupId>org.slf4j</groupId>
            <artifactId>slf4j-log4j12</artifactId>
          </exclusion>
        </exclusions>
      </dependency>
      <dependency>
        <groupId>org.apache.hbase</groupId>
        <artifactId>hbase-common</artifactId>
        <version>${hbase.version}</version>
        <exclusions>
          <exclusion>
            <groupId>commons-logging</groupId>
            <artifactId>commons-logging</artifactId>
          </exclusion>
          <exclusion>
            <groupId>org.apache.hadoop</groupId>
            <artifactId>hadoop-core</artifactId>
          </exclusion>
          <exclusion>
            <groupId>commons-logging</groupId>
            <artifactId>commons-logging</artifactId>
          </exclusion>
          <exclusion>
            <groupId>org.slf4j</groupId>
            <artifactId>slf4j-log4j12</artifactId>
          </exclusion>
          <exclusion>
            <groupId>log4j</groupId>
            <artifactId>log4j</artifactId>
          </exclusion>
        </exclusions>
      </dependency>

      <!-- Utils -->
      <dependency>
        <groupId>com.google.guava</groupId>
        <artifactId>guava</artifactId>
        <version>${guava.version}</version>
      </dependency>
      <dependency>
        <groupId>org.apache.commons</groupId>
        <artifactId>commons-lang3</artifactId>
        <version>${commons-lang3.version}</version>
      </dependency>
      <dependency>
        <groupId>com.google.code.findbugs</groupId>
        <artifactId>jsr305</artifactId>
        <version>${findbugs-jsr305.version}</version>
      </dependency>
      <dependency>
        <groupId>net.sf.supercsv</groupId>
        <artifactId>super-csv</artifactId>
        <version>${super-csv.version}</version>
      </dependency>

      <!-- XML -->
      <dependency>
        <groupId>org.apache.commons</groupId>
        <artifactId>commons-compress</artifactId>
        <version>${commons-compress.version}</version>
      </dependency>
      <dependency>
        <groupId>commons-digester</groupId>
        <artifactId>commons-digester</artifactId>
        <version>${commons-digester.version}</version>
      </dependency>
      <dependency>
        <groupId>org.mapdb</groupId>
        <artifactId>mapdb</artifactId>
        <version>${mapdb.version}</version>
      </dependency>
      <dependency>
        <groupId>commons-beanutils</groupId>
        <artifactId>commons-beanutils</artifactId>
        <version>${commons-beanutils.version}</version>
      </dependency>

      <!-- Logging -->
      <dependency>
        <groupId>org.slf4j</groupId>
        <artifactId>slf4j-api</artifactId>
        <version>${slf4j.version}</version>
      </dependency>
      <dependency>
        <groupId>ch.qos.logback</groupId>
        <artifactId>logback-classic</artifactId>
        <version>${logback.version}</version>
      </dependency>
      <dependency>
        <groupId>log4j</groupId>
        <artifactId>log4j</artifactId>
        <version>${log4j.version}</version>
      </dependency>
      <dependency>
        <groupId>biz.paluch.logging</groupId>
        <artifactId>logstash-gelf</artifactId>
        <version>${logstash-gelf.version}</version>
        <scope>runtime</scope>
      </dependency>
      <dependency>
        <groupId>org.slf4j</groupId>
        <artifactId>slf4j-log4j12</artifactId>
        <version>${slf4j.version}</version>
      </dependency>

      <!-- ES -->
      <dependency>
        <groupId>org.elasticsearch.client</groupId>
        <artifactId>elasticsearch-rest-client</artifactId>
        <version>${elasticsearch.version}</version>
      </dependency>
      <dependency>
        <groupId>org.apache.httpcomponents</groupId>
        <artifactId>httpcore</artifactId>
        <version>${apache.httpcomponents.version}</version>
      </dependency>
      <dependency>
        <groupId>org.apache.httpcomponents</groupId>
        <artifactId>httpcore-nio</artifactId>
        <version>${apache.httpcomponents.version}</version>
      </dependency>
      <dependency>
        <groupId>org.elasticsearch.client</groupId>
        <artifactId>elasticsearch-rest-high-level-client</artifactId>
        <version>${elasticsearch.version}</version>
      </dependency>
      <dependency>
        <groupId>org.elasticsearch</groupId>
        <artifactId>elasticsearch</artifactId>
        <version>${elasticsearch.version}</version>
      </dependency>
      <dependency>
        <groupId>org.apache.lucene</groupId>
        <artifactId>lucene-core</artifactId>
        <version>${pipelines.lucene.version}</version>
      </dependency>

      <!-- Json -->
      <dependency>
        <groupId>com.fasterxml.jackson.core</groupId>
        <artifactId>jackson-core</artifactId>
        <version>${jackson.version}</version>
      </dependency>
      <dependency>
        <groupId>com.fasterxml.jackson.core</groupId>
        <artifactId>jackson-annotations</artifactId>
        <version>${jackson.version}</version>
      </dependency>
      <dependency>
        <groupId>com.fasterxml.jackson.core</groupId>
        <artifactId>jackson-databind</artifactId>
        <version>${jackson.version}</version>
      </dependency>
      <dependency>
        <groupId>com.fasterxml.jackson.dataformat</groupId>
        <artifactId>jackson-dataformat-avro</artifactId>
        <version>${jackson.version}</version>
      </dependency>
      <dependency>
        <groupId>com.fasterxml.jackson.datatype</groupId>
        <artifactId>jackson-datatype-jsr310</artifactId>
        <version>${jackson.version}</version>
      </dependency>
      <dependency>
        <groupId>com.fasterxml.jackson.dataformat</groupId>
        <artifactId>jackson-dataformat-yaml</artifactId>
        <version>${jackson.version}</version>
      </dependency>

      <!-- Http clients -->
      <dependency>
        <groupId>com.squareup.retrofit2</groupId>
        <artifactId>retrofit</artifactId>
        <version>${retrofit.version}</version>
      </dependency>
      <dependency>
        <groupId>com.squareup.retrofit2</groupId>
        <artifactId>converter-jackson</artifactId>
        <version>${retrofit.version}</version>
      </dependency>
      <dependency>
        <groupId>com.squareup.okhttp3</groupId>
        <artifactId>okhttp</artifactId>
        <version>${okhttp.version}</version>
      </dependency>
      <dependency>
        <groupId>com.squareup.okio</groupId>
        <artifactId>okio</artifactId>
        <version>${okio.version}</version>
      </dependency>
      <dependency>
        <groupId>org.jetbrains.kotlin</groupId>
        <artifactId>kotlin-stdlib</artifactId>
        <version>${okio-kotlin.version}</version>
      </dependency>

      <!-- Geotools -->
      <dependency>
        <groupId>org.geotools</groupId>
        <artifactId>gt-referencing</artifactId>
        <version>${geotools.version}</version>
      </dependency>
      <dependency>
        <groupId>org.geotools</groupId>
        <artifactId>gt-metadata</artifactId>
        <version>${geotools.version}</version>
      </dependency>
      <dependency>
        <groupId>org.geotools</groupId>
        <artifactId>gt-opengis</artifactId>
        <version>${geotools.version}</version>
      </dependency>
      <dependency>
        <groupId>org.geotools</groupId>
        <artifactId>gt-main</artifactId>
        <version>${geotools.version}</version>
      </dependency>
      <dependency>
        <groupId>org.geotools</groupId>
        <artifactId>gt-api</artifactId>
        <version>${geotools.version}</version>
      </dependency>
      <dependency>
        <groupId>org.geotools</groupId>
        <artifactId>gt-transform</artifactId>
        <version>${geotools.version}</version>
      </dependency>
      <dependency>
        <groupId>org.geotools</groupId>
        <artifactId>gt-geometry</artifactId>
        <version>${geotools.version}</version>
      </dependency>
      <dependency>
        <groupId>org.geotools</groupId>
        <artifactId>gt-epsg-hsql</artifactId>
        <version>${geotools.version}</version>
      </dependency>

      <dependency>
        <groupId>org.freemarker</groupId>
        <artifactId>freemarker</artifactId>
        <version>${freemarker.version}</version>
      </dependency>

      <!-- Mini Pipeline-->
      <dependency>
        <groupId>org.apache.spark</groupId>
        <artifactId>spark-core_2.11</artifactId>
        <version>${spark.embedded.version}</version>
        <exclusions>
          <exclusion>
            <groupId>log4j</groupId>
            <artifactId>log4j</artifactId>
          </exclusion>
          <exclusion>
            <groupId>org.slf4j</groupId>
            <artifactId>slf4j-log4j12</artifactId>
          </exclusion>
        </exclusions>
      </dependency>
      <dependency>
        <groupId>org.apache.spark</groupId>
        <artifactId>spark-streaming_2.11</artifactId>
        <version>${spark.embedded.version}</version>
      </dependency>
      <dependency>
        <groupId>com.fasterxml.jackson.module</groupId>
        <artifactId>jackson-module-scala_2.11</artifactId>
        <version>${jackson.version}</version>
        <scope>compile</scope>
      </dependency>
      <dependency>
        <groupId>commons-codec</groupId>
        <artifactId>commons-codec</artifactId>
        <version>${commons-codec.version}</version>
      </dependency>
      <!-- Added to resolve conflicts -->
      <dependency>
        <groupId>net.jpountz.lz4</groupId>
        <artifactId>lz4</artifactId>
        <version>${lz4.version}</version>
      </dependency>

      <!-- Used for indexing locks -->
      <dependency>
        <groupId>org.apache.curator</groupId>
        <artifactId>curator-framework</artifactId>
        <version>${curator.version}</version>
      </dependency>
      <dependency>
        <groupId>org.apache.curator</groupId>
        <artifactId>curator-test</artifactId>
        <version>${curator.version}</version>
        <scope>test</scope>
      </dependency>

      <!-- Fault tolerance - Used for API service calls-->
      <dependency>
        <groupId>io.github.resilience4j</groupId>
        <artifactId>resilience4j-retry</artifactId>
        <version>${resilience4j.version}</version>
      </dependency>

      <!-- Maven plugin -->
      <dependency>
        <groupId>org.apache.maven</groupId>
        <artifactId>maven-plugin-api</artifactId>
        <version>${maven-plugin-api.version}</version>
        <scope>provided</scope>
      </dependency>
      <dependency>
        <groupId>org.apache.maven.plugin-tools</groupId>
        <artifactId>maven-plugin-annotations</artifactId>
        <version>${maven-plugin-annotations.version}</version>
        <scope>provided</scope>
      </dependency>

      <!-- Test -->
      <dependency>
        <groupId>junit</groupId>
        <artifactId>junit</artifactId>
        <version>${junit4.version}</version>
        <scope>test</scope>
      </dependency>
      <dependency>
        <groupId>org.hamcrest</groupId>
        <artifactId>hamcrest-core</artifactId>
        <version>${hamcrest-core.version}</version>
        <scope>test</scope>
      </dependency>
      <dependency>
        <groupId>org.hamcrest</groupId>
        <artifactId>java-hamcrest</artifactId>
        <version>${hamcrest-java.version}</version>
        <scope>test</scope>
      </dependency>
      <dependency>
        <groupId>com.squareup.okhttp3</groupId>
        <artifactId>mockwebserver</artifactId>
        <version>${mockwebserver.version}</version>
        <scope>test</scope>
      </dependency>
      <dependency>
        <groupId>org.apache.hadoop</groupId>
        <artifactId>hadoop-minicluster</artifactId>
        <version>${hadoop.version}</version>
        <exclusions>
          <exclusion>
            <groupId>log4j</groupId>
            <artifactId>log4j</artifactId>
          </exclusion>
          <exclusion>
            <groupId>org.slf4j</groupId>
            <artifactId>slf4j-log4j12</artifactId>
          </exclusion>
        </exclusions>
        <scope>test</scope>
      </dependency>
      <dependency>
        <groupId>org.apache.hbase</groupId>
        <artifactId>hbase-testing-util</artifactId>
        <version>${hbase.version}</version>
        <scope>test</scope>
        <exclusions>
          <exclusion>
            <groupId>log4j</groupId>
            <artifactId>log4j</artifactId>
          </exclusion>
          <exclusion>
            <groupId>org.slf4j</groupId>
            <artifactId>slf4j-log4j12</artifactId>
          </exclusion>
          <exclusion>
            <groupId>org.apache.hadoop</groupId>
            <artifactId>hadoop-core</artifactId>
          </exclusion>
          <exclusion>
            <groupId>org.apache.hadoop</groupId>
            <artifactId>hadoop-minicluster</artifactId>
          </exclusion>
        </exclusions>
      </dependency>
      <dependency>
        <groupId>org.slf4j</groupId>
        <artifactId>log4j-over-slf4j</artifactId>
        <version>${log4j-over-slf4j.version}</version>
        <scope>test</scope>
      </dependency>
      <dependency>
        <groupId>org.apache.zookeeper</groupId>
        <artifactId>zookeeper</artifactId>
        <version>${zookeeper-version}</version>
        <scope>test</scope>
      </dependency>
      <dependency>
        <groupId>org.testcontainers</groupId>
        <artifactId>elasticsearch</artifactId>
        <version>${testcontainers.elasticsearch.version}</version>
        <scope>test</scope>
      </dependency>
      <dependency>
        <groupId>org.testcontainers</groupId>
        <artifactId>testcontainers</artifactId>
        <version>${testcontainers.elasticsearch.version}</version>
        <scope>test</scope>
      </dependency>

    </dependencies>
  </dependencyManagement>

  <profiles>
    <profile>
      <id>coverage</id>
      <build>
        <plugins>
          <plugin>
            <groupId>org.jacoco</groupId>
            <artifactId>jacoco-maven-plugin</artifactId>
            <executions>
              <execution>
                <id>prepare-agent-ut</id>
                <goals>
                  <goal>prepare-agent</goal>
                </goals>
                <configuration>
                  <destFile>${jacoco.ut.output.file}</destFile>
                  <append>true</append>
                  <includes>org.gbif.*,au.org.ala.*</includes>
                  <propertyName>surefireArgLine</propertyName>
                </configuration>
              </execution>
            </executions>
          </plugin>
          <plugin>
            <groupId>org.apache.maven.plugins</groupId>
            <artifactId>maven-surefire-plugin</artifactId>
            <dependencies>
              <dependency>
                <groupId>org.apache.maven.surefire</groupId>
                <artifactId>surefire-junit47</artifactId>
                <version>${maven-failsafe-plugin.version}</version>
              </dependency>
            </dependencies>
          </plugin>
        </plugins>
      </build>
    </profile>
    <profile>
      <id>skip-coverage</id>
      <build>
        <plugins>
          <plugin>
            <groupId>org.jacoco</groupId>
            <artifactId>jacoco-maven-plugin</artifactId>
            <configuration>
              <skip>true</skip>
            </configuration>
          </plugin>
        </plugins>
      </build>
    </profile>
  </profiles>

</project><|MERGE_RESOLUTION|>--- conflicted
+++ resolved
@@ -10,11 +10,7 @@
 
   <groupId>org.gbif.pipelines</groupId>
   <artifactId>pipelines-parent</artifactId>
-<<<<<<< HEAD
   <version>2.15.2-SNAPSHOT</version>
-=======
-  <version>2.14.8-SNAPSHOT</version>
->>>>>>> 8f8da011
   <packaging>pom</packaging>
 
   <modules>
