--- conflicted
+++ resolved
@@ -10,11 +10,7 @@
 
   <groupId>org.gbif.pipelines</groupId>
   <artifactId>pipelines-parent</artifactId>
-<<<<<<< HEAD
   <version>2.15.2-SNAPSHOT</version>
-=======
-  <version>2.14.7-SNAPSHOT</version>
->>>>>>> e317f7ac
   <packaging>pom</packaging>
 
   <modules>
@@ -31,7 +27,7 @@
     <connection>scm:git:git@github.com:gbif/pipelines.git</connection>
     <url>https://github.com/gbif/pipelines</url>
     <developerConnection>scm:git:git@github.com:gbif/pipelines.git</developerConnection>
-    <tag>pipelines-parent-2.14.1</tag>
+    <tag>pipelines-parent-2.14.5</tag>
   </scm>
 
   <distributionManagement>
@@ -540,12 +536,6 @@
       <dependency>
         <groupId>org.apache.avro</groupId>
         <artifactId>avro</artifactId>
-      <exclusions>
-        <exclusion>
-          <groupId>org.xerial.snappy</groupId>
-          <artifactId>snappy-java</artifactId>
-        </exclusion>
-      </exclusions>
         <version>${avro.version}</version>
       </dependency>
 
@@ -879,10 +869,6 @@
           <exclusion>
             <groupId>log4j</groupId>
             <artifactId>log4j</artifactId>
-          </exclusion>
-          <exclusion>
-            <groupId>org.xerial.snappy</groupId>
-            <artifactId>snappy-java</artifactId>
           </exclusion>
           <exclusion>
             <groupId>org.slf4j</groupId>
