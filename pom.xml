--- conflicted
+++ resolved
@@ -71,29 +71,24 @@
     <gbif-api.version>0.98</gbif-api.version>
     <gbif-common.version>0.47</gbif-common.version>
     <dwc-api.version>1.23</dwc-api.version>
-    <kvs.version>1.5</kvs.version>
+    <kvs.version>1.6-SNAPSHOT</kvs.version>
     <hbase-utils.version>0.12</hbase-utils.version>
     <gbif-wrangler.version>0.3</gbif-wrangler.version>
     <gbif-occurrence.version>0.106</gbif-occurrence.version>
 
     <!-- Common libraries -->
     <avro.version>1.8.2</avro.version>
-<<<<<<< HEAD
     <apache.beam.version>2.16.0</apache.beam.version>
     <hadoop.version>2.6.0-cdh5.16.2</hadoop.version>
     <hadoop-core.version>2.6.0-mr1-cdh5.16.2</hadoop-core.version>
     <hbase.version>1.2.0-cdh5.16.2</hbase.version>
-=======
-    <apache.beam.version>2.15.0</apache.beam.version>
-    <hadoop.version>2.6.0-cdh5.12.0</hadoop.version>
-    <hadoop-core.version>2.6.0-mr1-cdh5.12.0</hadoop-core.version>
-    <hbase.version>1.2.0-cdh5.12.0</hbase.version>
->>>>>>> bdb5c63f
     <curator.version>2.9.0</curator.version>
 
     <geotools.version>20.5</geotools.version>
     <commons-lang3.version>3.4</commons-lang3.version>
     <guava.version>20.0</guava.version>
+    <!-- Guava version required by HBase libraries -->
+    <guava.hbase.version>12.0.1</guava.hbase.version>
 
     <!-- Fault tolerance -->
     <resilience4j.version>1.1.0</resilience4j.version>
@@ -601,11 +596,6 @@
         <groupId>org.apache.httpcomponents</groupId>
         <artifactId>httpcore-nio</artifactId>
         <version>${apache.httpcomponents.version}</version>
-      </dependency>
-      <dependency>
-        <groupId>org.elasticsearch.client</groupId>
-        <artifactId>elasticsearch-rest-high-level-client</artifactId>
-        <version>${elasticsearch.version}</version>
       </dependency>
 
       <!-- Json -->
