--- conflicted
+++ resolved
@@ -85,13 +85,8 @@
     <!-- GBIF libraries -->
     <gbif-parsers.version>0.54</gbif-parsers.version>
     <dwca-io.version>2.10</dwca-io.version>
-<<<<<<< HEAD
-    <gbif-api.version>0.155-SNAPSHOT</gbif-api.version>
-    <gbif-common.version>0.51</gbif-common.version>
-=======
     <gbif-api.version>0.156-SNAPSHOT</gbif-api.version>
     <gbif-common.version>0.50</gbif-common.version>
->>>>>>> 4bb96fce
     <dwc-api.version>1.33</dwc-api.version>
     <kvs.version>1.21</kvs.version>
     <hbase-utils.version>0.12</hbase-utils.version>
