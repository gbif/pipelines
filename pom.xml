--- conflicted
+++ resolved
@@ -92,13 +92,9 @@
     <dwca-io.version>2.14</dwca-io.version>
     <gbif-api.version>1.5.0-SNAPSHOT</gbif-api.version>
     <gbif-common.version>0.56</gbif-common.version>
-<<<<<<< HEAD
-    <dwc-api.version>1.43</dwc-api.version>
+    <dwc-api.version>1.46-SNAPSHOT</dwc-api.version>
     <kvs.version>1.26</kvs.version>
-=======
-    <dwc-api.version>1.46-SNAPSHOT</dwc-api.version>
-    <kvs.version>1.25</kvs.version>
->>>>>>> 00fb200e
+
     <hbase-utils.version>0.12</hbase-utils.version>
     <gbif-wrangler.version>0.3</gbif-wrangler.version>
     <gbif-occurrence.version>0.173.1</gbif-occurrence.version>
