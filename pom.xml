<?xml version="1.0" encoding="UTF-8"?>
<project xmlns="http://maven.apache.org/POM/4.0.0" xmlns:xsi="http://www.w3.org/2001/XMLSchema-instance" xsi:schemaLocation="http://maven.apache.org/POM/4.0.0 http://maven.apache.org/xsd/maven-4.0.0.xsd">
  <modelVersion>4.0.0</modelVersion>

  <parent>
    <groupId>org.gbif</groupId>
    <artifactId>motherpom</artifactId>
    <version>53</version>
  </parent>

  <groupId>org.gbif.pipelines</groupId>
  <artifactId>pipelines-parent</artifactId>
<<<<<<< HEAD
  <version>2.13.0-SNAPSHOT</version>
=======
  <version>2.12.13-SNAPSHOT</version>
>>>>>>> 5cab4f56
  <packaging>pom</packaging>

  <modules>
    <module>livingatlas</module>
    <module>examples</module>
    <module>gbif</module>
    <module>tools</module>
    <module>sdks</module>
  </modules>

  <name>Pipelines :: Parent</name>
  <description>Ingestion platform to orchestrate the parsing and interpretation of biodiversity data</description>
  <url>https://github.com/gbif/pipelines</url>

  <scm>
    <connection>scm:git:git@github.com:gbif/pipelines.git</connection>
    <url>https://github.com/gbif/pipelines</url>
    <developerConnection>scm:git:git@github.com:gbif/pipelines.git</developerConnection>
    <tag>pipelines-parent-2.11.12</tag>
  </scm>

  <distributionManagement>
    <site>
      <id>gh-pages</id>
      <url>https://gbif.github.io/pipelines/</url>
    </site>
    <repository>
      <id>gbif-release</id>
      <url>https://repository.gbif.org/content/repositories/releases</url>
    </repository>
    <snapshotRepository>
      <id>gbif-deploy</id>
      <url>https://repository.gbif.org/content/repositories/snapshots</url>
    </snapshotRepository>
  </distributionManagement>

  <repositories>
    <repository>
      <id>gbif-all</id>
      <url>https://repository.gbif.org/content/groups/gbif</url>
    </repository>
    <repository>
      <id>ALA</id>
      <url>https://nexus.ala.org.au/content/repositories/releases</url>
    </repository>
    <repository>
      <id>ALA-snapshots</id>
      <url>https://nexus.ala.org.au/content/repositories/snapshots</url>
    </repository>
    <repository>
      <id>osgeo</id>
      <name>Open Source Geospatial Foundation Repository</name>
      <url>https://repo.osgeo.org/repository/release/</url>
    </repository>
    <repository>
      <id>cloudera-release</id>
      <url>https://repository.cloudera.com/artifactory/cloudera-repos/</url>
    </repository>
  </repositories>

  <properties>
    <!-- Common variables -->
    <jdkLevel>1.8</jdkLevel>
    <encoding>UTF-8</encoding>
    <project.build.sourceEncoding>${encoding}</project.build.sourceEncoding>
    <project.reporting.outputEncoding>${encoding}</project.reporting.outputEncoding>
    <project.resources.sourceEncoding>${encoding}</project.resources.sourceEncoding>

    <!-- Tools-->
    <lombok.version>1.18.20</lombok.version>

    <!-- GBIF libraries -->
    <gbif-parsers.version>0.58</gbif-parsers.version>
<<<<<<< HEAD
    <dwca-io.version>2.12</dwca-io.version>
    <gbif-api.version>0.172-SNAPSHOT</gbif-api.version>
    <gbif-common.version>0.53</gbif-common.version>
=======
    <dwca-io.version>2.13</dwca-io.version>
    <gbif-api.version>0.169</gbif-api.version>
    <gbif-common.version>0.54</gbif-common.version>
>>>>>>> 5cab4f56
    <dwc-api.version>1.37</dwc-api.version>
    <kvs.version>1.23</kvs.version>
    <hbase-utils.version>0.12</hbase-utils.version>
    <gbif-wrangler.version>0.3</gbif-wrangler.version>
    <gbif-occurrence.version>0.173.1</gbif-occurrence.version>
    <vocabulary-lookup.version>0.47</vocabulary-lookup.version>
    <registry.version>3.84</registry.version>
    <gbif-common-ws.version>1.18</gbif-common-ws.version>
    <gbif-postal-service.version>1.6-SNAPSHOT</gbif-postal-service.version>
    <gbif-common-spreadsheet.version>0.2</gbif-common-spreadsheet.version>

    <!-- Common libraries -->
    <avro.version>1.8.2</avro.version>
    <apache.beam.version>2.33.0</apache.beam.version>
    <hadoop.version>2.6.0-cdh5.16.2</hadoop.version>
    <hadoop-core.version>2.6.0-mr1-cdh5.16.2</hadoop-core.version>
    <hbase.version>1.2.0-cdh5.16.2</hbase.version>
    <curator.version>2.9.0</curator.version>

    <geotools.version>20.5</geotools.version>
    <commons-lang3.version>3.10</commons-lang3.version>
    <!-- Be carful when change the guava version, it can break XML parsing and etc at runtime -->
    <guava.version>20.0</guava.version>
    <!-- Guava version required by HBase libraries -->
    <guava.hbase.version>12.0.1</guava.hbase.version>

    <!-- Fault tolerance -->
    <resilience4j.version>1.1.0</resilience4j.version>

    <!-- Logging -->
    <slf4j.version>1.7.16</slf4j.version>
    <logback.version>1.2.3</logback.version>
    <log4j.version>1.2.17</log4j.version>
    <logstash-gelf.version>1.11.2</logstash-gelf.version>

    <!-- ES version matches Beam version -->
    <elasticsearch.version>7.9.2</elasticsearch.version>
    <pipelines.lucene.version>8.6.2</pipelines.lucene.version>
    <apache.httpcomponents.version>4.4.12</apache.httpcomponents.version>

    <jackson.version>2.12.2</jackson.version>

    <retrofit.version>2.9.0</retrofit.version>
    <okhttp.version>4.9.1</okhttp.version>
    <okio.version>2.10.0</okio.version>
    <okio-kotlin.version>1.4.32</okio-kotlin.version>

    <findbugs-jsr305.version>3.0.2</findbugs-jsr305.version>

    <commons-compress.version>1.19</commons-compress.version>
    <commons-digester.version>2.1</commons-digester.version>
    <mapdb.version>3.0.6</mapdb.version>
    <commons-beanutils.version>1.9.4</commons-beanutils.version>
    <super-csv.version>2.4.0</super-csv.version>

    <spark.embedded.version>2.4.0</spark.embedded.version>
    <lz4.version>1.3.0</lz4.version>
    <commons-codec.version>1.11</commons-codec.version>

    <freemarker.version>2.3.31</freemarker.version>

    <!-- Test -->
    <junit4.version>4.13.1</junit4.version>
    <mockwebserver.version>3.11.0</mockwebserver.version>
    <hamcrest-core.version>1.3</hamcrest-core.version>
    <hamcrest-java.version>2.0.0.0</hamcrest-java.version>
    <log4j-over-slf4j.version>1.7.16</log4j-over-slf4j.version>
    <zookeeper-version>3.4.5</zookeeper-version>
    <testcontainers.elasticsearch.version>1.17.2</testcontainers.elasticsearch.version>

    <!-- Maven plugin -->
    <maven-plugin-api.version>3.8.6</maven-plugin-api.version>
    <maven-plugin-annotations.version>3.6.4</maven-plugin-annotations.version>

    <!-- Plugins -->
    <build-helper-maven.version>3.3.0</build-helper-maven.version>
    <maven-shade-plugin.version>3.3.0</maven-shade-plugin.version>
    <maven-clean-plugin.version>3.2.0</maven-clean-plugin.version>
    <maven-compiler-plugin.version>3.10.1</maven-compiler-plugin.version>
    <maven-plugin-plugin.version>3.6.4</maven-plugin-plugin.version>
    <maven-javadoc-plugin.version>3.4.0</maven-javadoc-plugin.version>
    <spotless-maven-plugin.version>2.22.8</spotless-maven-plugin.version>
    <io.fabric8.version>0.33.0</io.fabric8.version>

    <!-- Checkstyle -->
    <plexus-compiler-javac-errorprone.version>2.8.3</plexus-compiler-javac-errorprone.version>
    <error_prone_core.version>2.3.2</error_prone_core.version>

    <!-- Sonar -->
    <sonar.projectName>GBIF Pipelines</sonar.projectName>
    <sonar.java.coveragePlugin>jacoco</sonar.java.coveragePlugin>
    <sonar.dynamicAnalysis>reuseReports</sonar.dynamicAnalysis>
    <sonar.jacoco.reportPaths>${jacoco.merged.output.file}</sonar.jacoco.reportPaths>
    <sonar.exclusions>**/java-generated/**,**/*Stub.java</sonar.exclusions>
    <sonar.cpd.exclusions>**/java-generated/**,**/*Stub.java</sonar.cpd.exclusions>
    <sonar.coverage.exclusions>**/java-generated/**,**/*Stub.java</sonar.coverage.exclusions>
    <sonar.language>java</sonar.language>

    <!-- Other -->
    <main.basedir>${project.basedir}</main.basedir>
    <release.tagNameBase>${project.artifactId}</release.tagNameBase>

    <!-- JaCoCo -->
    <coverage.dir>${project.basedir}/../target/coverage</coverage.dir>
    <coverage.report.it.dir>${project.basedir}/../target/site/jacoco-it</coverage.report.it.dir>
    <coverage.report.ut.dir>${project.basedir}/../target/site/jacoco-ut</coverage.report.ut.dir>
    <jacoco.it.output.file>${coverage.dir}/jacoco-it.exec</jacoco.it.output.file>
    <jacoco.ut.output.file>${coverage.dir}/jacoco-ut.exec</jacoco.ut.output.file>
    <jacoco.merged.output.file>${coverage.dir}/jacoco.exec</jacoco.merged.output.file>

    <!-- Extensions and AVRO-->
    <namespace>org.gbif.pipelines.io.avro</namespace>

  </properties>

  <build>
    <pluginManagement>
      <plugins>
        <plugin>
          <groupId>org.apache.maven.plugins</groupId>
          <artifactId>maven-javadoc-plugin</artifactId>
          <version>${maven-javadoc-plugin.version}</version>
          <configuration>
            <doclint>none</doclint>
            <includeDependencySources>false</includeDependencySources>
            <dependencySourceIncludes>
              <dependencySourceInclude>org.gbif:*</dependencySourceInclude>
            </dependencySourceIncludes>
          </configuration>
        </plugin>
        <plugin>
          <groupId>org.codehaus.mojo</groupId>
          <artifactId>build-helper-maven-plugin</artifactId>
          <version>${build-helper-maven.version}</version>
        </plugin>
        <plugin>
          <groupId>org.apache.maven.plugins</groupId>
          <artifactId>maven-shade-plugin</artifactId>
          <version>${maven-shade-plugin.version}</version>
        </plugin>
        <plugin>
          <groupId>org.apache.maven.plugins</groupId>
          <artifactId>maven-clean-plugin</artifactId>
          <version>${maven-clean-plugin.version}</version>
        </plugin>
        <plugin>
          <groupId>org.apache.maven.plugins</groupId>
          <artifactId>maven-plugin-plugin</artifactId>
          <version>${maven-plugin-plugin.version}</version>
        </plugin>
        <plugin>
          <groupId>org.apache.maven.plugins</groupId>
          <artifactId>maven-compiler-plugin</artifactId>
          <configuration>
            <compilerArgs>
              <arg>-XepDisableAllChecks</arg>
            </compilerArgs>
          </configuration>
        </plugin>
        <plugin>
          <groupId>org.jacoco</groupId>
          <artifactId>jacoco-maven-plugin</artifactId>
        </plugin>
        <plugin>
          <groupId>com.diffplug.spotless</groupId>
          <artifactId>spotless-maven-plugin</artifactId>
          <version>${spotless-maven-plugin.version}</version>
          <configuration combine.self="override">
            <java>
              <googleJavaFormat>
                <version>1.7</version>
                <style>GOOGLE</style>
              </googleJavaFormat>
            </java>
          </configuration>
        </plugin>
        <plugin>
          <groupId>io.fabric8</groupId>
          <artifactId>docker-maven-plugin</artifactId>
          <version>${io.fabric8.version}</version>
        </plugin>
      </plugins>
    </pluginManagement>
    <plugins>
      <plugin>
        <groupId>com.diffplug.spotless</groupId>
        <artifactId>spotless-maven-plugin</artifactId>
        <executions>
          <execution>
            <!-- Runs in compile phase to fail fast in case of formatting issues.-->
            <id>spotless-check</id>
            <phase>compile</phase>
            <goals>
              <goal>check</goal>
            </goals>
          </execution>
        </executions>
      </plugin>

    </plugins>
  </build>


  <!-- All dependencies of all modules are listed here with the project-wide default version.  Only when necessary
  are library versions overridden in modules.-->
  <dependencyManagement>
    <dependencies>

      <!-- Tools -->
      <dependency>
        <groupId>org.projectlombok</groupId>
        <artifactId>lombok</artifactId>
        <version>${lombok.version}</version>
        <scope>provided</scope>
      </dependency>

      <!-- This project -->
      <dependency>
        <groupId>org.gbif.pipelines</groupId>
        <artifactId>models</artifactId>
        <version>${project.version}</version>
      </dependency>
      <dependency>
        <groupId>org.gbif.pipelines</groupId>
        <artifactId>core</artifactId>
        <version>${project.version}</version>
      </dependency>
      <dependency>
        <groupId>org.gbif.pipelines</groupId>
        <artifactId>beam-transforms</artifactId>
        <version>${project.version}</version>
      </dependency>
      <dependency>
        <groupId>org.gbif.pipelines</groupId>
        <artifactId>elasticsearch-tools</artifactId>
        <version>${project.version}</version>
      </dependency>
      <dependency>
        <groupId>org.gbif.pipelines</groupId>
        <artifactId>ingest-gbif-beam</artifactId>
        <version>${project.version}</version>
      </dependency>
      <dependency>
        <groupId>org.gbif.pipelines</groupId>
        <artifactId>ingest-gbif-java</artifactId>
        <version>${project.version}</version>
      </dependency>
      <dependency>
        <groupId>org.gbif.pipelines</groupId>
        <artifactId>variables</artifactId>
        <version>${project.version}</version>
      </dependency>
      <dependency>
        <groupId>org.gbif.pipelines</groupId>
        <artifactId>beam-common</artifactId>
        <version>${project.version}</version>
      </dependency>
      <dependency>
        <groupId>org.gbif.pipelines</groupId>
        <artifactId>keygen</artifactId>
        <version>${project.version}</version>
      </dependency>
      <dependency>
        <groupId>org.gbif.pipelines</groupId>
        <artifactId>archives-converters</artifactId>
        <version>${project.version}</version>
      </dependency>
      <dependency>
        <groupId>org.gbif.pipelines</groupId>
        <artifactId>ingest-gbif-fragmenter</artifactId>
        <version>${project.version}</version>
      </dependency>
      <dependency>
        <groupId>org.gbif.pipelines</groupId>
        <artifactId>tasks-coordinator-cli</artifactId>
        <version>${project.version}</version>
      </dependency>
      <dependency>
        <groupId>org.gbif.pipelines</groupId>
        <artifactId>validator-core</artifactId>
        <version>${project.version}</version>
      </dependency>
      <dependency>
        <groupId>org.gbif.pipelines</groupId>
        <artifactId>validator-checklists</artifactId>
        <version>${project.version}</version>
      </dependency>
      <dependency>
        <groupId>org.gbif.pipelines</groupId>
        <artifactId>validator-eml</artifactId>
        <version>${project.version}</version>
      </dependency>
      <dependency>
        <groupId>org.gbif.pipelines</groupId>
        <artifactId>pipelines-validator-ws</artifactId>
        <version>${project.version}</version>
      </dependency>
      <dependency>
        <groupId>org.gbif.pipelines</groupId>
        <artifactId>validator-ws-client</artifactId>
        <version>${project.version}</version>
      </dependency>
      <dependency>
        <groupId>org.gbif.pipelines</groupId>
        <artifactId>validator-api</artifactId>
        <version>${project.version}</version>
      </dependency>
      <dependency>
        <groupId>org.gbif.pipelines</groupId>
        <artifactId>validator-mail</artifactId>
        <version>${project.version}</version>
      </dependency>
      <dependency>
        <groupId>au.org.ala</groupId>
        <artifactId>pipelines</artifactId>
        <version>${project.version}</version>
      </dependency>

      <!-- GBIF -->
      <dependency>
        <groupId>org.gbif.occurrence</groupId>
        <artifactId>occurrence-hdfs-table</artifactId>
        <version>${gbif-occurrence.version}</version>
        <exclusions>
          <exclusion>
            <groupId>org.springframework.boot</groupId>
            <artifactId>spring-boot-starter</artifactId>
          </exclusion>
          <exclusion>
            <groupId>org.gbif</groupId>
            <artifactId>gbif-common-service</artifactId>
          </exclusion>
          <exclusion>
            <groupId>com.beust</groupId>
            <artifactId>jcommander</artifactId>
          </exclusion>
        </exclusions>
      </dependency>
      <dependency>
        <groupId>org.gbif</groupId>
        <artifactId>dwca-io</artifactId>
        <version>${dwca-io.version}</version>
      </dependency>
      <dependency>
        <groupId>org.gbif</groupId>
        <artifactId>dwc-api</artifactId>
        <version>${dwc-api.version}</version>
      </dependency>
      <dependency>
        <groupId>org.gbif</groupId>
        <artifactId>gbif-parsers</artifactId>
        <version>${gbif-parsers.version}</version>
      </dependency>
      <dependency>
        <groupId>org.gbif</groupId>
        <artifactId>gbif-api</artifactId>
        <version>${gbif-api.version}</version>
        <exclusions>
          <exclusion>
            <groupId>org.gbif</groupId>
            <artifactId>dwc-api</artifactId>
          </exclusion>
        </exclusions>
      </dependency>
      <dependency>
        <groupId>org.gbif</groupId>
        <artifactId>gbif-common</artifactId>
        <version>${gbif-common.version}</version>
      </dependency>
      <dependency>
        <groupId>org.gbif.kvs</groupId>
        <artifactId>kvs-gbif</artifactId>
        <version>${kvs.version}</version>
        <exclusions>
          <exclusion>
            <groupId>ch.qos.logback</groupId>
            <artifactId>logback-classic</artifactId>
          </exclusion>
          <exclusion>
            <groupId>org.apache.hadoop</groupId>
            <artifactId>hadoop-core</artifactId>
          </exclusion>
          <exclusion>
            <groupId>org.apache.hadoop</groupId>
            <artifactId>hadoop-common</artifactId>
          </exclusion>
          <exclusion>
            <groupId>org.apache.hbase</groupId>
            <artifactId>hbase-server</artifactId>
          </exclusion>
        </exclusions>
      </dependency>
      <dependency>
        <groupId>org.gbif.kvs</groupId>
        <artifactId>kvs-core</artifactId>
        <version>${kvs.version}</version>
      </dependency>
      <dependency>
        <groupId>org.gbif</groupId>
        <artifactId>hbase-utils</artifactId>
        <version>${hbase-utils.version}</version>
        <exclusions>
          <exclusion>
            <artifactId>org.apache.hbase</artifactId>
            <groupId>hbase</groupId>
          </exclusion>
          <exclusion>
            <artifactId>org.apache.hadoop</artifactId>
            <groupId>hadoop-core</groupId>
          </exclusion>
        </exclusions>
      </dependency>
      <dependency>
        <groupId>org.gbif</groupId>
        <artifactId>gbif-wrangler</artifactId>
        <version>${gbif-wrangler.version}</version>
      </dependency>
      <dependency>
        <groupId>org.gbif.vocabulary</groupId>
        <artifactId>vocabulary-lookup</artifactId>
        <version>${vocabulary-lookup.version}</version>
        <classifier>shaded</classifier>
      </dependency>
      <dependency>
        <groupId>org.gbif</groupId>
        <artifactId>gbif-common-spreadsheet</artifactId>
        <version>${gbif-common-spreadsheet.version}</version>
      </dependency>

      <!-- Avro -->
      <dependency>
        <groupId>org.apache.avro</groupId>
        <artifactId>avro</artifactId>
        <version>${avro.version}</version>
      </dependency>

      <!-- Beam -->
      <dependency>
        <groupId>org.apache.beam</groupId>
        <artifactId>beam-sdks-java-core</artifactId>
        <version>${apache.beam.version}</version>
      </dependency>
      <dependency>
        <groupId>org.apache.beam</groupId>
        <artifactId>beam-runners-direct-java</artifactId>
        <version>${apache.beam.version}</version>
      </dependency>
      <dependency>
        <groupId>org.apache.beam</groupId>
        <artifactId>beam-runners-spark</artifactId>
        <version>${apache.beam.version}</version>
      </dependency>
      <dependency>
        <groupId>org.apache.beam</groupId>
        <artifactId>beam-sdks-java-io-hadoop-file-system</artifactId>
        <version>${apache.beam.version}</version>
      </dependency>
      <dependency>
        <groupId>org.apache.beam</groupId>
        <artifactId>beam-sdks-java-io-elasticsearch</artifactId>
        <version>${apache.beam.version}</version>
      </dependency>

      <!-- Hadoop -->
      <dependency>
        <groupId>org.apache.hadoop</groupId>
        <artifactId>hadoop-common</artifactId>
        <version>${hadoop.version}</version>
        <scope>provided</scope>
        <exclusions>
          <exclusion>
            <groupId>log4j</groupId>
            <artifactId>log4j</artifactId>
          </exclusion>
          <exclusion>
            <groupId>org.slf4j</groupId>
            <artifactId>slf4j-log4j12</artifactId>
          </exclusion>
          <!-- Avoid conflicts with Apache Beam -->
          <exclusion>
            <groupId>commons-httpclient</groupId>
            <artifactId>commons-httpclient</artifactId>
          </exclusion>
          <exclusion>
            <groupId>org.mortbay.jetty</groupId>
            <artifactId>*</artifactId>
          </exclusion>
        </exclusions>
      </dependency>
      <dependency>
        <groupId>org.apache.hadoop</groupId>
        <artifactId>hadoop-core</artifactId>
        <version>${hadoop-core.version}</version>
        <scope>provided</scope>
      </dependency>
      <dependency>
        <groupId>org.apache.hadoop</groupId>
        <artifactId>hadoop-hdfs</artifactId>
        <version>${hadoop.version}</version>
        <scope>provided</scope>
      </dependency>

      <!-- HBase -->
      <dependency>
        <groupId>org.apache.hbase</groupId>
        <artifactId>hbase-client</artifactId>
        <version>${hbase.version}</version>
        <exclusions>
          <exclusion>
            <groupId>log4j</groupId>
            <artifactId>log4j</artifactId>
          </exclusion>
          <exclusion>
            <groupId>org.slf4j</groupId>
            <artifactId>slf4j-log4j12</artifactId>
          </exclusion>
        </exclusions>
      </dependency>
      <dependency>
        <groupId>org.apache.hbase</groupId>
        <artifactId>hbase-common</artifactId>
        <version>${hbase.version}</version>
        <exclusions>
          <exclusion>
            <groupId>commons-logging</groupId>
            <artifactId>commons-logging</artifactId>
          </exclusion>
          <exclusion>
            <groupId>org.apache.hadoop</groupId>
            <artifactId>hadoop-core</artifactId>
          </exclusion>
          <exclusion>
            <groupId>commons-logging</groupId>
            <artifactId>commons-logging</artifactId>
          </exclusion>
          <exclusion>
            <groupId>org.slf4j</groupId>
            <artifactId>slf4j-log4j12</artifactId>
          </exclusion>
          <exclusion>
            <groupId>log4j</groupId>
            <artifactId>log4j</artifactId>
          </exclusion>
        </exclusions>
      </dependency>

      <!-- Utils -->
      <dependency>
        <groupId>com.google.guava</groupId>
        <artifactId>guava</artifactId>
        <version>${guava.version}</version>
      </dependency>
      <dependency>
        <groupId>org.apache.commons</groupId>
        <artifactId>commons-lang3</artifactId>
        <version>${commons-lang3.version}</version>
      </dependency>
      <dependency>
        <groupId>com.google.code.findbugs</groupId>
        <artifactId>jsr305</artifactId>
        <version>${findbugs-jsr305.version}</version>
      </dependency>
      <dependency>
        <groupId>net.sf.supercsv</groupId>
        <artifactId>super-csv</artifactId>
        <version>${super-csv.version}</version>
      </dependency>

      <!-- XML -->
      <dependency>
        <groupId>org.apache.commons</groupId>
        <artifactId>commons-compress</artifactId>
        <version>${commons-compress.version}</version>
      </dependency>
      <dependency>
        <groupId>commons-digester</groupId>
        <artifactId>commons-digester</artifactId>
        <version>${commons-digester.version}</version>
      </dependency>
      <dependency>
        <groupId>org.mapdb</groupId>
        <artifactId>mapdb</artifactId>
        <version>${mapdb.version}</version>
      </dependency>
      <dependency>
        <groupId>commons-beanutils</groupId>
        <artifactId>commons-beanutils</artifactId>
        <version>${commons-beanutils.version}</version>
      </dependency>

      <!-- Logging -->
      <dependency>
        <groupId>org.slf4j</groupId>
        <artifactId>slf4j-api</artifactId>
        <version>${slf4j.version}</version>
      </dependency>
      <dependency>
        <groupId>ch.qos.logback</groupId>
        <artifactId>logback-classic</artifactId>
        <version>${logback.version}</version>
      </dependency>
      <dependency>
        <groupId>log4j</groupId>
        <artifactId>log4j</artifactId>
        <version>${log4j.version}</version>
      </dependency>
      <dependency>
        <groupId>biz.paluch.logging</groupId>
        <artifactId>logstash-gelf</artifactId>
        <version>${logstash-gelf.version}</version>
        <scope>runtime</scope>
      </dependency>
      <dependency>
        <groupId>org.slf4j</groupId>
        <artifactId>slf4j-log4j12</artifactId>
        <version>${slf4j.version}</version>
      </dependency>

      <!-- ES -->
      <dependency>
        <groupId>org.elasticsearch.client</groupId>
        <artifactId>elasticsearch-rest-client</artifactId>
        <version>${elasticsearch.version}</version>
      </dependency>
      <dependency>
        <groupId>org.apache.httpcomponents</groupId>
        <artifactId>httpcore</artifactId>
        <version>${apache.httpcomponents.version}</version>
      </dependency>
      <dependency>
        <groupId>org.apache.httpcomponents</groupId>
        <artifactId>httpcore-nio</artifactId>
        <version>${apache.httpcomponents.version}</version>
      </dependency>
      <dependency>
        <groupId>org.elasticsearch.client</groupId>
        <artifactId>elasticsearch-rest-high-level-client</artifactId>
        <version>${elasticsearch.version}</version>
      </dependency>
      <dependency>
        <groupId>org.elasticsearch</groupId>
        <artifactId>elasticsearch</artifactId>
        <version>${elasticsearch.version}</version>
      </dependency>
      <dependency>
        <groupId>org.apache.lucene</groupId>
        <artifactId>lucene-core</artifactId>
        <version>${pipelines.lucene.version}</version>
      </dependency>

      <!-- Json -->
      <dependency>
        <groupId>com.fasterxml.jackson.core</groupId>
        <artifactId>jackson-core</artifactId>
        <version>${jackson.version}</version>
      </dependency>
      <dependency>
        <groupId>com.fasterxml.jackson.core</groupId>
        <artifactId>jackson-annotations</artifactId>
        <version>${jackson.version}</version>
      </dependency>
      <dependency>
        <groupId>com.fasterxml.jackson.core</groupId>
        <artifactId>jackson-databind</artifactId>
        <version>${jackson.version}</version>
      </dependency>
      <dependency>
        <groupId>com.fasterxml.jackson.dataformat</groupId>
        <artifactId>jackson-dataformat-avro</artifactId>
        <version>${jackson.version}</version>
      </dependency>
      <dependency>
        <groupId>com.fasterxml.jackson.datatype</groupId>
        <artifactId>jackson-datatype-jsr310</artifactId>
        <version>${jackson.version}</version>
      </dependency>
      <dependency>
        <groupId>com.fasterxml.jackson.dataformat</groupId>
        <artifactId>jackson-dataformat-yaml</artifactId>
        <version>${jackson.version}</version>
      </dependency>

      <!-- Http clients -->
      <dependency>
        <groupId>com.squareup.retrofit2</groupId>
        <artifactId>retrofit</artifactId>
        <version>${retrofit.version}</version>
      </dependency>
      <dependency>
        <groupId>com.squareup.retrofit2</groupId>
        <artifactId>converter-jackson</artifactId>
        <version>${retrofit.version}</version>
      </dependency>
      <dependency>
        <groupId>com.squareup.okhttp3</groupId>
        <artifactId>okhttp</artifactId>
        <version>${okhttp.version}</version>
      </dependency>
      <dependency>
        <groupId>com.squareup.okio</groupId>
        <artifactId>okio</artifactId>
        <version>${okio.version}</version>
      </dependency>
      <dependency>
        <groupId>org.jetbrains.kotlin</groupId>
        <artifactId>kotlin-stdlib</artifactId>
        <version>${okio-kotlin.version}</version>
      </dependency>

      <!-- Geotools -->
      <dependency>
        <groupId>org.geotools</groupId>
        <artifactId>gt-referencing</artifactId>
        <version>${geotools.version}</version>
      </dependency>
      <dependency>
        <groupId>org.geotools</groupId>
        <artifactId>gt-metadata</artifactId>
        <version>${geotools.version}</version>
      </dependency>
      <dependency>
        <groupId>org.geotools</groupId>
        <artifactId>gt-opengis</artifactId>
        <version>${geotools.version}</version>
      </dependency>
      <dependency>
        <groupId>org.geotools</groupId>
        <artifactId>gt-main</artifactId>
        <version>${geotools.version}</version>
      </dependency>
      <dependency>
        <groupId>org.geotools</groupId>
        <artifactId>gt-api</artifactId>
        <version>${geotools.version}</version>
      </dependency>
      <dependency>
        <groupId>org.geotools</groupId>
        <artifactId>gt-transform</artifactId>
        <version>${geotools.version}</version>
      </dependency>
      <dependency>
        <groupId>org.geotools</groupId>
        <artifactId>gt-geometry</artifactId>
        <version>${geotools.version}</version>
      </dependency>
      <dependency>
        <groupId>org.geotools</groupId>
        <artifactId>gt-epsg-hsql</artifactId>
        <version>${geotools.version}</version>
      </dependency>

      <dependency>
        <groupId>org.freemarker</groupId>
        <artifactId>freemarker</artifactId>
        <version>${freemarker.version}</version>
      </dependency>

      <!-- Mini Pipeline-->
      <dependency>
        <groupId>org.apache.spark</groupId>
        <artifactId>spark-core_2.11</artifactId>
        <version>${spark.embedded.version}</version>
        <exclusions>
          <exclusion>
            <groupId>log4j</groupId>
            <artifactId>log4j</artifactId>
          </exclusion>
          <exclusion>
            <groupId>org.slf4j</groupId>
            <artifactId>slf4j-log4j12</artifactId>
          </exclusion>
        </exclusions>
      </dependency>
      <dependency>
        <groupId>org.apache.spark</groupId>
        <artifactId>spark-streaming_2.11</artifactId>
        <version>${spark.embedded.version}</version>
      </dependency>
      <dependency>
        <groupId>com.fasterxml.jackson.module</groupId>
        <artifactId>jackson-module-scala_2.11</artifactId>
        <version>${jackson.version}</version>
        <scope>compile</scope>
      </dependency>
      <dependency>
        <groupId>commons-codec</groupId>
        <artifactId>commons-codec</artifactId>
        <version>${commons-codec.version}</version>
      </dependency>
      <!-- Added to resolve conflicts -->
      <dependency>
        <groupId>net.jpountz.lz4</groupId>
        <artifactId>lz4</artifactId>
        <version>${lz4.version}</version>
      </dependency>

      <!-- Used for indexing locks -->
      <dependency>
        <groupId>org.apache.curator</groupId>
        <artifactId>curator-framework</artifactId>
        <version>${curator.version}</version>
      </dependency>
      <dependency>
        <groupId>org.apache.curator</groupId>
        <artifactId>curator-test</artifactId>
        <version>${curator.version}</version>
        <scope>test</scope>
      </dependency>

      <!-- Fault tolerance - Used for API service calls-->
      <dependency>
        <groupId>io.github.resilience4j</groupId>
        <artifactId>resilience4j-retry</artifactId>
        <version>${resilience4j.version}</version>
      </dependency>

      <!-- Maven plugin -->
      <dependency>
        <groupId>org.apache.maven</groupId>
        <artifactId>maven-plugin-api</artifactId>
        <version>${maven-plugin-api.version}</version>
        <scope>provided</scope>
      </dependency>
      <dependency>
        <groupId>org.apache.maven.plugin-tools</groupId>
        <artifactId>maven-plugin-annotations</artifactId>
        <version>${maven-plugin-annotations.version}</version>
        <scope>provided</scope>
      </dependency>

      <!-- Test -->
      <dependency>
        <groupId>junit</groupId>
        <artifactId>junit</artifactId>
        <version>${junit4.version}</version>
        <scope>test</scope>
      </dependency>
      <dependency>
        <groupId>org.hamcrest</groupId>
        <artifactId>hamcrest-core</artifactId>
        <version>${hamcrest-core.version}</version>
        <scope>test</scope>
      </dependency>
      <dependency>
        <groupId>org.hamcrest</groupId>
        <artifactId>java-hamcrest</artifactId>
        <version>${hamcrest-java.version}</version>
        <scope>test</scope>
      </dependency>
      <dependency>
        <groupId>com.squareup.okhttp3</groupId>
        <artifactId>mockwebserver</artifactId>
        <version>${mockwebserver.version}</version>
        <scope>test</scope>
      </dependency>
      <dependency>
        <groupId>org.apache.hadoop</groupId>
        <artifactId>hadoop-minicluster</artifactId>
        <version>${hadoop.version}</version>
        <exclusions>
          <exclusion>
            <groupId>log4j</groupId>
            <artifactId>log4j</artifactId>
          </exclusion>
          <exclusion>
            <groupId>org.slf4j</groupId>
            <artifactId>slf4j-log4j12</artifactId>
          </exclusion>
        </exclusions>
        <scope>test</scope>
      </dependency>
      <dependency>
        <groupId>org.apache.hbase</groupId>
        <artifactId>hbase-testing-util</artifactId>
        <version>${hbase.version}</version>
        <scope>test</scope>
        <exclusions>
          <exclusion>
            <groupId>log4j</groupId>
            <artifactId>log4j</artifactId>
          </exclusion>
          <exclusion>
            <groupId>org.slf4j</groupId>
            <artifactId>slf4j-log4j12</artifactId>
          </exclusion>
          <exclusion>
            <groupId>org.apache.hadoop</groupId>
            <artifactId>hadoop-core</artifactId>
          </exclusion>
          <exclusion>
            <groupId>org.apache.hadoop</groupId>
            <artifactId>hadoop-minicluster</artifactId>
          </exclusion>
        </exclusions>
      </dependency>
      <dependency>
        <groupId>org.slf4j</groupId>
        <artifactId>log4j-over-slf4j</artifactId>
        <version>${log4j-over-slf4j.version}</version>
        <scope>test</scope>
      </dependency>
      <dependency>
        <groupId>org.apache.zookeeper</groupId>
        <artifactId>zookeeper</artifactId>
        <version>${zookeeper-version}</version>
        <scope>test</scope>
      </dependency>
      <dependency>
        <groupId>org.testcontainers</groupId>
        <artifactId>elasticsearch</artifactId>
        <version>${testcontainers.elasticsearch.version}</version>
        <scope>test</scope>
      </dependency>
      <dependency>
        <groupId>org.testcontainers</groupId>
        <artifactId>testcontainers</artifactId>
        <version>${testcontainers.elasticsearch.version}</version>
        <scope>test</scope>
      </dependency>

    </dependencies>
  </dependencyManagement>

  <profiles>
    <profile>
      <id>coverage</id>
      <build>
        <plugins>
          <plugin>
            <groupId>org.jacoco</groupId>
            <artifactId>jacoco-maven-plugin</artifactId>
            <executions>
              <execution>
                <id>prepare-agent-ut</id>
                <goals>
                  <goal>prepare-agent</goal>
                </goals>
                <configuration>
                  <destFile>${jacoco.ut.output.file}</destFile>
                  <append>true</append>
                  <includes>org.gbif.*,au.org.ala.*</includes>
                  <propertyName>surefireArgLine</propertyName>
                </configuration>
              </execution>
            </executions>
          </plugin>
          <plugin>
            <groupId>org.apache.maven.plugins</groupId>
            <artifactId>maven-surefire-plugin</artifactId>
            <dependencies>
              <dependency>
                <groupId>org.apache.maven.surefire</groupId>
                <artifactId>surefire-junit47</artifactId>
                <version>${maven-failsafe-plugin.version}</version>
              </dependency>
            </dependencies>
          </plugin>
        </plugins>
      </build>
    </profile>
  </profiles>

</project><|MERGE_RESOLUTION|>--- conflicted
+++ resolved
@@ -10,11 +10,7 @@
 
   <groupId>org.gbif.pipelines</groupId>
   <artifactId>pipelines-parent</artifactId>
-<<<<<<< HEAD
-  <version>2.13.0-SNAPSHOT</version>
-=======
-  <version>2.12.13-SNAPSHOT</version>
->>>>>>> 5cab4f56
+  <version>2.12.12-SNAPSHOT</version>
   <packaging>pom</packaging>
 
   <modules>
@@ -88,15 +84,9 @@
 
     <!-- GBIF libraries -->
     <gbif-parsers.version>0.58</gbif-parsers.version>
-<<<<<<< HEAD
-    <dwca-io.version>2.12</dwca-io.version>
+    <dwca-io.version>2.13</dwca-io.version>
     <gbif-api.version>0.172-SNAPSHOT</gbif-api.version>
-    <gbif-common.version>0.53</gbif-common.version>
-=======
-    <dwca-io.version>2.13</dwca-io.version>
-    <gbif-api.version>0.169</gbif-api.version>
     <gbif-common.version>0.54</gbif-common.version>
->>>>>>> 5cab4f56
     <dwc-api.version>1.37</dwc-api.version>
     <kvs.version>1.23</kvs.version>
     <hbase-utils.version>0.12</hbase-utils.version>
