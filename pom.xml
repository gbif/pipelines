--- conflicted
+++ resolved
@@ -89,7 +89,6 @@
 
     <!-- GBIF libraries -->
     <gbif-parsers.version>0.60</gbif-parsers.version>
-<<<<<<< HEAD
     <dwca-io.version>2.17-H3-SNAPSHOT</dwca-io.version>
     <gbif-api.version>1.4.0-SNAPSHOT</gbif-api.version>
     <gbif-common.version>0.56</gbif-common.version>
@@ -98,16 +97,6 @@
     <hbase-utils.version>0.14-H3-SNAPSHOT</hbase-utils.version>
     <gbif-wrangler.version>0.5-SNAPSHOT</gbif-wrangler.version>
     <gbif-occurrence.version>0.192.7-H3-SNAPSHOT</gbif-occurrence.version>
-=======
-    <dwca-io.version>2.14</dwca-io.version>
-    <gbif-api.version>1.2.2</gbif-api.version>
-    <gbif-common.version>0.56</gbif-common.version>
-    <dwc-api.version>1.45</dwc-api.version>
-    <kvs.version>1.25</kvs.version>
-    <hbase-utils.version>0.12</hbase-utils.version>
-    <gbif-wrangler.version>0.3</gbif-wrangler.version>
-    <gbif-occurrence.version>0.173.1</gbif-occurrence.version>
->>>>>>> 6ed0623a
     <vocabulary-lookup.version>0.47</vocabulary-lookup.version>
     <registry.version>3.93</registry.version>
     <gbif-common-ws.version>1.18</gbif-common-ws.version>
@@ -561,12 +550,6 @@
       <dependency>
         <groupId>org.apache.avro</groupId>
         <artifactId>avro</artifactId>
-      <exclusions>
-        <exclusion>
-          <groupId>org.xerial.snappy</groupId>
-          <artifactId>snappy-java</artifactId>
-        </exclusion>
-      </exclusions>
         <version>${avro.version}</version>
       </dependency>
 
@@ -906,10 +889,6 @@
           <exclusion>
             <groupId>log4j</groupId>
             <artifactId>log4j</artifactId>
-          </exclusion>
-          <exclusion>
-            <groupId>org.xerial.snappy</groupId>
-            <artifactId>snappy-java</artifactId>
           </exclusion>
           <exclusion>
             <groupId>org.slf4j</groupId>
