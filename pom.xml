<?xml version="1.0" encoding="UTF-8"?>
<project xmlns="http://maven.apache.org/POM/4.0.0" xmlns:xsi="http://www.w3.org/2001/XMLSchema-instance" xsi:schemaLocation="http://maven.apache.org/POM/4.0.0 http://maven.apache.org/xsd/maven-4.0.0.xsd">
  <modelVersion>4.0.0</modelVersion>

  <parent>
    <groupId>org.gbif</groupId>
    <artifactId>motherpom</artifactId>
    <version>53</version>
  </parent>

  <groupId>org.gbif.pipelines</groupId>
  <artifactId>pipelines-parent</artifactId>
  <version>2.13.0-SNAPSHOT</version>
  <packaging>pom</packaging>

  <modules>
    <module>livingatlas</module>
    <module>examples</module>
    <module>gbif</module>
    <module>tools</module>
    <module>sdks</module>
  </modules>

  <name>Pipelines :: Parent</name>
  <description>Ingestion platform to orchestrate the parsing and interpretation of biodiversity data</description>
  <url>https://github.com/gbif/pipelines</url>

  <scm>
    <connection>scm:git:git@github.com:gbif/pipelines.git</connection>
    <url>https://github.com/gbif/pipelines</url>
    <developerConnection>scm:git:git@github.com:gbif/pipelines.git</developerConnection>
    <tag>pipelines-parent-2.11.12</tag>
  </scm>

  <distributionManagement>
    <site>
      <id>gh-pages</id>
      <url>https://gbif.github.io/pipelines/</url>
    </site>
    <repository>
      <id>gbif-release</id>
      <url>https://repository.gbif.org/content/repositories/releases</url>
    </repository>
    <snapshotRepository>
      <id>gbif-deploy</id>
      <url>https://repository.gbif.org/content/repositories/snapshots</url>
    </snapshotRepository>
  </distributionManagement>

  <repositories>
    <repository>
      <id>gbif-all</id>
      <url>https://repository.gbif.org/content/groups/gbif</url>
    </repository>
    <repository>
      <id>ALA</id>
      <url>https://nexus.ala.org.au/content/repositories/releases</url>
    </repository>
    <repository>
      <id>ALA-snapshots</id>
      <url>https://nexus.ala.org.au/content/repositories/snapshots</url>
    </repository>
    <repository>
      <id>osgeo</id>
      <name>Open Source Geospatial Foundation Repository</name>
      <url>https://repo.osgeo.org/repository/release/</url>
    </repository>
    <repository>
      <id>cloudera-release</id>
      <url>https://repository.cloudera.com/artifactory/cloudera-repos/</url>
    </repository>
  </repositories>

  <properties>
    <!-- Common variables -->
    <jdkLevel>1.8</jdkLevel>
    <encoding>UTF-8</encoding>
    <project.build.sourceEncoding>${encoding}</project.build.sourceEncoding>
    <project.reporting.outputEncoding>${encoding}</project.reporting.outputEncoding>
    <project.resources.sourceEncoding>${encoding}</project.resources.sourceEncoding>

    <!-- Tools-->
    <lombok.version>1.18.20</lombok.version>

    <!-- GBIF libraries -->
    <gbif-parsers.version>0.58</gbif-parsers.version>
    <dwca-io.version>2.12</dwca-io.version>
<<<<<<< HEAD
    <gbif-api.version>0.171-SNAPSHOT</gbif-api.version>
=======
    <gbif-api.version>0.170</gbif-api.version>
>>>>>>> 0d7169c7
    <gbif-common.version>0.53</gbif-common.version>
    <dwc-api.version>1.37</dwc-api.version>
    <kvs.version>1.23</kvs.version>
    <hbase-utils.version>0.12</hbase-utils.version>
    <gbif-wrangler.version>0.3</gbif-wrangler.version>
    <gbif-occurrence.version>0.173.1</gbif-occurrence.version>
    <vocabulary-lookup.version>0.47</vocabulary-lookup.version>
    <registry.version>3.84</registry.version>
    <gbif-common-ws.version>1.18</gbif-common-ws.version>
    <gbif-postal-service.version>1.6-SNAPSHOT</gbif-postal-service.version>
    <gbif-common-spreadsheet.version>0.2</gbif-common-spreadsheet.version>

    <!-- Common libraries -->
    <avro.version>1.8.2</avro.version>
    <apache.beam.version>2.33.0</apache.beam.version>
    <hadoop.version>2.6.0-cdh5.16.2</hadoop.version>
    <hadoop-core.version>2.6.0-mr1-cdh5.16.2</hadoop-core.version>
    <hbase.version>1.2.0-cdh5.16.2</hbase.version>
    <curator.version>2.9.0</curator.version>

    <geotools.version>20.5</geotools.version>
    <commons-lang3.version>3.10</commons-lang3.version>
    <!-- Be carful when change the guava version, it can break XML parsing and etc at runtime -->
    <guava.version>20.0</guava.version>
    <!-- Guava version required by HBase libraries -->
    <guava.hbase.version>12.0.1</guava.hbase.version>

    <!-- Fault tolerance -->
    <resilience4j.version>1.1.0</resilience4j.version>

    <!-- Logging -->
    <slf4j.version>1.7.16</slf4j.version>
    <logback.version>1.2.3</logback.version>
    <log4j.version>1.2.17</log4j.version>
    <logstash-gelf.version>1.11.2</logstash-gelf.version>

    <!-- ES version matches Beam version -->
    <elasticsearch.version>7.9.2</elasticsearch.version>
    <pipelines.lucene.version>8.6.2</pipelines.lucene.version>
    <apache.httpcomponents.version>4.4.12</apache.httpcomponents.version>

    <jackson.version>2.12.2</jackson.version>

    <retrofit.version>2.9.0</retrofit.version>
    <okhttp.version>4.9.1</okhttp.version>
    <okio.version>2.10.0</okio.version>
    <okio-kotlin.version>1.4.32</okio-kotlin.version>

    <findbugs-jsr305.version>3.0.2</findbugs-jsr305.version>

    <commons-compress.version>1.19</commons-compress.version>
    <commons-digester.version>2.1</commons-digester.version>
    <mapdb.version>3.0.6</mapdb.version>
    <commons-beanutils.version>1.9.4</commons-beanutils.version>
    <super-csv.version>2.4.0</super-csv.version>

    <spark.embedded.version>2.4.0</spark.embedded.version>
    <lz4.version>1.3.0</lz4.version>
    <commons-codec.version>1.11</commons-codec.version>

    <freemarker.version>2.3.31</freemarker.version>

    <!-- Test -->
    <junit4.version>4.13.1</junit4.version>
    <mockwebserver.version>3.11.0</mockwebserver.version>
    <hamcrest-core.version>1.3</hamcrest-core.version>
    <hamcrest-java.version>2.0.0.0</hamcrest-java.version>
    <log4j-over-slf4j.version>1.7.16</log4j-over-slf4j.version>
    <zookeeper-version>3.4.5</zookeeper-version>
    <testcontainers.elasticsearch.version>1.17.2</testcontainers.elasticsearch.version>

    <!-- Maven plugin -->
    <maven-plugin-api.version>3.8.6</maven-plugin-api.version>
    <maven-plugin-annotations.version>3.6.4</maven-plugin-annotations.version>

    <!-- Plugins -->
    <build-helper-maven.version>3.3.0</build-helper-maven.version>
    <maven-shade-plugin.version>3.3.0</maven-shade-plugin.version>
    <maven-clean-plugin.version>3.2.0</maven-clean-plugin.version>
    <maven-compiler-plugin.version>3.10.1</maven-compiler-plugin.version>
    <maven-plugin-plugin.version>3.6.4</maven-plugin-plugin.version>
    <maven-javadoc-plugin.version>3.4.0</maven-javadoc-plugin.version>
    <spotless-maven-plugin.version>2.22.8</spotless-maven-plugin.version>
    <io.fabric8.version>0.33.0</io.fabric8.version>

    <!-- Checkstyle -->
    <plexus-compiler-javac-errorprone.version>2.8.3</plexus-compiler-javac-errorprone.version>
    <error_prone_core.version>2.3.2</error_prone_core.version>

    <!-- Sonar -->
    <sonar.projectName>GBIF Pipelines</sonar.projectName>
    <sonar.java.coveragePlugin>jacoco</sonar.java.coveragePlugin>
    <sonar.dynamicAnalysis>reuseReports</sonar.dynamicAnalysis>
    <sonar.jacoco.reportPaths>${jacoco.merged.output.file}</sonar.jacoco.reportPaths>
    <sonar.exclusions>**/java-generated/**,**/*Stub.java</sonar.exclusions>
    <sonar.cpd.exclusions>**/java-generated/**,**/*Stub.java</sonar.cpd.exclusions>
    <sonar.coverage.exclusions>**/java-generated/**,**/*Stub.java</sonar.coverage.exclusions>
    <sonar.language>java</sonar.language>

    <!-- Other -->
    <main.basedir>${project.basedir}</main.basedir>
    <release.tagNameBase>${project.artifactId}</release.tagNameBase>

    <!-- JaCoCo -->
    <coverage.dir>${project.basedir}/../target/coverage</coverage.dir>
    <coverage.report.it.dir>${project.basedir}/../target/site/jacoco-it</coverage.report.it.dir>
    <coverage.report.ut.dir>${project.basedir}/../target/site/jacoco-ut</coverage.report.ut.dir>
    <jacoco.it.output.file>${coverage.dir}/jacoco-it.exec</jacoco.it.output.file>
    <jacoco.ut.output.file>${coverage.dir}/jacoco-ut.exec</jacoco.ut.output.file>
    <jacoco.merged.output.file>${coverage.dir}/jacoco.exec</jacoco.merged.output.file>

    <!-- Extensions and AVRO-->
    <namespace>org.gbif.pipelines.io.avro</namespace>

  </properties>

  <build>
    <pluginManagement>
      <plugins>
        <plugin>
          <groupId>org.apache.maven.plugins</groupId>
          <artifactId>maven-javadoc-plugin</artifactId>
          <version>${maven-javadoc-plugin.version}</version>
          <configuration>
            <doclint>none</doclint>
            <includeDependencySources>false</includeDependencySources>
            <dependencySourceIncludes>
              <dependencySourceInclude>org.gbif:*</dependencySourceInclude>
            </dependencySourceIncludes>
          </configuration>
        </plugin>
        <plugin>
          <groupId>org.codehaus.mojo</groupId>
          <artifactId>build-helper-maven-plugin</artifactId>
          <version>${build-helper-maven.version}</version>
        </plugin>
        <plugin>
          <groupId>org.apache.maven.plugins</groupId>
          <artifactId>maven-shade-plugin</artifactId>
          <version>${maven-shade-plugin.version}</version>
        </plugin>
        <plugin>
          <groupId>org.apache.maven.plugins</groupId>
          <artifactId>maven-clean-plugin</artifactId>
          <version>${maven-clean-plugin.version}</version>
        </plugin>
        <plugin>
          <groupId>org.apache.maven.plugins</groupId>
          <artifactId>maven-plugin-plugin</artifactId>
          <version>${maven-plugin-plugin.version}</version>
        </plugin>
        <plugin>
          <groupId>org.apache.maven.plugins</groupId>
          <artifactId>maven-compiler-plugin</artifactId>
          <configuration>
            <compilerArgs>
              <arg>-XepDisableAllChecks</arg>
            </compilerArgs>
          </configuration>
        </plugin>
        <plugin>
          <groupId>org.jacoco</groupId>
          <artifactId>jacoco-maven-plugin</artifactId>
        </plugin>
        <plugin>
          <groupId>com.diffplug.spotless</groupId>
          <artifactId>spotless-maven-plugin</artifactId>
          <version>${spotless-maven-plugin.version}</version>
          <configuration combine.self="override">
            <java>
              <googleJavaFormat>
                <version>1.7</version>
                <style>GOOGLE</style>
              </googleJavaFormat>
            </java>
          </configuration>
        </plugin>
        <plugin>
          <groupId>io.fabric8</groupId>
          <artifactId>docker-maven-plugin</artifactId>
          <version>${io.fabric8.version}</version>
        </plugin>
      </plugins>
    </pluginManagement>
    <plugins>
      <plugin>
        <groupId>com.diffplug.spotless</groupId>
        <artifactId>spotless-maven-plugin</artifactId>
        <executions>
          <execution>
            <!-- Runs in compile phase to fail fast in case of formatting issues.-->
            <id>spotless-check</id>
            <phase>compile</phase>
            <goals>
              <goal>check</goal>
            </goals>
          </execution>
        </executions>
      </plugin>

    </plugins>
  </build>


  <!-- All dependencies of all modules are listed here with the project-wide default version.  Only when necessary
  are library versions overridden in modules.-->
  <dependencyManagement>
    <dependencies>

      <!-- Tools -->
      <dependency>
        <groupId>org.projectlombok</groupId>
        <artifactId>lombok</artifactId>
        <version>${lombok.version}</version>
        <scope>provided</scope>
      </dependency>

      <!-- This project -->
      <dependency>
        <groupId>org.gbif.pipelines</groupId>
        <artifactId>models</artifactId>
        <version>${project.version}</version>
      </dependency>
      <dependency>
        <groupId>org.gbif.pipelines</groupId>
        <artifactId>core</artifactId>
        <version>${project.version}</version>
      </dependency>
      <dependency>
        <groupId>org.gbif.pipelines</groupId>
        <artifactId>beam-transforms</artifactId>
        <version>${project.version}</version>
      </dependency>
      <dependency>
        <groupId>org.gbif.pipelines</groupId>
        <artifactId>elasticsearch-tools</artifactId>
        <version>${project.version}</version>
      </dependency>
      <dependency>
        <groupId>org.gbif.pipelines</groupId>
        <artifactId>ingest-gbif-beam</artifactId>
        <version>${project.version}</version>
      </dependency>
      <dependency>
        <groupId>org.gbif.pipelines</groupId>
        <artifactId>ingest-gbif-java</artifactId>
        <version>${project.version}</version>
      </dependency>
      <dependency>
        <groupId>org.gbif.pipelines</groupId>
        <artifactId>variables</artifactId>
        <version>${project.version}</version>
      </dependency>
      <dependency>
        <groupId>org.gbif.pipelines</groupId>
        <artifactId>beam-common</artifactId>
        <version>${project.version}</version>
      </dependency>
      <dependency>
        <groupId>org.gbif.pipelines</groupId>
        <artifactId>keygen</artifactId>
        <version>${project.version}</version>
      </dependency>
      <dependency>
        <groupId>org.gbif.pipelines</groupId>
        <artifactId>archives-converters</artifactId>
        <version>${project.version}</version>
      </dependency>
      <dependency>
        <groupId>org.gbif.pipelines</groupId>
        <artifactId>ingest-gbif-fragmenter</artifactId>
        <version>${project.version}</version>
      </dependency>
      <dependency>
        <groupId>org.gbif.pipelines</groupId>
        <artifactId>tasks-coordinator-cli</artifactId>
        <version>${project.version}</version>
      </dependency>
      <dependency>
        <groupId>org.gbif.pipelines</groupId>
        <artifactId>validator-core</artifactId>
        <version>${project.version}</version>
      </dependency>
      <dependency>
        <groupId>org.gbif.pipelines</groupId>
        <artifactId>validator-checklists</artifactId>
        <version>${project.version}</version>
      </dependency>
      <dependency>
        <groupId>org.gbif.pipelines</groupId>
        <artifactId>validator-eml</artifactId>
        <version>${project.version}</version>
      </dependency>
      <dependency>
        <groupId>org.gbif.pipelines</groupId>
        <artifactId>pipelines-validator-ws</artifactId>
        <version>${project.version}</version>
      </dependency>
      <dependency>
        <groupId>org.gbif.pipelines</groupId>
        <artifactId>validator-ws-client</artifactId>
        <version>${project.version}</version>
      </dependency>
      <dependency>
        <groupId>org.gbif.pipelines</groupId>
        <artifactId>validator-api</artifactId>
        <version>${project.version}</version>
      </dependency>
      <dependency>
        <groupId>org.gbif.pipelines</groupId>
        <artifactId>validator-mail</artifactId>
        <version>${project.version}</version>
      </dependency>
      <dependency>
        <groupId>au.org.ala</groupId>
        <artifactId>pipelines</artifactId>
        <version>${project.version}</version>
      </dependency>

      <!-- GBIF -->
      <dependency>
        <groupId>org.gbif.occurrence</groupId>
        <artifactId>occurrence-hdfs-table</artifactId>
        <version>${gbif-occurrence.version}</version>
        <exclusions>
          <exclusion>
            <groupId>org.springframework.boot</groupId>
            <artifactId>spring-boot-starter</artifactId>
          </exclusion>
          <exclusion>
            <groupId>org.gbif</groupId>
            <artifactId>gbif-common-service</artifactId>
          </exclusion>
          <exclusion>
            <groupId>com.beust</groupId>
            <artifactId>jcommander</artifactId>
          </exclusion>
        </exclusions>
      </dependency>
      <dependency>
        <groupId>org.gbif</groupId>
        <artifactId>dwca-io</artifactId>
        <version>${dwca-io.version}</version>
      </dependency>
      <dependency>
        <groupId>org.gbif</groupId>
        <artifactId>dwc-api</artifactId>
        <version>${dwc-api.version}</version>
      </dependency>
      <dependency>
        <groupId>org.gbif</groupId>
        <artifactId>gbif-parsers</artifactId>
        <version>${gbif-parsers.version}</version>
      </dependency>
      <dependency>
        <groupId>org.gbif</groupId>
        <artifactId>gbif-api</artifactId>
        <version>${gbif-api.version}</version>
        <exclusions>
          <exclusion>
            <groupId>org.gbif</groupId>
            <artifactId>dwc-api</artifactId>
          </exclusion>
        </exclusions>
      </dependency>
      <dependency>
        <groupId>org.gbif</groupId>
        <artifactId>gbif-common</artifactId>
        <version>${gbif-common.version}</version>
      </dependency>
      <dependency>
        <groupId>org.gbif.kvs</groupId>
        <artifactId>kvs-gbif</artifactId>
        <version>${kvs.version}</version>
        <exclusions>
          <exclusion>
            <groupId>ch.qos.logback</groupId>
            <artifactId>logback-classic</artifactId>
          </exclusion>
          <exclusion>
            <groupId>org.apache.hadoop</groupId>
            <artifactId>hadoop-core</artifactId>
          </exclusion>
          <exclusion>
            <groupId>org.apache.hadoop</groupId>
            <artifactId>hadoop-common</artifactId>
          </exclusion>
          <exclusion>
            <groupId>org.apache.hbase</groupId>
            <artifactId>hbase-server</artifactId>
          </exclusion>
        </exclusions>
      </dependency>
      <dependency>
        <groupId>org.gbif.kvs</groupId>
        <artifactId>kvs-core</artifactId>
        <version>${kvs.version}</version>
      </dependency>
      <dependency>
        <groupId>org.gbif</groupId>
        <artifactId>hbase-utils</artifactId>
        <version>${hbase-utils.version}</version>
        <exclusions>
          <exclusion>
            <artifactId>org.apache.hbase</artifactId>
            <groupId>hbase</groupId>
          </exclusion>
          <exclusion>
            <artifactId>org.apache.hadoop</artifactId>
            <groupId>hadoop-core</groupId>
          </exclusion>
        </exclusions>
      </dependency>
      <dependency>
        <groupId>org.gbif</groupId>
        <artifactId>gbif-wrangler</artifactId>
        <version>${gbif-wrangler.version}</version>
      </dependency>
      <dependency>
        <groupId>org.gbif.vocabulary</groupId>
        <artifactId>vocabulary-lookup</artifactId>
        <version>${vocabulary-lookup.version}</version>
        <classifier>shaded</classifier>
      </dependency>
      <dependency>
        <groupId>org.gbif</groupId>
        <artifactId>gbif-common-spreadsheet</artifactId>
        <version>${gbif-common-spreadsheet.version}</version>
      </dependency>

      <!-- Avro -->
      <dependency>
        <groupId>org.apache.avro</groupId>
        <artifactId>avro</artifactId>
        <version>${avro.version}</version>
      </dependency>

      <!-- Beam -->
      <dependency>
        <groupId>org.apache.beam</groupId>
        <artifactId>beam-sdks-java-core</artifactId>
        <version>${apache.beam.version}</version>
      </dependency>
      <dependency>
        <groupId>org.apache.beam</groupId>
        <artifactId>beam-runners-direct-java</artifactId>
        <version>${apache.beam.version}</version>
      </dependency>
      <dependency>
        <groupId>org.apache.beam</groupId>
        <artifactId>beam-runners-spark</artifactId>
        <version>${apache.beam.version}</version>
      </dependency>
      <dependency>
        <groupId>org.apache.beam</groupId>
        <artifactId>beam-sdks-java-io-hadoop-file-system</artifactId>
        <version>${apache.beam.version}</version>
      </dependency>
      <dependency>
        <groupId>org.apache.beam</groupId>
        <artifactId>beam-sdks-java-io-elasticsearch</artifactId>
        <version>${apache.beam.version}</version>
      </dependency>

      <!-- Hadoop -->
      <dependency>
        <groupId>org.apache.hadoop</groupId>
        <artifactId>hadoop-common</artifactId>
        <version>${hadoop.version}</version>
        <scope>provided</scope>
        <exclusions>
          <exclusion>
            <groupId>log4j</groupId>
            <artifactId>log4j</artifactId>
          </exclusion>
          <exclusion>
            <groupId>org.slf4j</groupId>
            <artifactId>slf4j-log4j12</artifactId>
          </exclusion>
          <!-- Avoid conflicts with Apache Beam -->
          <exclusion>
            <groupId>commons-httpclient</groupId>
            <artifactId>commons-httpclient</artifactId>
          </exclusion>
          <exclusion>
            <groupId>org.mortbay.jetty</groupId>
            <artifactId>*</artifactId>
          </exclusion>
        </exclusions>
      </dependency>
      <dependency>
        <groupId>org.apache.hadoop</groupId>
        <artifactId>hadoop-core</artifactId>
        <version>${hadoop-core.version}</version>
        <scope>provided</scope>
      </dependency>
      <dependency>
        <groupId>org.apache.hadoop</groupId>
        <artifactId>hadoop-hdfs</artifactId>
        <version>${hadoop.version}</version>
        <scope>provided</scope>
      </dependency>

      <!-- HBase -->
      <dependency>
        <groupId>org.apache.hbase</groupId>
        <artifactId>hbase-client</artifactId>
        <version>${hbase.version}</version>
        <exclusions>
          <exclusion>
            <groupId>log4j</groupId>
            <artifactId>log4j</artifactId>
          </exclusion>
          <exclusion>
            <groupId>org.slf4j</groupId>
            <artifactId>slf4j-log4j12</artifactId>
          </exclusion>
        </exclusions>
      </dependency>
      <dependency>
        <groupId>org.apache.hbase</groupId>
        <artifactId>hbase-common</artifactId>
        <version>${hbase.version}</version>
        <exclusions>
          <exclusion>
            <groupId>commons-logging</groupId>
            <artifactId>commons-logging</artifactId>
          </exclusion>
          <exclusion>
            <groupId>org.apache.hadoop</groupId>
            <artifactId>hadoop-core</artifactId>
          </exclusion>
          <exclusion>
            <groupId>commons-logging</groupId>
            <artifactId>commons-logging</artifactId>
          </exclusion>
          <exclusion>
            <groupId>org.slf4j</groupId>
            <artifactId>slf4j-log4j12</artifactId>
          </exclusion>
          <exclusion>
            <groupId>log4j</groupId>
            <artifactId>log4j</artifactId>
          </exclusion>
        </exclusions>
      </dependency>

      <!-- Utils -->
      <dependency>
        <groupId>com.google.guava</groupId>
        <artifactId>guava</artifactId>
        <version>${guava.version}</version>
      </dependency>
      <dependency>
        <groupId>org.apache.commons</groupId>
        <artifactId>commons-lang3</artifactId>
        <version>${commons-lang3.version}</version>
      </dependency>
      <dependency>
        <groupId>com.google.code.findbugs</groupId>
        <artifactId>jsr305</artifactId>
        <version>${findbugs-jsr305.version}</version>
      </dependency>
      <dependency>
        <groupId>net.sf.supercsv</groupId>
        <artifactId>super-csv</artifactId>
        <version>${super-csv.version}</version>
      </dependency>

      <!-- XML -->
      <dependency>
        <groupId>org.apache.commons</groupId>
        <artifactId>commons-compress</artifactId>
        <version>${commons-compress.version}</version>
      </dependency>
      <dependency>
        <groupId>commons-digester</groupId>
        <artifactId>commons-digester</artifactId>
        <version>${commons-digester.version}</version>
      </dependency>
      <dependency>
        <groupId>org.mapdb</groupId>
        <artifactId>mapdb</artifactId>
        <version>${mapdb.version}</version>
      </dependency>
      <dependency>
        <groupId>commons-beanutils</groupId>
        <artifactId>commons-beanutils</artifactId>
        <version>${commons-beanutils.version}</version>
      </dependency>

      <!-- Logging -->
      <dependency>
        <groupId>org.slf4j</groupId>
        <artifactId>slf4j-api</artifactId>
        <version>${slf4j.version}</version>
      </dependency>
      <dependency>
        <groupId>ch.qos.logback</groupId>
        <artifactId>logback-classic</artifactId>
        <version>${logback.version}</version>
      </dependency>
      <dependency>
        <groupId>log4j</groupId>
        <artifactId>log4j</artifactId>
        <version>${log4j.version}</version>
      </dependency>
      <dependency>
        <groupId>biz.paluch.logging</groupId>
        <artifactId>logstash-gelf</artifactId>
        <version>${logstash-gelf.version}</version>
        <scope>runtime</scope>
      </dependency>
      <dependency>
        <groupId>org.slf4j</groupId>
        <artifactId>slf4j-log4j12</artifactId>
        <version>${slf4j.version}</version>
      </dependency>

      <!-- ES -->
      <dependency>
        <groupId>org.elasticsearch.client</groupId>
        <artifactId>elasticsearch-rest-client</artifactId>
        <version>${elasticsearch.version}</version>
      </dependency>
      <dependency>
        <groupId>org.apache.httpcomponents</groupId>
        <artifactId>httpcore</artifactId>
        <version>${apache.httpcomponents.version}</version>
      </dependency>
      <dependency>
        <groupId>org.apache.httpcomponents</groupId>
        <artifactId>httpcore-nio</artifactId>
        <version>${apache.httpcomponents.version}</version>
      </dependency>
      <dependency>
        <groupId>org.elasticsearch.client</groupId>
        <artifactId>elasticsearch-rest-high-level-client</artifactId>
        <version>${elasticsearch.version}</version>
      </dependency>
      <dependency>
        <groupId>org.elasticsearch</groupId>
        <artifactId>elasticsearch</artifactId>
        <version>${elasticsearch.version}</version>
      </dependency>
      <dependency>
        <groupId>org.apache.lucene</groupId>
        <artifactId>lucene-core</artifactId>
        <version>${pipelines.lucene.version}</version>
      </dependency>

      <!-- Json -->
      <dependency>
        <groupId>com.fasterxml.jackson.core</groupId>
        <artifactId>jackson-core</artifactId>
        <version>${jackson.version}</version>
      </dependency>
      <dependency>
        <groupId>com.fasterxml.jackson.core</groupId>
        <artifactId>jackson-annotations</artifactId>
        <version>${jackson.version}</version>
      </dependency>
      <dependency>
        <groupId>com.fasterxml.jackson.core</groupId>
        <artifactId>jackson-databind</artifactId>
        <version>${jackson.version}</version>
      </dependency>
      <dependency>
        <groupId>com.fasterxml.jackson.dataformat</groupId>
        <artifactId>jackson-dataformat-avro</artifactId>
        <version>${jackson.version}</version>
      </dependency>
      <dependency>
        <groupId>com.fasterxml.jackson.datatype</groupId>
        <artifactId>jackson-datatype-jsr310</artifactId>
        <version>${jackson.version}</version>
      </dependency>
      <dependency>
        <groupId>com.fasterxml.jackson.dataformat</groupId>
        <artifactId>jackson-dataformat-yaml</artifactId>
        <version>${jackson.version}</version>
      </dependency>

      <!-- Http clients -->
      <dependency>
        <groupId>com.squareup.retrofit2</groupId>
        <artifactId>retrofit</artifactId>
        <version>${retrofit.version}</version>
      </dependency>
      <dependency>
        <groupId>com.squareup.retrofit2</groupId>
        <artifactId>converter-jackson</artifactId>
        <version>${retrofit.version}</version>
      </dependency>
      <dependency>
        <groupId>com.squareup.okhttp3</groupId>
        <artifactId>okhttp</artifactId>
        <version>${okhttp.version}</version>
      </dependency>
      <dependency>
        <groupId>com.squareup.okio</groupId>
        <artifactId>okio</artifactId>
        <version>${okio.version}</version>
      </dependency>
      <dependency>
        <groupId>org.jetbrains.kotlin</groupId>
        <artifactId>kotlin-stdlib</artifactId>
        <version>${okio-kotlin.version}</version>
      </dependency>

      <!-- Geotools -->
      <dependency>
        <groupId>org.geotools</groupId>
        <artifactId>gt-referencing</artifactId>
        <version>${geotools.version}</version>
      </dependency>
      <dependency>
        <groupId>org.geotools</groupId>
        <artifactId>gt-metadata</artifactId>
        <version>${geotools.version}</version>
      </dependency>
      <dependency>
        <groupId>org.geotools</groupId>
        <artifactId>gt-opengis</artifactId>
        <version>${geotools.version}</version>
      </dependency>
      <dependency>
        <groupId>org.geotools</groupId>
        <artifactId>gt-main</artifactId>
        <version>${geotools.version}</version>
      </dependency>
      <dependency>
        <groupId>org.geotools</groupId>
        <artifactId>gt-api</artifactId>
        <version>${geotools.version}</version>
      </dependency>
      <dependency>
        <groupId>org.geotools</groupId>
        <artifactId>gt-transform</artifactId>
        <version>${geotools.version}</version>
      </dependency>
      <dependency>
        <groupId>org.geotools</groupId>
        <artifactId>gt-geometry</artifactId>
        <version>${geotools.version}</version>
      </dependency>
      <dependency>
        <groupId>org.geotools</groupId>
        <artifactId>gt-epsg-hsql</artifactId>
        <version>${geotools.version}</version>
      </dependency>

      <dependency>
        <groupId>org.freemarker</groupId>
        <artifactId>freemarker</artifactId>
        <version>${freemarker.version}</version>
      </dependency>

      <!-- Mini Pipeline-->
      <dependency>
        <groupId>org.apache.spark</groupId>
        <artifactId>spark-core_2.11</artifactId>
        <version>${spark.embedded.version}</version>
        <exclusions>
          <exclusion>
            <groupId>log4j</groupId>
            <artifactId>log4j</artifactId>
          </exclusion>
          <exclusion>
            <groupId>org.slf4j</groupId>
            <artifactId>slf4j-log4j12</artifactId>
          </exclusion>
        </exclusions>
      </dependency>
      <dependency>
        <groupId>org.apache.spark</groupId>
        <artifactId>spark-streaming_2.11</artifactId>
        <version>${spark.embedded.version}</version>
      </dependency>
      <dependency>
        <groupId>com.fasterxml.jackson.module</groupId>
        <artifactId>jackson-module-scala_2.11</artifactId>
        <version>${jackson.version}</version>
        <scope>compile</scope>
      </dependency>
      <dependency>
        <groupId>commons-codec</groupId>
        <artifactId>commons-codec</artifactId>
        <version>${commons-codec.version}</version>
      </dependency>
      <!-- Added to resolve conflicts -->
      <dependency>
        <groupId>net.jpountz.lz4</groupId>
        <artifactId>lz4</artifactId>
        <version>${lz4.version}</version>
      </dependency>

      <!-- Used for indexing locks -->
      <dependency>
        <groupId>org.apache.curator</groupId>
        <artifactId>curator-framework</artifactId>
        <version>${curator.version}</version>
      </dependency>
      <dependency>
        <groupId>org.apache.curator</groupId>
        <artifactId>curator-test</artifactId>
        <version>${curator.version}</version>
        <scope>test</scope>
      </dependency>

      <!-- Fault tolerance - Used for API service calls-->
      <dependency>
        <groupId>io.github.resilience4j</groupId>
        <artifactId>resilience4j-retry</artifactId>
        <version>${resilience4j.version}</version>
      </dependency>

      <!-- Maven plugin -->
      <dependency>
        <groupId>org.apache.maven</groupId>
        <artifactId>maven-plugin-api</artifactId>
        <version>${maven-plugin-api.version}</version>
        <scope>provided</scope>
      </dependency>
      <dependency>
        <groupId>org.apache.maven.plugin-tools</groupId>
        <artifactId>maven-plugin-annotations</artifactId>
        <version>${maven-plugin-annotations.version}</version>
        <scope>provided</scope>
      </dependency>

      <!-- Test -->
      <dependency>
        <groupId>junit</groupId>
        <artifactId>junit</artifactId>
        <version>${junit4.version}</version>
        <scope>test</scope>
      </dependency>
      <dependency>
        <groupId>org.hamcrest</groupId>
        <artifactId>hamcrest-core</artifactId>
        <version>${hamcrest-core.version}</version>
        <scope>test</scope>
      </dependency>
      <dependency>
        <groupId>org.hamcrest</groupId>
        <artifactId>java-hamcrest</artifactId>
        <version>${hamcrest-java.version}</version>
        <scope>test</scope>
      </dependency>
      <dependency>
        <groupId>com.squareup.okhttp3</groupId>
        <artifactId>mockwebserver</artifactId>
        <version>${mockwebserver.version}</version>
        <scope>test</scope>
      </dependency>
      <dependency>
        <groupId>org.apache.hadoop</groupId>
        <artifactId>hadoop-minicluster</artifactId>
        <version>${hadoop.version}</version>
        <exclusions>
          <exclusion>
            <groupId>log4j</groupId>
            <artifactId>log4j</artifactId>
          </exclusion>
          <exclusion>
            <groupId>org.slf4j</groupId>
            <artifactId>slf4j-log4j12</artifactId>
          </exclusion>
        </exclusions>
        <scope>test</scope>
      </dependency>
      <dependency>
        <groupId>org.apache.hbase</groupId>
        <artifactId>hbase-testing-util</artifactId>
        <version>${hbase.version}</version>
        <scope>test</scope>
        <exclusions>
          <exclusion>
            <groupId>log4j</groupId>
            <artifactId>log4j</artifactId>
          </exclusion>
          <exclusion>
            <groupId>org.slf4j</groupId>
            <artifactId>slf4j-log4j12</artifactId>
          </exclusion>
          <exclusion>
            <groupId>org.apache.hadoop</groupId>
            <artifactId>hadoop-core</artifactId>
          </exclusion>
          <exclusion>
            <groupId>org.apache.hadoop</groupId>
            <artifactId>hadoop-minicluster</artifactId>
          </exclusion>
        </exclusions>
      </dependency>
      <dependency>
        <groupId>org.slf4j</groupId>
        <artifactId>log4j-over-slf4j</artifactId>
        <version>${log4j-over-slf4j.version}</version>
        <scope>test</scope>
      </dependency>
      <dependency>
        <groupId>org.apache.zookeeper</groupId>
        <artifactId>zookeeper</artifactId>
        <version>${zookeeper-version}</version>
        <scope>test</scope>
      </dependency>
      <dependency>
        <groupId>org.testcontainers</groupId>
        <artifactId>elasticsearch</artifactId>
        <version>${testcontainers.elasticsearch.version}</version>
        <scope>test</scope>
      </dependency>
      <dependency>
        <groupId>org.testcontainers</groupId>
        <artifactId>testcontainers</artifactId>
        <version>${testcontainers.elasticsearch.version}</version>
        <scope>test</scope>
      </dependency>

    </dependencies>
  </dependencyManagement>

  <profiles>
    <profile>
      <id>coverage</id>
      <build>
        <plugins>
          <plugin>
            <groupId>org.jacoco</groupId>
            <artifactId>jacoco-maven-plugin</artifactId>
            <executions>
              <execution>
                <id>prepare-agent-ut</id>
                <goals>
                  <goal>prepare-agent</goal>
                </goals>
                <configuration>
                  <destFile>${jacoco.ut.output.file}</destFile>
                  <append>true</append>
                  <includes>org.gbif.*,au.org.ala.*</includes>
                  <propertyName>surefireArgLine</propertyName>
                </configuration>
              </execution>
            </executions>
          </plugin>
          <plugin>
            <groupId>org.apache.maven.plugins</groupId>
            <artifactId>maven-surefire-plugin</artifactId>
            <dependencies>
              <dependency>
                <groupId>org.apache.maven.surefire</groupId>
                <artifactId>surefire-junit47</artifactId>
                <version>${maven-failsafe-plugin.version}</version>
              </dependency>
            </dependencies>
          </plugin>
        </plugins>
      </build>
    </profile>
  </profiles>

</project><|MERGE_RESOLUTION|>--- conflicted
+++ resolved
@@ -85,11 +85,7 @@
     <!-- GBIF libraries -->
     <gbif-parsers.version>0.58</gbif-parsers.version>
     <dwca-io.version>2.12</dwca-io.version>
-<<<<<<< HEAD
-    <gbif-api.version>0.171-SNAPSHOT</gbif-api.version>
-=======
     <gbif-api.version>0.170</gbif-api.version>
->>>>>>> 0d7169c7
     <gbif-common.version>0.53</gbif-common.version>
     <dwc-api.version>1.37</dwc-api.version>
     <kvs.version>1.23</kvs.version>
