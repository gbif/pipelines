--- conflicted
+++ resolved
@@ -10,11 +10,7 @@
 
   <groupId>org.gbif.pipelines</groupId>
   <artifactId>pipelines-parent</artifactId>
-<<<<<<< HEAD
-  <version>2.14.2-SNAPSHOT</version>
-=======
   <version>2.14.1</version>
->>>>>>> debe6554
   <packaging>pom</packaging>
 
   <modules>
