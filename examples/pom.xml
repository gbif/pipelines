<?xml version="1.0" encoding="UTF-8"?>
<project xmlns="http://maven.apache.org/POM/4.0.0" xmlns:xsi="http://www.w3.org/2001/XMLSchema-instance" xsi:schemaLocation="http://maven.apache.org/POM/4.0.0 http://maven.apache.org/xsd/maven-4.0.0.xsd">
  <parent>
    <artifactId>pipelines-parent</artifactId>
    <groupId>org.gbif.pipelines</groupId>
<<<<<<< HEAD
    <version>2.11.13-SNAPSHOT</version>
=======
    <version>2.11.12.2-SNAPSHOT</version>
>>>>>>> cb5d43a5
    <relativePath>../pom.xml</relativePath>
  </parent>

  <modelVersion>4.0.0</modelVersion>

  <artifactId>examples</artifactId>
  <packaging>pom</packaging>

  <name>Pipelines :: Example</name>
  <description>Examples of using project API and base classes</description>

  <modules>
    <module>transform</module>
    <module>metrics</module>
  </modules>

</project><|MERGE_RESOLUTION|>--- conflicted
+++ resolved
@@ -3,11 +3,7 @@
   <parent>
     <artifactId>pipelines-parent</artifactId>
     <groupId>org.gbif.pipelines</groupId>
-<<<<<<< HEAD
-    <version>2.11.13-SNAPSHOT</version>
-=======
     <version>2.11.12.2-SNAPSHOT</version>
->>>>>>> cb5d43a5
     <relativePath>../pom.xml</relativePath>
   </parent>
 
