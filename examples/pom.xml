--- conflicted
+++ resolved
@@ -3,11 +3,7 @@
   <parent>
     <artifactId>pipelines-parent</artifactId>
     <groupId>org.gbif.pipelines</groupId>
-<<<<<<< HEAD
-    <version>2.15.0-H3-SNAPSHOT</version>>
-=======
-    <version>2.17.0-SNAPSHOT</version>>
->>>>>>> 606da501
+    <version>2.17.0-H3-SNAPSHOT</version>
     <relativePath>../pom.xml</relativePath>
   </parent>
 
