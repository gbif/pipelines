--- conflicted
+++ resolved
@@ -38,28 +38,17 @@
 
   /**
    * @param inputPath  path to directory with response files or a tar.xz archive
-<<<<<<< HEAD
-   * @param outputPath output path to avro file
-=======
    * @param outputStream output stream to support any file system
->>>>>>> 6247b40a
    */
   public static void convertFromXML(String inputPath, OutputStream outputStream) {
 
-<<<<<<< HEAD
-    if (Strings.isNullOrEmpty(inputPath) || Strings.isNullOrEmpty(outputPath)) {
-      throw new ParsingException("Input or output path must not be empty or null!");
-=======
 
     if (Strings.isNullOrEmpty(inputPath) || Objects.isNull(outputStream)) {
       throw new ParsingException("Input or output stream must not be empty or null!");
->>>>>>> 6247b40a
     }
 
     File inputFile = ParserFileUtils.uncompressAndGetInputFile(inputPath);
     Schema schema = ExtendedRecord.getClassSchema();
-
-    MapCache.getInstance().create();
 
     try (DataFileWriter<ExtendedRecord> dataFileWriter = new DataFileWriter<>(new SpecificDatumWriter<>(schema));
          Stream<Path> walk = Files.walk(inputFile.toPath());
@@ -85,11 +74,6 @@
     } catch (Exception ex) {
       LOG.error(ex.getMessage(), ex);
       throw new ParsingException(ex);
-<<<<<<< HEAD
-=======
-    } finally {
-      MapCache.getInstance().close();
->>>>>>> 6247b40a
     }
   }
 
