--- conflicted
+++ resolved
@@ -86,10 +86,7 @@
     <dependency>
       <groupId>org.testcontainers</groupId>
       <artifactId>elasticsearch</artifactId>
-<<<<<<< HEAD
-=======
       <scope>test</scope>
->>>>>>> 584f3f64
     </dependency>
 
   </dependencies>
