<?xml version="1.0" encoding="UTF-8"?>
<project xmlns="http://maven.apache.org/POM/4.0.0" xmlns:xsi="http://www.w3.org/2001/XMLSchema-instance" xsi:schemaLocation="http://maven.apache.org/POM/4.0.0 http://maven.apache.org/xsd/maven-4.0.0.xsd">
  <modelVersion>4.0.0</modelVersion>

  <parent>
    <groupId>org.gbif.pipelines</groupId>
    <artifactId>tools</artifactId>
<<<<<<< HEAD
    <version>2.5.0-SNAPSHOT</version>
=======
    <version>2.4.9-SNAPSHOT</version>
>>>>>>> 4fdbe260
    <relativePath>../pom.xml</relativePath>
  </parent>

  <artifactId>archives-converters</artifactId>
  <packaging>jar</packaging>

  <name>Pipelines :: Tools :: Archives converters</name>
  <description>Converters from DwCA/DWC 1.0/DWC 1.4/ABCD 1.2/ABCD 2.06 to *.avro format</description>

  <build>
    <plugins>
      <!-- Shade the project into an uber jar to send to Spark -->
      <plugin>
        <groupId>org.apache.maven.plugins</groupId>
        <artifactId>maven-shade-plugin</artifactId>
        <configuration>
          <createDependencyReducedPom>false</createDependencyReducedPom>
          <filters>
            <filter>
              <artifact>*:*</artifact>
              <excludes>
                <exclude>META-INF/*.SF</exclude>
                <exclude>META-INF/*.DSA</exclude>
                <exclude>META-INF/*.RSA</exclude>
              </excludes>
            </filter>
          </filters>
        </configuration>
        <executions>
          <execution>
            <phase>package</phase>
            <goals>
              <goal>shade</goal>
            </goals>
            <configuration>
              <shadedArtifactAttached>true</shadedArtifactAttached>
              <shadedClassifierName>shaded</shadedClassifierName>
              <transformers>
                <transformer implementation="org.apache.maven.plugins.shade.resource.ServicesResourceTransformer" />
              </transformers>
            </configuration>
          </execution>
        </executions>
      </plugin>
    </plugins>
  </build>

  <dependencies>

    <!-- Dev tools -->
    <dependency>
      <groupId>org.projectlombok</groupId>
      <artifactId>lombok</artifactId>
    </dependency>

    <!-- This project -->
    <dependency>
      <groupId>org.gbif.pipelines</groupId>
      <artifactId>core</artifactId>
    </dependency>
    <dependency>
      <groupId>org.gbif.pipelines</groupId>
      <artifactId>common</artifactId>
    </dependency>

    <!-- GBIF -->
    <dependency>
      <groupId>org.gbif</groupId>
      <artifactId>dwca-io</artifactId>
    </dependency>
    <dependency>
      <groupId>org.gbif</groupId>
      <artifactId>dwc-api</artifactId>
    </dependency>
    <dependency>
      <groupId>org.gbif</groupId>
      <artifactId>gbif-api</artifactId>
    </dependency>
    <dependency>
      <groupId>org.gbif</groupId>
      <artifactId>gbif-common</artifactId>
    </dependency>

    <!-- Common -->
    <dependency>
      <groupId>commons-digester</groupId>
      <artifactId>commons-digester</artifactId>
    </dependency>
    <dependency>
      <groupId>org.mapdb</groupId>
      <artifactId>mapdb</artifactId>
    </dependency>
    <dependency>
      <groupId>com.google.guava</groupId>
      <artifactId>guava</artifactId>
    </dependency>
    <dependency>
      <groupId>org.apache.avro</groupId>
      <artifactId>avro</artifactId>
    </dependency>
    <dependency>
      <groupId>com.google.code.findbugs</groupId>
      <artifactId>jsr305</artifactId>
    </dependency>
    <dependency>
      <groupId>commons-beanutils</groupId>
      <artifactId>commons-beanutils</artifactId>
    </dependency>

    <!-- Logging -->
    <dependency>
      <groupId>org.slf4j</groupId>
      <artifactId>slf4j-api</artifactId>
    </dependency>

    <dependency>
      <groupId>org.apache.hadoop</groupId>
      <artifactId>hadoop-hdfs</artifactId>
      <scope>compile</scope>
    </dependency>
    <dependency>
      <groupId>org.apache.hadoop</groupId>
      <artifactId>hadoop-common</artifactId>
      <scope>compile</scope>
    </dependency>

    <!--Test dependencies-->
    <dependency>
      <groupId>junit</groupId>
      <artifactId>junit</artifactId>
    </dependency>

  </dependencies>

</project><|MERGE_RESOLUTION|>--- conflicted
+++ resolved
@@ -5,11 +5,7 @@
   <parent>
     <groupId>org.gbif.pipelines</groupId>
     <artifactId>tools</artifactId>
-<<<<<<< HEAD
-    <version>2.5.0-SNAPSHOT</version>
-=======
     <version>2.4.9-SNAPSHOT</version>
->>>>>>> 4fdbe260
     <relativePath>../pom.xml</relativePath>
   </parent>
 
