package org.gbif.pipelines.core.parsers;

import org.gbif.pipelines.core.parsers.memoize.ParserMemoizer;
import org.gbif.pipelines.core.parsers.temporal.ParsedTemporalDates;
import org.gbif.pipelines.core.parsers.temporal.accumulator.ChronoAccumulator;
import org.gbif.pipelines.core.parsers.temporal.accumulator.ChronoAccumulatorConverter;
import org.gbif.pipelines.core.parsers.temporal.parser.ParserRawDateTime;
import org.gbif.pipelines.core.parsers.temporal.utils.DelimiterUtils;
import org.gbif.pipelines.io.avro.IssueType;

import java.time.Month;
import java.time.Year;
import java.time.temporal.Temporal;
import java.util.ArrayList;
import java.util.List;
import java.util.Objects;
import java.util.function.BiFunction;

import static org.apache.commons.lang3.StringUtils.isEmpty;

/**
 * Main interpreter class. Interpreter for raw temporal period. The main method interpret two dates, from and to
 */
public class TemporalParser {

  private static final BiFunction<ChronoAccumulator, List<IssueType>, Temporal> TEMPORAL_FUNC =
    (ca, deq) -> ChronoAccumulatorConverter.toTemporal(ca, deq).orElse(null);

  private static final ParserMemoizer<RawDateFields,ParsedTemporalDates> MEMOIZER = ParserMemoizer.memoize(TemporalParser::parseRawDate);

  /**
   * This class is used to cache parsed value into the MEMOIZER. It is required to have a consistent hashing.
   */
  private static class RawDateFields {

     private final String rawYear;
     private final String rawMonth;
     private final String rawDay;
     private final String rawDate;

     private RawDateFields(String rawYear, String rawMonth, String rawDay, String rawDate) {
        this.rawYear = rawYear;
        this.rawMonth = rawMonth;
        this.rawDay = rawDay;
        this.rawDate = rawDate;
     }

      @Override
     public boolean equals(Object o) {
        if (this == o) return true;
        if (o == null || getClass() != o.getClass()) return false;
        RawDateFields rawDateFields1 = (RawDateFields) o;
        return Objects.equals(rawYear, rawDateFields1.rawYear) &&
                 Objects.equals(rawMonth, rawDateFields1.rawMonth) &&
                 Objects.equals(rawDay, rawDateFields1.rawDay) &&
                 Objects.equals(rawDate, rawDateFields1.rawDate);
     }

     @Override
     public int hashCode() {
        return Objects.hash(rawYear, rawMonth, rawDay, rawDate);
     }

     public static RawDateFields of(String rawYear, String rawMonth, String rawDay, String rawDate) {
        return new RawDateFields(rawYear, rawMonth, rawDay, rawDate);
     }
  }

  /**
   * Private constructor.
   */
  private TemporalParser() {
    // Can't have an instance
  }

  /**
   * Performs a parser by creating a RawDateFields instance that is stores in the cache.
   */
  private static ParsedTemporalDates parseRawDate(RawDateFields rawDateFields) {
     return doParse(rawDateFields.rawYear, rawDateFields.rawMonth, rawDateFields.rawDay, rawDateFields.rawDate);
  }

  /**
   * Performs the date parsing from raw values.
   */
  private static ParsedTemporalDates doParse(String rawYear, String rawMonth, String rawDay, String rawDate) {
    // If year and rawDate are absent, return ParsedTemporalDates with NULL values inside
    if (isEmpty(rawYear) && isEmpty(rawDate)) {
      return new ParsedTemporalDates();
    }

    List<IssueType> issueList = new ArrayList<>();

    // Parse year, month and day
    ChronoAccumulator baseAccumulator = ChronoAccumulator.from(rawYear, rawMonth, rawDay);

    // Convert year, month and day parsed values
    Year year = ChronoAccumulatorConverter.getYear(baseAccumulator, issueList).orElse(null);
    Month month = ChronoAccumulatorConverter.getMonth(baseAccumulator, issueList).orElse(null);
    Integer day = ChronoAccumulatorConverter.getDay(baseAccumulator, issueList).orElse(null);
    Temporal base = TEMPORAL_FUNC.apply(baseAccumulator, issueList);

    // Base temporal instance
    ParsedTemporalDates temporalDates = new ParsedTemporalDates(year, month, day, base);

    if (isEmpty(rawDate)) {
      return temporalDates;
    }

    // Parse period
    String[] rawPeriod = DelimiterUtils.splitPeriod(rawDate);
    String rawFrom = rawPeriod[0];
    String rawTo = rawPeriod[1];
    ChronoAccumulator fromAccumulator = ParserRawDateTime.parse(rawFrom, null);
    ChronoAccumulator toAccumulator = ParserRawDateTime.parse(rawTo, fromAccumulator.getLastParsed().orElse(null));

    if (fromAccumulator.areAllNumeric() || (!isEmpty(rawTo) && toAccumulator.areAllNumeric())) {
      issueList.add(IssueType.RECORDED_DATE_INVALID);
    }

    // If toAccumulator doesn't contain last parsed value, raw date will consist of one date only
    if (toAccumulator.getLastParsed().isPresent()) {
      // Use toAccumulator value toAccumulator improve fromAccumulator parsed date
      toAccumulator.mergeAbsent(fromAccumulator);
    } else {
      // Use baseAccumulator value toAccumulator improve parsed date
      fromAccumulator.mergeReplace(baseAccumulator);
    }

    Temporal fromTemporal = TEMPORAL_FUNC.apply(fromAccumulator, issueList);
    Temporal toTemporal = TEMPORAL_FUNC.apply(toAccumulator, issueList);

    temporalDates.setFromDate(fromTemporal);
    temporalDates.setToDate(toTemporal);
    temporalDates.setIssueList(issueList);
    return temporalDates;
  }

  /**
   * Performs the parser of raw elements.
<<<<<<< HEAD
  */
  public static ParsedTemporalDates parse(String rawYear, String rawMonth, String rawDay, String rawDate) {
     return MEMOIZER.parse(RawDateFields.of(rawYear, rawMonth, rawDay, rawDate));
=======
   */
  public static ParsedTemporalDates parse(String rawYear, String rawMonth, String rawDay, String rawDate) {
    return MEMOIZER.parse(RawDateFields.of(rawYear, rawMonth, rawDay, rawDate));
  }

  /**
   * Performs the parser of raw elements.
   */
  public static ParsedTemporalDates parse(String rawDate) {
    return MEMOIZER.parse(RawDateFields.of("", "", "", rawDate));
>>>>>>> fc1c10f4
  }
}<|MERGE_RESOLUTION|>--- conflicted
+++ resolved
@@ -138,11 +138,6 @@
 
   /**
    * Performs the parser of raw elements.
-<<<<<<< HEAD
-  */
-  public static ParsedTemporalDates parse(String rawYear, String rawMonth, String rawDay, String rawDate) {
-     return MEMOIZER.parse(RawDateFields.of(rawYear, rawMonth, rawDay, rawDate));
-=======
    */
   public static ParsedTemporalDates parse(String rawYear, String rawMonth, String rawDay, String rawDate) {
     return MEMOIZER.parse(RawDateFields.of(rawYear, rawMonth, rawDay, rawDate));
@@ -153,6 +148,5 @@
    */
   public static ParsedTemporalDates parse(String rawDate) {
     return MEMOIZER.parse(RawDateFields.of("", "", "", rawDate));
->>>>>>> fc1c10f4
   }
 }