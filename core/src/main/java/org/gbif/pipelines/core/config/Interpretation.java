--- conflicted
+++ resolved
@@ -5,31 +5,27 @@
  */
 public enum Interpretation {
 
-<<<<<<< HEAD
-  RAW_OCCURRENCE("raw_data"), INTERPRETED_OCURENCE("interpreted"), VERBATIM("verbatim"), TEMPORAL("temporal"), LOCATION(
-    "location"), GBIF_BACKBONE("gbif-backbone"), TEMP_DwCA_PATH("temp"), TEMPORAL_ISSUE("temporal_issue"), LOCATION_ISSUE(
-    "location_issue"), INTERPRETED_ISSUE("interpreted_issue");
-=======
-  VERBATIM("verbatim"), TEMPORAL("temporal"), LOCATION("location"), GBIF_BACKBONE("gbif-backbone"), ISSUES("issues"),
-  RECORD_LEVEL("interpreted");
->>>>>>> 6f2e64b7
+    RAW_OCCURRENCE("raw_data"), INTERPRETED_OCURENCE("interpreted_data"), VERBATIM("verbatim"), TEMPORAL("temporal"), LOCATION(
+            "location"), GBIF_BACKBONE("gbif-backbone"), TEMP_DwCA_PATH("temp"), TEMPORAL_ISSUE("temporal_issue"), LOCATION_ISSUE(
+            "location_issue"), INTERPRETED_ISSUE("interpreted_issue"), ISSUES("issues"), RECORD_LEVEL("interpreted");
 
-  private final String defaultFileName;
 
-  /**
-   * Default constructor: receives the name of the output file or directory.
-   * @param defaultFileName default output file name
-   */
-  Interpretation(String defaultFileName) {
-    this.defaultFileName = defaultFileName;
-  }
+    private final String defaultFileName;
 
-  /**
-   *
-   * @return default file name
-   */
-  public String getDefaultFileName() {
-    return defaultFileName;
-  }
+    /**
+     * Default constructor: receives the name of the output file or directory.
+     *
+     * @param defaultFileName default output file name
+     */
+    Interpretation(String defaultFileName) {
+        this.defaultFileName = defaultFileName;
+    }
+
+    /**
+     * @return default file name
+     */
+    public String getDefaultFileName() {
+        return defaultFileName;
+    }
 
 }