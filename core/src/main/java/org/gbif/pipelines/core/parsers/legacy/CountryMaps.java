--- conflicted
+++ resolved
@@ -62,13 +62,7 @@
   private static void addConfusedCountry(Country countryA, Country countryB, boolean withIssue) {
     Map<Country, Set<Country>> map = withIssue ? CONFUSED_COUNTRIES : EQUIVALENT_COUNTRIES;
 
-<<<<<<< HEAD
-    if (!map.containsKey(countryA)) {
-      map.put(countryA, Sets.newHashSet());
-    }
-=======
     map.putIfAbsent(countryA, Sets.newHashSet());
->>>>>>> fc1c10f4
 
     Set<Country> confused = map.get(countryA);
     confused.add(countryA);
