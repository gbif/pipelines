--- conflicted
+++ resolved
@@ -1,6 +1,7 @@
 package org.gbif.pipelines.core.parsers.location;
 
 import org.gbif.api.vocabulary.Country;
+import org.gbif.common.parsers.core.ParseResult;
 import org.gbif.common.parsers.geospatial.LatLng;
 import org.gbif.dwc.terms.DwcTerm;
 import org.gbif.pipelines.core.parsers.InterpretationIssue;
@@ -33,16 +34,10 @@
 
   private static final Logger LOG = LoggerFactory.getLogger(LocationParser.class);
 
-<<<<<<< HEAD
-  private static final ParsedField<Country> INVALID_COUNTRY_RESPONSE =  ParsedField.<Country>newBuilder().withIssue(new InterpretationIssue(IssueType.COUNTRY_INVALID, DwcTerm.country)).build();
-
-  private static final ParsedField<Country> INVALID_COUNTRY_CODE_RESPONSE =  ParsedField.<Country>newBuilder().withIssue(new InterpretationIssue(IssueType.COUNTRY_CODE_INVALID, DwcTerm.countryCode)).build();
-=======
   // Issues
   private static final InterpretationIssue COUNTRY_ISSUE = InterpretationIssue.of(COUNTRY_INVALID, country);
   private static final InterpretationIssue COUNTRY_CODE_ISSUE = InterpretationIssue.of(COUNTRY_CODE_INVALID, countryCode);
   private static final InterpretationIssue MISMATCH_ISSUE = InterpretationIssue.of(COUNTRY_MISMATCH, country, countryCode);
->>>>>>> fc1c10f4
 
   private LocationParser() {}
 
@@ -111,45 +106,6 @@
       .build();
   }
 
-<<<<<<< HEAD
-  private static Optional<Country> getCountryParsedAndCollectIssues(
-    ParsedField<Country> countryParsed, List<InterpretationIssue> issues
-  ) {
-    if (!countryParsed.isSuccessful()) {
-      LOG.info("country parsing failed");
-      issues.addAll(countryParsed.getIssues());
-    }
-
-    return Optional.ofNullable(countryParsed.getResult());
-  }
-
-  private static boolean isParsingSuccessful(Country countryMatched, ParsedField<ParsedLocation> match) {
-    return match.isSuccessful() && countryMatched != null;
-  }
-
-  private static void checkCountryMismatch(
-    List<InterpretationIssue> issues, Optional<Country> countryName, Optional<Country> countryCode
-  ) {
-    if (!countryName.equals(countryCode)) {
-      LOG.info("country mismatch found");
-      issues.add(new InterpretationIssue(IssueType.COUNTRY_MISMATCH, DwcTerm.country, DwcTerm.countryCode));
-    }
-  }
-
-  private static ParsedField<Country> parseCountry(ExtendedRecord extendedRecord) {
-    return VocabularyParsers.countryParser()
-            .map(extendedRecord, parseResult ->
-                    parseResult.isSuccessful()? ParsedField.<Country>newBuilder()
-                            .successful(true).result(parseResult.getPayload()).build() : INVALID_COUNTRY_RESPONSE)
-            .orElse(INVALID_COUNTRY_RESPONSE);
-  }
-
-  private static ParsedField<Country> parseCountryCode(ExtendedRecord extendedRecord) {
-    return VocabularyParsers.countryCodeParser().map(extendedRecord, parseResult ->
-            parseResult.isSuccessful()? ParsedField.<Country>newBuilder()
-                    .successful(true).result(parseResult.getPayload()).build() : INVALID_COUNTRY_CODE_RESPONSE)
-            .orElse(INVALID_COUNTRY_CODE_RESPONSE);
-=======
   private static ParsedField<Country> parse(ExtendedRecord extendedRecord, VocabularyParsers<Country> parser, InterpretationIssue issue) {
     Optional<ParseResult<Country>> parseResultOpt = parser.map(extendedRecord, parseRes -> parseRes);
 
@@ -176,7 +132,6 @@
     }
 
     return Optional.ofNullable(parse.getResult());
->>>>>>> fc1c10f4
   }
 
   private static ParsedField<LatLng> parseLatLng(ExtendedRecord extendedRecord) {
