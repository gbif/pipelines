--- conflicted
+++ resolved
@@ -13,36 +13,12 @@
 import java.util.function.Function;
 
 import com.google.common.collect.Lists;
-import org.gbif.pipelines.io.avro.IssueType;
 
 /**
  * Parser for the Dwc Terms related with the coordinates.
  */
 public class CoordinatesParser {
 
-<<<<<<< HEAD
-  private static final ParserMemoizer<RawLatLng,ParsedField<LatLng>> LAT_LNG_PARSER = ParserMemoizer.<RawLatLng,ParsedField<LatLng>>memoize(rawLatLng ->
-    CoordinateParseUtils.parseLatLng(rawLatLng.getLat(), rawLatLng.getLng()));
-
-  private static final ParserMemoizer<String,ParsedField<LatLng>> VERTBATIM_COORD_PARSER = ParserMemoizer.memoize(CoordinateParseUtils::parseVerbatimCoordinates, ParsedField.fail(new InterpretationIssue(IssueType.COORDINATE_INVALID, DwcTerm.verbatimCoordinates)));
-
-  // parses decimal latitude and longitude fields
-  private static final Function<ExtendedRecord, ParsedField<LatLng>> DECIMAL_LAT_LNG_FN =
-    (extendedRecord -> LAT_LNG_PARSER.parse(RawLatLng.of(extendedRecord.getCoreTerms()
-                                                          .get(DwcTerm.decimalLatitude.qualifiedName()),
-                                                        extendedRecord.getCoreTerms()
-                                                          .get(DwcTerm.decimalLongitude.qualifiedName()))));
-  // parses verbatim latitude and longitude fields
-  private static final Function<ExtendedRecord, ParsedField<LatLng>> VERBATIM_LAT_LNG_FN =
-    (extendedRecord -> LAT_LNG_PARSER.parse(RawLatLng.of(extendedRecord.getCoreTerms()
-                                                          .get(DwcTerm.verbatimLatitude.qualifiedName()),
-                                                        extendedRecord.getCoreTerms()
-                                                          .get(DwcTerm.verbatimLongitude.qualifiedName()))));
-  // parses verbatim coordinates fields
-  private static final Function<ExtendedRecord, ParsedField<LatLng>> VERBATIM_COORDS_FN =
-    (extendedRecord -> VERTBATIM_COORD_PARSER.parse(extendedRecord.getCoreTerms()
-                                                                       .get(DwcTerm.verbatimCoordinates.qualifiedName())));
-=======
   private static final ParserMemoizer<RawLatLng,ParsedField<LatLng>> LAT_LNG_PARSER =
     ParserMemoizer.memoize(((RawLatLng rawLatLng) -> CoordinateParseUtils.parseLatLng(rawLatLng.getLat(), rawLatLng.getLng())));
 
@@ -60,7 +36,6 @@
   // parses verbatim coordinates fields
   private static final Function<ExtendedRecord, ParsedField<LatLng>> VERBATIM_COORDS_FN =
     (extendedRecord -> VERTBATIM_COORD_PARSER.parse(extendedRecord.getCoreTerms().get(DwcTerm.verbatimCoordinates.qualifiedName())));
->>>>>>> fc1c10f4
 
   // list with all the parsing functions
   private static final List<Function<ExtendedRecord, ParsedField<LatLng>>> PARSING_FUNCTIONS =
