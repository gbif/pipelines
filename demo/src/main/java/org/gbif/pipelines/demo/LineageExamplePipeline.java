--- conflicted
+++ resolved
@@ -74,11 +74,8 @@
 
     // Collect all the lineage statements for each record
     PCollection<KV<String, Iterable<String>>> finalLineage =
-<<<<<<< HEAD
-      results.get(lineage).apply(GroupByKey.<String, String>create());
-=======
+
       results.get(lineage).apply(GroupByKey.create());
->>>>>>> 6f2e64b7
 
     // Transform to "JSON-ish data"so we can save as a text file to read the output
     PCollection<String> lineageAsJSON = finalLineage.apply(ParDo.of(new DoFn<KV<String, Iterable<String>>, String>() {
