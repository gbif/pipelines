package org.gbif.pipelines.demo.hdfs;

import org.gbif.pipelines.common.beam.Coders;
import org.gbif.pipelines.common.beam.DwCAIO;
import org.gbif.pipelines.core.config.DataProcessingPipelineOptions;
import org.gbif.pipelines.core.config.TargetPath;
<<<<<<< HEAD
=======
import org.gbif.pipelines.core.functions.FunctionFactory;
import org.gbif.pipelines.core.functions.descriptor.CustomTypeDescriptors;
>>>>>>> e5b8d930
import org.gbif.pipelines.io.avro.ExtendedRecord;
import org.gbif.pipelines.io.avro.UntypedOccurrence;

import java.io.File;
import java.util.Objects;

import org.apache.beam.sdk.Pipeline;
import org.apache.beam.sdk.PipelineResult;
import org.apache.beam.sdk.coders.AvroCoder;
import org.apache.beam.sdk.io.AvroIO;
import org.apache.beam.sdk.io.FileSystems;
<<<<<<< HEAD
import org.apache.beam.sdk.transforms.MapElements;
=======
import org.apache.beam.sdk.transforms.DoFn;
import org.apache.beam.sdk.transforms.MapElements;
import org.apache.beam.sdk.transforms.ParDo;
>>>>>>> e5b8d930
import org.apache.beam.sdk.values.PCollection;
import org.slf4j.Logger;
import org.slf4j.LoggerFactory;

import static org.gbif.pipelines.core.functions.FunctionFactory.*;
import static org.gbif.pipelines.core.functions.descriptor.CustomTypeDescriptors.*;

/**
 * Pipeline that writes an Avro file to HDFS.
 * <p>
 * Created to run junit tests against it.
 */
public class DwcaToHdfsTestingPipeline {

  private static final Logger LOG = LoggerFactory.getLogger(DwcaToHdfsTestingPipeline.class);

  private DataProcessingPipelineOptions options;

  public DwcaToHdfsTestingPipeline(DataProcessingPipelineOptions options) {
    this.options = options;
  }

  public void createAndRunPipeline() {
    Objects.requireNonNull(options, "Pipeline options cannot be null");

    String targetPath = TargetPath.getFullPath(options.getDefaultTargetDirectory(), options.getDatasetId());

    LOG.info("Target path : {}", targetPath);

    Pipeline pipeline = Pipeline.create(options);

    // register Avro coders for serializing our messages
    Coders.registerAvroCoders(pipeline, ExtendedRecord.class, UntypedOccurrence.class);

    // temp dir for Dwca
    String tmpDirDwca = new File(options.getInputFile()).getParentFile().getPath() + File.separator + "tmpDwca";

    // Read the DwC-A using our custom reader
    PCollection<ExtendedRecord> rawRecords =
      pipeline.apply("Read from Darwin Core Archive", DwCAIO.Read.withPaths(options.getInputFile(), tmpDirDwca));

<<<<<<< HEAD
    // Convert the ExtendedRecord into an UntypedOccurrence record
    // TODO: Explore the generics as to whßy the coder registry does not find it and we need to set the coder explicitly
    PCollection<UntypedOccurrence> verbatimRecords = rawRecords.apply(
      "Convert the objects into untyped DwC style records",
      MapElements.into(untypedOccurrencies()).via(untypedOccurrenceBuilder()::apply))
      .setCoder(AvroCoder.of(UntypedOccurrence.class));
=======
        // TODO: Explore the generics as to whßy the coder registry does not find it and we need to set the coder explicitly
    PCollection<UntypedOccurrence> verbatimRecords =
      rawRecords.apply("Convert the objects into untyped DwC style records",
                       MapElements.into(CustomTypeDescriptors.untypedOccurrencies())
                                  .via(FunctionFactory.untypedOccurrenceBuilder()::apply))
        .setCoder(AvroCoder.of(UntypedOccurrence.class));
>>>>>>> e5b8d930

    verbatimRecords.apply("Write Avro files",
                          AvroIO.write(UntypedOccurrence.class)
                            .to(targetPath)
                            .withTempDirectory(FileSystems.matchNewResource(options.getHdfsTempLocation(), true)));

    LOG.info("Starting the pipeline");
    PipelineResult result = pipeline.run();
    result.waitUntilFinish();
    LOG.info("Pipeline finished with state: {} ", result.getState());
  }

}<|MERGE_RESOLUTION|>--- conflicted
+++ resolved
@@ -4,35 +4,25 @@
 import org.gbif.pipelines.common.beam.DwCAIO;
 import org.gbif.pipelines.core.config.DataProcessingPipelineOptions;
 import org.gbif.pipelines.core.config.TargetPath;
-<<<<<<< HEAD
-=======
 import org.gbif.pipelines.core.functions.FunctionFactory;
 import org.gbif.pipelines.core.functions.descriptor.CustomTypeDescriptors;
->>>>>>> e5b8d930
 import org.gbif.pipelines.io.avro.ExtendedRecord;
 import org.gbif.pipelines.io.avro.UntypedOccurrence;
 
 import java.io.File;
-import java.util.Objects;
+import java.util.Optional;
 
 import org.apache.beam.sdk.Pipeline;
 import org.apache.beam.sdk.PipelineResult;
 import org.apache.beam.sdk.coders.AvroCoder;
 import org.apache.beam.sdk.io.AvroIO;
 import org.apache.beam.sdk.io.FileSystems;
-<<<<<<< HEAD
-import org.apache.beam.sdk.transforms.MapElements;
-=======
 import org.apache.beam.sdk.transforms.DoFn;
 import org.apache.beam.sdk.transforms.MapElements;
 import org.apache.beam.sdk.transforms.ParDo;
->>>>>>> e5b8d930
 import org.apache.beam.sdk.values.PCollection;
 import org.slf4j.Logger;
 import org.slf4j.LoggerFactory;
-
-import static org.gbif.pipelines.core.functions.FunctionFactory.*;
-import static org.gbif.pipelines.core.functions.descriptor.CustomTypeDescriptors.*;
 
 /**
  * Pipeline that writes an Avro file to HDFS.
@@ -50,7 +40,7 @@
   }
 
   public void createAndRunPipeline() {
-    Objects.requireNonNull(options, "Pipeline options cannot be null");
+    Optional.ofNullable(options).orElseThrow(() -> new IllegalArgumentException("Pipeline options cannot be null"));
 
     String targetPath = TargetPath.getFullPath(options.getDefaultTargetDirectory(), options.getDatasetId());
 
@@ -68,21 +58,12 @@
     PCollection<ExtendedRecord> rawRecords =
       pipeline.apply("Read from Darwin Core Archive", DwCAIO.Read.withPaths(options.getInputFile(), tmpDirDwca));
 
-<<<<<<< HEAD
-    // Convert the ExtendedRecord into an UntypedOccurrence record
-    // TODO: Explore the generics as to whßy the coder registry does not find it and we need to set the coder explicitly
-    PCollection<UntypedOccurrence> verbatimRecords = rawRecords.apply(
-      "Convert the objects into untyped DwC style records",
-      MapElements.into(untypedOccurrencies()).via(untypedOccurrenceBuilder()::apply))
-      .setCoder(AvroCoder.of(UntypedOccurrence.class));
-=======
         // TODO: Explore the generics as to whßy the coder registry does not find it and we need to set the coder explicitly
     PCollection<UntypedOccurrence> verbatimRecords =
       rawRecords.apply("Convert the objects into untyped DwC style records",
                        MapElements.into(CustomTypeDescriptors.untypedOccurrencies())
                                   .via(FunctionFactory.untypedOccurrenceBuilder()::apply))
         .setCoder(AvroCoder.of(UntypedOccurrence.class));
->>>>>>> e5b8d930
 
     verbatimRecords.apply("Write Avro files",
                           AvroIO.write(UntypedOccurrence.class)
