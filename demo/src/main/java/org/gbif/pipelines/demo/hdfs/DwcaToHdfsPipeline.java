package org.gbif.pipelines.demo.hdfs;

<<<<<<< HEAD
=======
import org.gbif.pipelines.common.beam.Coders;
import org.gbif.pipelines.common.beam.DwCAIO;
import org.gbif.pipelines.core.config.DataProcessingPipelineOptions;
import org.gbif.pipelines.core.config.TargetPath;
import org.gbif.pipelines.core.functions.FunctionFactory;
import org.gbif.pipelines.core.functions.descriptor.CustomTypeDescriptors;
import org.gbif.pipelines.demo.utils.PipelineUtils;
import org.gbif.pipelines.io.avro.ExtendedRecord;
import org.gbif.pipelines.io.avro.UntypedOccurrence;

import java.io.File;

>>>>>>> 20dbba36
import org.apache.beam.sdk.Pipeline;
import org.apache.beam.sdk.PipelineResult;
import org.apache.beam.sdk.coders.AvroCoder;
import org.apache.beam.sdk.io.AvroIO;
import org.apache.beam.sdk.io.FileSystems;
import org.apache.beam.sdk.transforms.DoFn;
import org.apache.beam.sdk.transforms.MapElements;
import org.apache.beam.sdk.transforms.ParDo;
import org.apache.beam.sdk.values.PCollection;
import org.apache.hadoop.conf.Configuration;
import org.gbif.pipelines.common.beam.Coders;
import org.gbif.pipelines.common.beam.DwCAIO;
import org.gbif.pipelines.core.config.DataProcessingPipelineOptions;
import org.gbif.pipelines.core.config.TargetPath;
import org.gbif.pipelines.core.functions.FunctionFactory;
import org.gbif.pipelines.demo.utils.PipelineUtils;
import org.gbif.pipelines.io.avro.ExtendedRecord;
import org.gbif.pipelines.io.avro.UntypedOccurrence;
import org.slf4j.Logger;
import org.slf4j.LoggerFactory;

import java.beans.IntrospectionException;
import java.io.File;
import java.lang.reflect.InvocationTargetException;
import java.util.function.Function;

/**
 * Pipeline that transforms a Dwca file into an Avro file and writes it to HDFS.
 * <p>
 * This pipeline is intended to use Dwca files that are in your local system. To use a dwca file from HDFS
 * take a look at the pipelines in the gbif-pipelines project.
 */
public class DwcaToHdfsPipeline {

    private static final String TMP_DIR_DWCA = "tmpDwca";

    private static final Logger LOG = LoggerFactory.getLogger(DwcaToHdfsPipeline.class);

    /**
     * Main method.
     */
    public static void main(String[] args) {

        Configuration config = new Configuration();
        DataProcessingPipelineOptions options = PipelineUtils.createPipelineOptions(config, args);
        Pipeline pipeline = Pipeline.create(options);

        String targetPath = TargetPath.getFullPath(options.getDefaultTargetDirectory(), options.getDatasetId());

        LOG.info("Target path : {}", targetPath);

        // register Avro coders for serializing our messages
        Coders.registerAvroCoders(pipeline, ExtendedRecord.class, UntypedOccurrence.class);

        // temp dir for Dwca.
        String tmpDirDwca = new File(options.getInputFile()).getParentFile().getPath() + File.separator + TMP_DIR_DWCA;

        LOG.info("tmp dir Dwca : {}", tmpDirDwca);

        // Read the DwC-A using our custom reader
        PCollection<ExtendedRecord> rawRecords =
                pipeline.apply("Read from Darwin Core Archive", DwCAIO.Read.withPaths(options.getInputFile(), tmpDirDwca));

        // Convert the ExtendedRecord into an UntypedOccurrence record
        DoFn<ExtendedRecord, UntypedOccurrence> fn = beamify(FunctionFactory.untypedOccurrenceBuilder());

        // TODO: Explore the generics as to whßy the coder registry does not find it and we need to set the coder explicitly
        PCollection<UntypedOccurrence> verbatimRecords =
                rawRecords.apply("Convert the objects into untyped DwC style records", ParDo.of(fn))
                        .setCoder(AvroCoder.of(UntypedOccurrence.class));

<<<<<<< HEAD
        verbatimRecords.apply("Write Avro files",
                AvroIO.write(UntypedOccurrence.class)
                        .to(targetPath)
                        .withTempDirectory(FileSystems.matchNewResource(options.getHdfsTempLocation(), true)));

        LOG.info("Starting the pipeline");
        PipelineResult result = pipeline.run();
        result.waitUntilFinish();
        LOG.info("Pipeline finished with state: {} ", result.getState());
=======

    // TODO: Explore the generics as to whßy the coder registry does not find it and we need to set the coder explicitly
    PCollection<UntypedOccurrence> verbatimRecords =
      rawRecords.apply("Convert the objects into untyped DwC style records",
                       MapElements.into(CustomTypeDescriptors.untypedOccurrencies())
                         .via(FunctionFactory.untypedOccurrenceBuilder()::apply))
        .setCoder(AvroCoder.of(UntypedOccurrence.class));
>>>>>>> 20dbba36

    }

    public static <IN, OUT> DoFn<IN, OUT> beamify(Function<IN, OUT> source) {
        return new DoFn<IN, OUT>() {

            @ProcessElement
            public void processElement(ProcessContext c)
                    throws InvocationTargetException, IllegalAccessException, IntrospectionException {
                c.output(source.apply(c.element()));
            }
        };
    }

}<|MERGE_RESOLUTION|>--- conflicted
+++ resolved
@@ -1,28 +1,11 @@
 package org.gbif.pipelines.demo.hdfs;
 
-<<<<<<< HEAD
-=======
-import org.gbif.pipelines.common.beam.Coders;
-import org.gbif.pipelines.common.beam.DwCAIO;
-import org.gbif.pipelines.core.config.DataProcessingPipelineOptions;
-import org.gbif.pipelines.core.config.TargetPath;
-import org.gbif.pipelines.core.functions.FunctionFactory;
-import org.gbif.pipelines.core.functions.descriptor.CustomTypeDescriptors;
-import org.gbif.pipelines.demo.utils.PipelineUtils;
-import org.gbif.pipelines.io.avro.ExtendedRecord;
-import org.gbif.pipelines.io.avro.UntypedOccurrence;
 
-import java.io.File;
-
->>>>>>> 20dbba36
 import org.apache.beam.sdk.Pipeline;
 import org.apache.beam.sdk.PipelineResult;
 import org.apache.beam.sdk.coders.AvroCoder;
-import org.apache.beam.sdk.io.AvroIO;
-import org.apache.beam.sdk.io.FileSystems;
 import org.apache.beam.sdk.transforms.DoFn;
 import org.apache.beam.sdk.transforms.MapElements;
-import org.apache.beam.sdk.transforms.ParDo;
 import org.apache.beam.sdk.values.PCollection;
 import org.apache.hadoop.conf.Configuration;
 import org.gbif.pipelines.common.beam.Coders;
@@ -30,6 +13,7 @@
 import org.gbif.pipelines.core.config.DataProcessingPipelineOptions;
 import org.gbif.pipelines.core.config.TargetPath;
 import org.gbif.pipelines.core.functions.FunctionFactory;
+import org.gbif.pipelines.core.functions.descriptor.CustomTypeDescriptors;
 import org.gbif.pipelines.demo.utils.PipelineUtils;
 import org.gbif.pipelines.io.avro.ExtendedRecord;
 import org.gbif.pipelines.io.avro.UntypedOccurrence;
@@ -78,33 +62,19 @@
         PCollection<ExtendedRecord> rawRecords =
                 pipeline.apply("Read from Darwin Core Archive", DwCAIO.Read.withPaths(options.getInputFile(), tmpDirDwca));
 
-        // Convert the ExtendedRecord into an UntypedOccurrence record
-        DoFn<ExtendedRecord, UntypedOccurrence> fn = beamify(FunctionFactory.untypedOccurrenceBuilder());
 
         // TODO: Explore the generics as to whßy the coder registry does not find it and we need to set the coder explicitly
         PCollection<UntypedOccurrence> verbatimRecords =
-                rawRecords.apply("Convert the objects into untyped DwC style records", ParDo.of(fn))
+                rawRecords.apply("Convert the objects into untyped DwC style records",
+                        MapElements.into(CustomTypeDescriptors.untypedOccurrencies())
+                                .via(FunctionFactory.untypedOccurrenceBuilder()::apply))
                         .setCoder(AvroCoder.of(UntypedOccurrence.class));
 
-<<<<<<< HEAD
-        verbatimRecords.apply("Write Avro files",
-                AvroIO.write(UntypedOccurrence.class)
-                        .to(targetPath)
-                        .withTempDirectory(FileSystems.matchNewResource(options.getHdfsTempLocation(), true)));
 
         LOG.info("Starting the pipeline");
         PipelineResult result = pipeline.run();
         result.waitUntilFinish();
         LOG.info("Pipeline finished with state: {} ", result.getState());
-=======
-
-    // TODO: Explore the generics as to whßy the coder registry does not find it and we need to set the coder explicitly
-    PCollection<UntypedOccurrence> verbatimRecords =
-      rawRecords.apply("Convert the objects into untyped DwC style records",
-                       MapElements.into(CustomTypeDescriptors.untypedOccurrencies())
-                         .via(FunctionFactory.untypedOccurrenceBuilder()::apply))
-        .setCoder(AvroCoder.of(UntypedOccurrence.class));
->>>>>>> 20dbba36
 
     }
 
