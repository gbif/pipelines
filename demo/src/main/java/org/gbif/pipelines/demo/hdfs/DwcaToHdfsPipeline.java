--- conflicted
+++ resolved
@@ -4,11 +4,8 @@
 import org.gbif.pipelines.common.beam.DwCAIO;
 import org.gbif.pipelines.core.config.DataProcessingPipelineOptions;
 import org.gbif.pipelines.core.config.TargetPath;
-<<<<<<< HEAD
-=======
 import org.gbif.pipelines.core.functions.FunctionFactory;
 import org.gbif.pipelines.core.functions.descriptor.CustomTypeDescriptors;
->>>>>>> e5b8d930
 import org.gbif.pipelines.demo.utils.PipelineUtils;
 import org.gbif.pipelines.io.avro.ExtendedRecord;
 import org.gbif.pipelines.io.avro.UntypedOccurrence;
@@ -20,20 +17,13 @@
 import org.apache.beam.sdk.coders.AvroCoder;
 import org.apache.beam.sdk.io.AvroIO;
 import org.apache.beam.sdk.io.FileSystems;
-<<<<<<< HEAD
-import org.apache.beam.sdk.transforms.MapElements;
-=======
 import org.apache.beam.sdk.transforms.DoFn;
 import org.apache.beam.sdk.transforms.MapElements;
 import org.apache.beam.sdk.transforms.ParDo;
->>>>>>> e5b8d930
 import org.apache.beam.sdk.values.PCollection;
 import org.apache.hadoop.conf.Configuration;
 import org.slf4j.Logger;
 import org.slf4j.LoggerFactory;
-
-import static org.gbif.pipelines.core.functions.FunctionFactory.untypedOccurrenceBuilder;
-import static org.gbif.pipelines.core.functions.descriptor.CustomTypeDescriptors.untypedOccurrencies;
 
 /**
  * Pipeline that transforms a Dwca file into an Avro file and writes it to HDFS.
@@ -72,14 +62,6 @@
     PCollection<ExtendedRecord> rawRecords =
       pipeline.apply("Read from Darwin Core Archive", DwCAIO.Read.withPaths(options.getInputFile(), tmpDirDwca));
 
-<<<<<<< HEAD
-    // Convert the ExtendedRecord into an UntypedOccurrence record
-    // TODO: Explore the generics as to whßy the coder registry does not find it and we need to set the coder explicitly
-    PCollection<UntypedOccurrence> verbatimRecords = rawRecords.apply(
-      "Convert the objects into untyped DwC style records",
-      MapElements.into(untypedOccurrencies()).via(untypedOccurrenceBuilder()::apply))
-      .setCoder(AvroCoder.of(UntypedOccurrence.class));
-=======
 
     // TODO: Explore the generics as to whßy the coder registry does not find it and we need to set the coder explicitly
     PCollection<UntypedOccurrence> verbatimRecords =
@@ -87,7 +69,6 @@
                        MapElements.into(CustomTypeDescriptors.untypedOccurrencies())
                          .via(FunctionFactory.untypedOccurrenceBuilder()::apply))
         .setCoder(AvroCoder.of(UntypedOccurrence.class));
->>>>>>> e5b8d930
 
     verbatimRecords.apply("Write Avro files",
                           AvroIO.write(UntypedOccurrence.class)
