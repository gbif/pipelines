package org.gbif.pipelines.demo.hdfs;


import org.apache.beam.sdk.Pipeline;
import org.apache.beam.sdk.PipelineResult;
import org.apache.beam.sdk.coders.AvroCoder;
import org.apache.beam.sdk.transforms.DoFn;
import org.apache.beam.sdk.transforms.MapElements;
import org.apache.beam.sdk.values.PCollection;
import org.apache.hadoop.conf.Configuration;
import org.gbif.pipelines.common.beam.Coders;
import org.gbif.pipelines.common.beam.DwCAIO;
import org.gbif.pipelines.core.config.DataProcessingPipelineOptions;
import org.gbif.pipelines.core.config.TargetPath;
import org.gbif.pipelines.core.functions.FunctionFactory;
import org.gbif.pipelines.core.functions.descriptor.CustomTypeDescriptors;
import org.gbif.pipelines.demo.utils.PipelineUtils;
import org.gbif.pipelines.io.avro.ExtendedRecord;
import org.gbif.pipelines.io.avro.UntypedOccurrence;
<<<<<<< HEAD
=======

import java.io.File;

import org.apache.beam.sdk.Pipeline;
import org.apache.beam.sdk.PipelineResult;
import org.apache.beam.sdk.coders.AvroCoder;
import org.apache.beam.sdk.io.AvroIO;
import org.apache.beam.sdk.io.FileSystems;
import org.apache.beam.sdk.transforms.MapElements;
import org.apache.beam.sdk.values.PCollection;
import org.apache.hadoop.conf.Configuration;
>>>>>>> db6cd18f
import org.slf4j.Logger;
import org.slf4j.LoggerFactory;

import java.beans.IntrospectionException;
import java.io.File;
import java.lang.reflect.InvocationTargetException;
import java.util.function.Function;

/**
 * Pipeline that transforms a Dwca file into an Avro file and writes it to HDFS.
 * <p>
 * This pipeline is intended to use Dwca files that are in your local system. To use a dwca file from HDFS
 * take a look at the pipelines in the gbif-pipelines project.
 */
public class DwcaToHdfsPipeline {

    private static final String TMP_DIR_DWCA = "tmpDwca";

    private static final Logger LOG = LoggerFactory.getLogger(DwcaToHdfsPipeline.class);

    /**
     * Main method.
     */
    public static void main(String[] args) {

        Configuration config = new Configuration();
        DataProcessingPipelineOptions options = PipelineUtils.createPipelineOptions(config, args);
        Pipeline pipeline = Pipeline.create(options);

        String targetPath = TargetPath.getFullPath(options.getDefaultTargetDirectory(), options.getDatasetId());

        LOG.info("Target path : {}", targetPath);

        // register Avro coders for serializing our messages
        Coders.registerAvroCoders(pipeline, ExtendedRecord.class, UntypedOccurrence.class);

        // temp dir for Dwca.
        String tmpDirDwca = new File(options.getInputFile()).getParentFile().getPath() + File.separator + TMP_DIR_DWCA;

        LOG.info("tmp dir Dwca : {}", tmpDirDwca);

        // Read the DwC-A using our custom reader
        PCollection<ExtendedRecord> rawRecords =
                pipeline.apply("Read from Darwin Core Archive", DwCAIO.Read.withPaths(options.getInputFile(), tmpDirDwca));


        // TODO: Explore the generics as to whßy the coder registry does not find it and we need to set the coder explicitly
        PCollection<UntypedOccurrence> verbatimRecords =
                rawRecords.apply("Convert the objects into untyped DwC style records",
                        MapElements.into(CustomTypeDescriptors.untypedOccurrencies())
                                .via(FunctionFactory.untypedOccurrenceBuilder()::apply))
                        .setCoder(AvroCoder.of(UntypedOccurrence.class));


        LOG.info("Starting the pipeline");
        PipelineResult result = pipeline.run();
        result.waitUntilFinish();
        LOG.info("Pipeline finished with state: {} ", result.getState());

    }

    public static <IN, OUT> DoFn<IN, OUT> beamify(Function<IN, OUT> source) {
        return new DoFn<IN, OUT>() {

            @ProcessElement
            public void processElement(ProcessContext c)
                    throws InvocationTargetException, IllegalAccessException, IntrospectionException {
                c.output(source.apply(c.element()));
            }
        };
    }

}<|MERGE_RESOLUTION|>--- conflicted
+++ resolved
@@ -1,13 +1,5 @@
 package org.gbif.pipelines.demo.hdfs;
 
-
-import org.apache.beam.sdk.Pipeline;
-import org.apache.beam.sdk.PipelineResult;
-import org.apache.beam.sdk.coders.AvroCoder;
-import org.apache.beam.sdk.transforms.DoFn;
-import org.apache.beam.sdk.transforms.MapElements;
-import org.apache.beam.sdk.values.PCollection;
-import org.apache.hadoop.conf.Configuration;
 import org.gbif.pipelines.common.beam.Coders;
 import org.gbif.pipelines.common.beam.DwCAIO;
 import org.gbif.pipelines.core.config.DataProcessingPipelineOptions;
@@ -17,8 +9,6 @@
 import org.gbif.pipelines.demo.utils.PipelineUtils;
 import org.gbif.pipelines.io.avro.ExtendedRecord;
 import org.gbif.pipelines.io.avro.UntypedOccurrence;
-<<<<<<< HEAD
-=======
 
 import java.io.File;
 
@@ -30,14 +20,8 @@
 import org.apache.beam.sdk.transforms.MapElements;
 import org.apache.beam.sdk.values.PCollection;
 import org.apache.hadoop.conf.Configuration;
->>>>>>> db6cd18f
 import org.slf4j.Logger;
 import org.slf4j.LoggerFactory;
-
-import java.beans.IntrospectionException;
-import java.io.File;
-import java.lang.reflect.InvocationTargetException;
-import java.util.function.Function;
 
 /**
  * Pipeline that transforms a Dwca file into an Avro file and writes it to HDFS.
@@ -47,60 +31,53 @@
  */
 public class DwcaToHdfsPipeline {
 
-    private static final String TMP_DIR_DWCA = "tmpDwca";
+  private static final String TMP_DIR_DWCA = "tmpDwca";
 
-    private static final Logger LOG = LoggerFactory.getLogger(DwcaToHdfsPipeline.class);
+  private static final Logger LOG = LoggerFactory.getLogger(DwcaToHdfsPipeline.class);
 
-    /**
-     * Main method.
-     */
-    public static void main(String[] args) {
+  /**
+   * Main method.
+   */
+  public static void main(String[] args) {
 
-        Configuration config = new Configuration();
-        DataProcessingPipelineOptions options = PipelineUtils.createPipelineOptions(config, args);
-        Pipeline pipeline = Pipeline.create(options);
+    Configuration config = new Configuration();
+    DataProcessingPipelineOptions options = PipelineUtils.createPipelineOptions(config, args);
+    Pipeline pipeline = Pipeline.create(options);
 
-        String targetPath = TargetPath.getFullPath(options.getDefaultTargetDirectory(), options.getDatasetId());
+    String targetPath = TargetPath.getFullPath(options.getDefaultTargetDirectory(), options.getDatasetId());
 
-        LOG.info("Target path : {}", targetPath);
+    LOG.info("Target path : {}", targetPath);
 
-        // register Avro coders for serializing our messages
-        Coders.registerAvroCoders(pipeline, ExtendedRecord.class, UntypedOccurrence.class);
+    // register Avro coders for serializing our messages
+    Coders.registerAvroCoders(pipeline, ExtendedRecord.class, UntypedOccurrence.class);
 
-        // temp dir for Dwca.
-        String tmpDirDwca = new File(options.getInputFile()).getParentFile().getPath() + File.separator + TMP_DIR_DWCA;
+    // temp dir for Dwca.
+    String tmpDirDwca = new File(options.getInputFile()).getParentFile().getPath() + File.separator + TMP_DIR_DWCA;
 
-        LOG.info("tmp dir Dwca : {}", tmpDirDwca);
+    LOG.info("tmp dir Dwca : {}", tmpDirDwca);
 
-        // Read the DwC-A using our custom reader
-        PCollection<ExtendedRecord> rawRecords =
-                pipeline.apply("Read from Darwin Core Archive", DwCAIO.Read.withPaths(options.getInputFile(), tmpDirDwca));
+    // Read the DwC-A using our custom reader
+    PCollection<ExtendedRecord> rawRecords =
+      pipeline.apply("Read from Darwin Core Archive", DwCAIO.Read.withPaths(options.getInputFile(), tmpDirDwca));
 
 
-        // TODO: Explore the generics as to whßy the coder registry does not find it and we need to set the coder explicitly
-        PCollection<UntypedOccurrence> verbatimRecords =
-                rawRecords.apply("Convert the objects into untyped DwC style records",
-                        MapElements.into(CustomTypeDescriptors.untypedOccurrencies())
-                                .via(FunctionFactory.untypedOccurrenceBuilder()::apply))
-                        .setCoder(AvroCoder.of(UntypedOccurrence.class));
+    // TODO: Explore the generics as to whßy the coder registry does not find it and we need to set the coder explicitly
+    PCollection<UntypedOccurrence> verbatimRecords =
+      rawRecords.apply("Convert the objects into untyped DwC style records",
+                       MapElements.into(CustomTypeDescriptors.untypedOccurrencies())
+                         .via(FunctionFactory.untypedOccurrenceBuilder()::apply))
+        .setCoder(AvroCoder.of(UntypedOccurrence.class));
 
+    verbatimRecords.apply("Write Avro files",
+                          AvroIO.write(UntypedOccurrence.class)
+                            .to(targetPath)
+                            .withTempDirectory(FileSystems.matchNewResource(options.getHdfsTempLocation(), true)));
 
-        LOG.info("Starting the pipeline");
-        PipelineResult result = pipeline.run();
-        result.waitUntilFinish();
-        LOG.info("Pipeline finished with state: {} ", result.getState());
+    LOG.info("Starting the pipeline");
+    PipelineResult result = pipeline.run();
+    result.waitUntilFinish();
+    LOG.info("Pipeline finished with state: {} ", result.getState());
 
-    }
-
-    public static <IN, OUT> DoFn<IN, OUT> beamify(Function<IN, OUT> source) {
-        return new DoFn<IN, OUT>() {
-
-            @ProcessElement
-            public void processElement(ProcessContext c)
-                    throws InvocationTargetException, IllegalAccessException, IntrospectionException {
-                c.output(source.apply(c.element()));
-            }
-        };
-    }
+  }
 
 }