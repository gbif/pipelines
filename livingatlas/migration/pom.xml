<?xml version="1.0" encoding="UTF-8"?>
<project xmlns="http://maven.apache.org/POM/4.0.0" xmlns:xsi="http://www.w3.org/2001/XMLSchema-instance" xsi:schemaLocation="http://maven.apache.org/POM/4.0.0 http://maven.apache.org/xsd/maven-4.0.0.xsd">
  <parent>
    <groupId>au.org.ala</groupId>
    <artifactId>livingatlas</artifactId>
<<<<<<< HEAD
    <version>2.11.12.3-SNAPSHOT</version>
=======
    <version>2.12.2-SNAPSHOT</version>
>>>>>>> a6a071d2
    <relativePath>../pom.xml</relativePath>
  </parent>
  <modelVersion>4.0.0</modelVersion>
  <artifactId>migration</artifactId>
  <name>Pipelines :: Living Atlas :: Migration tools</name>
  <description>Tools for migration of data from legacy systems to pipelines.</description>
  <properties>
    <!-- ALA are using spark 2.4.5, GBIF current reference 2.4.0 -->
    <spark.version>2.4.5</spark.version>
    <!-- this library is not in the parent POM, but is in use by gbif/crawler
     which uses version 1.58
     -->
    <jcommander.version>1.78</jcommander.version>
    <sonar.skip>true</sonar.skip>
  </properties>
  <build>
    <plugins>
      <!-- Shade the project into an uber jar to send to Spark -->
      <plugin>
        <groupId>org.apache.maven.plugins</groupId>
        <artifactId>maven-shade-plugin</artifactId>
        <configuration>
          <createDependencyReducedPom>true</createDependencyReducedPom>
          <filters>
            <filter>
              <artifact>*:*</artifact>
              <excludes>
                <exclude>META-INF/*.SF</exclude>
                <exclude>META-INF/*.DSA</exclude>
                <exclude>META-INF/*.RSA</exclude>
              </excludes>
            </filter>
          </filters>
        </configuration>
        <executions>
          <execution>
            <phase>package</phase>
            <goals>
              <goal>shade</goal>
            </goals>
            <configuration>
              <shadedArtifactAttached>true</shadedArtifactAttached>
              <shadedClassifierName>shaded</shadedClassifierName>
              <transformers>
                <transformer implementation="org.apache.maven.plugins.shade.resource.ServicesResourceTransformer" />
                <!-- append default configs -->
                <transformer implementation="org.apache.maven.plugins.shade.resource.AppendingTransformer">
                  <resource>reference.conf</resource>
                </transformer>
              </transformers>
            </configuration>
          </execution>
        </executions>
      </plugin>
      <plugin>
        <groupId>org.apache.maven.plugins</groupId>
        <artifactId>maven-compiler-plugin</artifactId>
      </plugin>
    </plugins>
  </build>
  <dependencies>
    <dependency>
      <groupId>org.apache.spark</groupId>
      <artifactId>spark-sql_2.11</artifactId>
      <version>${spark.version}</version>
    </dependency>
    <dependency>
      <groupId>org.apache.spark</groupId>
      <artifactId>spark-core_2.11</artifactId>
      <version>${spark.version}</version>
      <scope>compile</scope>
    </dependency>
    <dependency>
      <groupId>org.apache.spark</groupId>
      <artifactId>spark-avro_2.11</artifactId>
      <version>${spark.version}</version>
      <scope>compile</scope>
    </dependency>
    <!-- Avro -->
    <dependency>
      <groupId>org.apache.avro</groupId>
      <artifactId>avro</artifactId>
    </dependency>
    <dependency>
      <groupId>com.beust</groupId>
      <artifactId>jcommander</artifactId>
      <version>${jcommander.version}</version>
    </dependency>
    <dependency>
      <groupId>org.apache.hadoop</groupId>
      <artifactId>hadoop-common</artifactId>
      <version>${hadoop.version}</version>
      <scope>compile</scope>
    </dependency>
    <dependency>
      <groupId>org.apache.hadoop</groupId>
      <artifactId>hadoop-hdfs</artifactId>
      <version>${hadoop.version}</version>
      <scope>compile</scope>
    </dependency>
    <dependency>
      <groupId>org.apache.hadoop</groupId>
      <artifactId>hadoop-mapreduce-client-core</artifactId>
      <version>${hadoop.version}</version>
      <scope>compile</scope>
    </dependency>
  </dependencies>
</project><|MERGE_RESOLUTION|>--- conflicted
+++ resolved
@@ -3,11 +3,7 @@
   <parent>
     <groupId>au.org.ala</groupId>
     <artifactId>livingatlas</artifactId>
-<<<<<<< HEAD
-    <version>2.11.12.3-SNAPSHOT</version>
-=======
     <version>2.12.2-SNAPSHOT</version>
->>>>>>> a6a071d2
     <relativePath>../pom.xml</relativePath>
   </parent>
   <modelVersion>4.0.0</modelVersion>
