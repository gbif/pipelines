<?xml version="1.0" encoding="UTF-8"?>
<<<<<<< HEAD
<project xmlns="http://maven.apache.org/POM/4.0.0" xmlns:xsi="http://www.w3.org/2001/XMLSchema-instance"
    xsi:schemaLocation="http://maven.apache.org/POM/4.0.0 http://maven.apache.org/xsd/maven-4.0.0.xsd">
  <parent>
    <groupId>au.org.ala</groupId>
    <artifactId>livingatlas</artifactId>
    <version>2.14.0-SNAPSHOT</version>
    <relativePath>../pom.xml</relativePath>
  </parent>
  <modelVersion>4.0.0</modelVersion>
  <artifactId>bitmap</artifactId>
  <name>Pipelines :: Living Atlas :: Bitmap tools</name>
  <description>
    Tools for generation of bitmaps to support living atlas pipelines geocoding. These tools are intended to be ran on
    local machines offline (as opposed to production servers). The generated bitmaps are static artefacts that are the
    accessed by pipelines to optimise geocode lookups.
  </description>
  <properties>
    <batik.version>1.13</batik.version>
    <postgres.version>42.4.0</postgres.version>
  </properties>
  <dependencies>
=======
<project xmlns="http://maven.apache.org/POM/4.0.0" xmlns:xsi="http://www.w3.org/2001/XMLSchema-instance" xsi:schemaLocation="http://maven.apache.org/POM/4.0.0 http://maven.apache.org/xsd/maven-4.0.0.xsd">
    <parent>
        <groupId>au.org.ala</groupId>
        <artifactId>livingatlas</artifactId>
        <version>2.13.0-SNAPSHOT</version>
        <relativePath>../pom.xml</relativePath>
    </parent>
    <modelVersion>4.0.0</modelVersion>
    <artifactId>bitmap</artifactId>
    <name>Pipelines :: Living Atlas :: Bitmap tools</name>
    <description>
        Tools for generation of bitmaps to support living atlas pipelines geocoding.
        These tools are intended to be ran on local machines offline (as opposed to production servers).
        The generated bitmaps are static artefacts that are the accessed by pipelines to optimise
        geocode lookups.
    </description>
    <properties>
        <batik.version>1.13</batik.version>
        <postgres.version>42.4.0</postgres.version>
        <sonar.skip>true</sonar.skip>
    </properties>
    <dependencies>
>>>>>>> 301f69a1

    <!-- Tools -->
    <dependency>
      <groupId>org.projectlombok</groupId>
      <artifactId>lombok</artifactId>
    </dependency>

    <dependency>
      <groupId>com.google.guava</groupId>
      <artifactId>guava</artifactId>
    </dependency>
    <dependency>
      <groupId>org.apache.xmlgraphics</groupId>
      <artifactId>batik-transcoder</artifactId>
      <version>${batik.version}</version>
      <scope>compile</scope>
    </dependency>
    <dependency>
      <groupId>org.apache.xmlgraphics</groupId>
      <artifactId>batik-codec</artifactId>
      <version>${batik.version}</version>
    </dependency>
    <dependency>
      <groupId>org.apache.httpcomponents</groupId>
      <artifactId>httpcore</artifactId>
    </dependency>

    <!-- Logging -->
    <dependency>
      <groupId>org.slf4j</groupId>
      <artifactId>slf4j-api</artifactId>
    </dependency>
    <dependency>
      <groupId>org.slf4j</groupId>
      <artifactId>log4j-over-slf4j</artifactId>
    </dependency>
    <dependency>
      <groupId>ch.qos.logback</groupId>
      <artifactId>logback-classic</artifactId>
    </dependency>
    <dependency>
      <groupId>org.postgresql</groupId>
      <artifactId>postgresql</artifactId>
      <version>${postgres.version}</version>
    </dependency>
  </dependencies>

  <profiles>
    <profile>
      <id>livingatlas-artifacts</id>
      <build>
        <plugins>
          <plugin>
            <groupId>org.apache.maven.plugins</groupId>
            <artifactId>maven-assembly-plugin</artifactId>
            <executions>
              <execution>
                <phase>package</phase>
                <goals>
                  <goal>single</goal>
                </goals>
                <configuration>
                  <archive>
                    <manifest>
                      <mainClass>
                        au.org.ala.utils.BitMapGenerator
                      </mainClass>
                    </manifest>
                  </archive>
                  <descriptorRefs>
                    <descriptorRef>jar-with-dependencies</descriptorRef>
                  </descriptorRefs>
                </configuration>
              </execution>
            </executions>
          </plugin>
        </plugins>
      </build>
    </profile>
  </profiles>
</project><|MERGE_RESOLUTION|>--- conflicted
+++ resolved
@@ -1,27 +1,4 @@
 <?xml version="1.0" encoding="UTF-8"?>
-<<<<<<< HEAD
-<project xmlns="http://maven.apache.org/POM/4.0.0" xmlns:xsi="http://www.w3.org/2001/XMLSchema-instance"
-    xsi:schemaLocation="http://maven.apache.org/POM/4.0.0 http://maven.apache.org/xsd/maven-4.0.0.xsd">
-  <parent>
-    <groupId>au.org.ala</groupId>
-    <artifactId>livingatlas</artifactId>
-    <version>2.14.0-SNAPSHOT</version>
-    <relativePath>../pom.xml</relativePath>
-  </parent>
-  <modelVersion>4.0.0</modelVersion>
-  <artifactId>bitmap</artifactId>
-  <name>Pipelines :: Living Atlas :: Bitmap tools</name>
-  <description>
-    Tools for generation of bitmaps to support living atlas pipelines geocoding. These tools are intended to be ran on
-    local machines offline (as opposed to production servers). The generated bitmaps are static artefacts that are the
-    accessed by pipelines to optimise geocode lookups.
-  </description>
-  <properties>
-    <batik.version>1.13</batik.version>
-    <postgres.version>42.4.0</postgres.version>
-  </properties>
-  <dependencies>
-=======
 <project xmlns="http://maven.apache.org/POM/4.0.0" xmlns:xsi="http://www.w3.org/2001/XMLSchema-instance" xsi:schemaLocation="http://maven.apache.org/POM/4.0.0 http://maven.apache.org/xsd/maven-4.0.0.xsd">
     <parent>
         <groupId>au.org.ala</groupId>
@@ -44,85 +21,78 @@
         <sonar.skip>true</sonar.skip>
     </properties>
     <dependencies>
->>>>>>> 301f69a1
 
-    <!-- Tools -->
-    <dependency>
-      <groupId>org.projectlombok</groupId>
-      <artifactId>lombok</artifactId>
-    </dependency>
+        <!-- Tools -->
+        <dependency>
+            <groupId>org.projectlombok</groupId>
+            <artifactId>lombok</artifactId>
+        </dependency>
 
-    <dependency>
-      <groupId>com.google.guava</groupId>
-      <artifactId>guava</artifactId>
-    </dependency>
-    <dependency>
-      <groupId>org.apache.xmlgraphics</groupId>
-      <artifactId>batik-transcoder</artifactId>
-      <version>${batik.version}</version>
-      <scope>compile</scope>
-    </dependency>
-    <dependency>
-      <groupId>org.apache.xmlgraphics</groupId>
-      <artifactId>batik-codec</artifactId>
-      <version>${batik.version}</version>
-    </dependency>
-    <dependency>
-      <groupId>org.apache.httpcomponents</groupId>
-      <artifactId>httpcore</artifactId>
-    </dependency>
+        <dependency>
+            <groupId>com.google.guava</groupId>
+            <artifactId>guava</artifactId>
+        </dependency>
+        <dependency>
+            <groupId>org.apache.xmlgraphics</groupId>
+            <artifactId>batik-transcoder</artifactId>
+            <version>${batik.version}</version>
+            <scope>compile</scope>
+        </dependency>
+        <dependency>
+            <groupId>org.apache.xmlgraphics</groupId>
+            <artifactId>batik-codec</artifactId>
+            <version>${batik.version}</version>
+        </dependency>
+        <dependency>
+            <groupId>org.apache.httpcomponents</groupId>
+            <artifactId>httpcore</artifactId>
+        </dependency>
 
-    <!-- Logging -->
-    <dependency>
-      <groupId>org.slf4j</groupId>
-      <artifactId>slf4j-api</artifactId>
-    </dependency>
-    <dependency>
-      <groupId>org.slf4j</groupId>
-      <artifactId>log4j-over-slf4j</artifactId>
-    </dependency>
-    <dependency>
-      <groupId>ch.qos.logback</groupId>
-      <artifactId>logback-classic</artifactId>
-    </dependency>
-    <dependency>
-      <groupId>org.postgresql</groupId>
-      <artifactId>postgresql</artifactId>
-      <version>${postgres.version}</version>
-    </dependency>
-  </dependencies>
-
-  <profiles>
-    <profile>
-      <id>livingatlas-artifacts</id>
-      <build>
+        <!-- Logging -->
+        <dependency>
+            <groupId>org.slf4j</groupId>
+            <artifactId>slf4j-api</artifactId>
+        </dependency>
+        <dependency>
+            <groupId>org.slf4j</groupId>
+            <artifactId>log4j-over-slf4j</artifactId>
+        </dependency>
+        <dependency>
+            <groupId>ch.qos.logback</groupId>
+            <artifactId>logback-classic</artifactId>
+        </dependency>
+        <dependency>
+            <groupId>org.postgresql</groupId>
+            <artifactId>postgresql</artifactId>
+            <version>${postgres.version}</version>
+        </dependency>
+    </dependencies>
+    <build>
         <plugins>
-          <plugin>
-            <groupId>org.apache.maven.plugins</groupId>
-            <artifactId>maven-assembly-plugin</artifactId>
-            <executions>
-              <execution>
-                <phase>package</phase>
-                <goals>
-                  <goal>single</goal>
-                </goals>
-                <configuration>
-                  <archive>
-                    <manifest>
-                      <mainClass>
-                        au.org.ala.utils.BitMapGenerator
-                      </mainClass>
-                    </manifest>
-                  </archive>
-                  <descriptorRefs>
-                    <descriptorRef>jar-with-dependencies</descriptorRef>
-                  </descriptorRefs>
-                </configuration>
-              </execution>
-            </executions>
-          </plugin>
+            <plugin>
+                <groupId>org.apache.maven.plugins</groupId>
+                <artifactId>maven-assembly-plugin</artifactId>
+                <executions>
+                    <execution>
+                        <phase>package</phase>
+                        <goals>
+                            <goal>single</goal>
+                        </goals>
+                        <configuration>
+                            <archive>
+                                <manifest>
+                                    <mainClass>
+                                        au.org.ala.utils.BitMapGenerator
+                                    </mainClass>
+                                </manifest>
+                            </archive>
+                            <descriptorRefs>
+                                <descriptorRef>jar-with-dependencies</descriptorRef>
+                            </descriptorRefs>
+                        </configuration>
+                    </execution>
+                </executions>
+            </plugin>
         </plugins>
-      </build>
-    </profile>
-  </profiles>
+    </build>
 </project>