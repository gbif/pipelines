--- conflicted
+++ resolved
@@ -58,11 +58,7 @@
           if (colour == 0xFFFFFF) {
             key.append("W");
           } else {
-<<<<<<< HEAD
-            key += colour;
-=======
             key.append(colour);
->>>>>>> d97930e6
           }
         }
         combined.setRGB(x, y, getColour(key.toString()));
