--- conflicted
+++ resolved
@@ -167,10 +167,6 @@
   runner: SparkRunner
 
 # class: au.org.ala.pipelines.java.IndexRecordPipeline
-<<<<<<< HEAD
-# class: au.org.ala.pipelines.beam.IndexRecordPipeline
-=======
->>>>>>> de7519cb
 index:
   appName: IndexRecord generation for {datasetId}
   inputPath: '{fsPath}/pipelines-data'
@@ -188,13 +184,6 @@
   targetPath: '{fsPath}/pipelines-data'
   allDatasetsInputPath: '{fsPath}/pipelines-all-datasets'
   jackKnifePath: "{fsPath}/pipelines-jackknife"
-<<<<<<< HEAD
-  solrCollection: biocache
-  includeSampling: true
-  includeJackKnife: false
-  runner: SparkRunner
-  zkHost: localhost:9983
-=======
   clusteringPath: "{fsPath}/pipelines-clustering"
   solrCollection: biocache
   includeSampling: false
@@ -206,16 +195,11 @@
 # class: au.org.ala.pipelines.beam.IndexRecordToSolrPipeline
 solrSchema:
   appName: SOLR Schema Sync
->>>>>>> de7519cb
 
 # JackKnife specific configuration
 # class: au.org.ala.pipelines.beam.ALAReverseJackKnifePipeline
 jackKnife:
-<<<<<<< HEAD
-  appName: Jack knife outlier detection for {datasetId}
-=======
   appName: Jack knife outlier detection
->>>>>>> de7519cb
   jackKnifePath: "{fsPath}/pipelines-jackknife"
   layers: el882,el889,el887,el865,el894
   minSampleThreshold: 80
@@ -393,10 +377,5 @@
     conf: spark.default.parallelism=500
     num-executors: 6
     executor-cores: 8
-<<<<<<< HEAD
-    executor-memory: 20G
-    driver-memory: 4G
-=======
     executor-memory: 22G
-    driver-memory: 6G
->>>>>>> de7519cb
+    driver-memory: 6G