--- conflicted
+++ resolved
@@ -5,11 +5,7 @@
   <parent>
     <groupId>au.org.ala</groupId>
     <artifactId>livingatlas</artifactId>
-<<<<<<< HEAD
     <version>2.15.0-SNAPSHOT</version>
-=======
-    <version>2.14.4-SNAPSHOT</version>
->>>>>>> 234e60bb
     <relativePath>../pom.xml</relativePath>
   </parent>
 
@@ -23,7 +19,7 @@
     <connection>scm:git:git@github.com:gbif/pipelines.git</connection>
     <url>https://github.com/gbif/pipelines</url>
     <developerConnection>scm:git:git@github.com:gbif/pipelines.git</developerConnection>
-    <tag>pipelines-parent-2.11.12</tag>
+    <tag>pipelines-parent-2.14.1</tag>
   </scm>
 
   <properties>
@@ -44,6 +40,7 @@
     <jcommander.version>1.78</jcommander.version>
     <layers-store.version>2.0.3</layers-store.version>
     <json-simple.version>1.1.1</json-simple.version>
+    <hadoop-compress.version>1.2</hadoop-compress.version>
 
     <!-- GBIF parent currently using 2.4.0 -->
     <spark.embedded.version>2.4.5</spark.embedded.version>
@@ -853,7 +850,7 @@
     <dependency>
       <groupId>org.gbif.hadoop</groupId>
       <artifactId>hadoop-compress</artifactId>
-      <version>1.2</version>
+      <version>${hadoop-compress.version}</version>
     </dependency>
   </dependencies>
 
