--- conflicted
+++ resolved
@@ -5,11 +5,7 @@
   <parent>
     <groupId>au.org.ala</groupId>
     <artifactId>livingatlas</artifactId>
-<<<<<<< HEAD
-    <version>2.18.0-H3-SNAPSHOT</version>
-=======
-    <version>2.19.0-SNAPSHOT</version>
->>>>>>> 9a4f950a
+    <version>2.19.0-H3-SNAPSHOT</version>
     <relativePath>../pom.xml</relativePath>
   </parent>
 
@@ -23,11 +19,7 @@
     <connection>scm:git:git@github.com:gbif/pipelines.git</connection>
     <url>https://github.com/gbif/pipelines</url>
     <developerConnection>scm:git:git@github.com:gbif/pipelines.git</developerConnection>
-<<<<<<< HEAD
     <tag>pipelines-parent-2.16.0</tag>
-=======
-    <tag>HEAD</tag>
->>>>>>> 9a4f950a
   </scm>
 
   <properties>
@@ -311,18 +303,6 @@
           <groupId>org.gbif.registry</groupId>
           <artifactId>registry-ws-client</artifactId>
         </exclusion>
-<<<<<<< HEAD
-        <exclusion>
-          <groupId>org.gbif.kvs</groupId>
-          <artifactId>*</artifactId>
-        </exclusion>
-=======
-        <!-- exclude jna when testing on arm64 -->
-<!--        <exclusion>-->
-<!--          <groupId>org.elasticsearch</groupId>-->
-<!--          <artifactId>jna</artifactId>-->
-<!--        </exclusion>-->
->>>>>>> 9a4f950a
       </exclusions>
     </dependency>
     <dependency>
@@ -478,10 +458,6 @@
           <groupId>org.slf4j</groupId>
           <artifactId>slf4j-log4j12</artifactId>
         </exclusion>
-        <exclusion>
-          <groupId>com.squareup.okhttp</groupId>
-          <artifactId>okhttp</artifactId>
-        </exclusion>
       </exclusions>
     </dependency>
     <dependency>
@@ -774,11 +750,6 @@
       </exclusions>
       <scope>compile</scope>
     </dependency>
-    <dependency>
-      <groupId>org.scala-lang</groupId>
-      <artifactId>scala-library</artifactId>
-      <version>${scala.version}</version>
-    </dependency>
 
     <!-- ALA's layers store -->
     <dependency>
@@ -838,12 +809,6 @@
       <groupId>org.apache.spark</groupId>
       <artifactId>spark-graphx_2.12</artifactId>
       <version>${spark.version}</version>
-    </dependency>
-    <dependency>
-      <groupId>org.apache.spark</groupId>
-      <artifactId>spark-core_2.12</artifactId>
-      <version>${spark.version}</version>
-      <scope>compile</scope>
     </dependency>
     <dependency>
       <groupId>org.apache.spark</groupId>
