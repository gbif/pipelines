--- conflicted
+++ resolved
@@ -1,12 +1,11 @@
 <?xml version="1.0" encoding="UTF-8"?>
-<project xmlns="http://maven.apache.org/POM/4.0.0" xmlns:xsi="http://www.w3.org/2001/XMLSchema-instance"
-    xsi:schemaLocation="http://maven.apache.org/POM/4.0.0 http://maven.apache.org/xsd/maven-4.0.0.xsd">
+<project xmlns="http://maven.apache.org/POM/4.0.0" xmlns:xsi="http://www.w3.org/2001/XMLSchema-instance" xsi:schemaLocation="http://maven.apache.org/POM/4.0.0 http://maven.apache.org/xsd/maven-4.0.0.xsd">
   <modelVersion>4.0.0</modelVersion>
 
   <parent>
     <groupId>au.org.ala</groupId>
     <artifactId>livingatlas</artifactId>
-    <version>2.14.0-SNAPSHOT</version>
+    <version>2.13.0-SNAPSHOT</version>
     <relativePath>../pom.xml</relativePath>
   </parent>
 
@@ -62,91 +61,81 @@
         <groupId>org.apache.maven.plugins</groupId>
         <artifactId>maven-failsafe-plugin</artifactId>
       </plugin>
+      <!-- Shade the project into an uber jar to send to Spark -->
       <plugin>
-<<<<<<< HEAD
-        <groupId>io.fabric8</groupId>
-        <artifactId>docker-maven-plugin</artifactId>
-        <extensions>true</extensions>
+        <groupId>org.apache.maven.plugins</groupId>
+        <artifactId>maven-shade-plugin</artifactId>
+        <configuration>
+          <createDependencyReducedPom>true</createDependencyReducedPom>
+          <filters>
+            <filter>
+              <artifact>*:*</artifact>
+              <excludes>
+                <exclude>module-info.class</exclude>
+                <exclude>META-INF/*.SF</exclude>
+                <exclude>META-INF/*.DSA</exclude>
+                <exclude>META-INF/*.RSA</exclude>
+              </excludes>
+            </filter>
+          </filters>
+        </configuration>
         <executions>
           <execution>
-            <id>start</id>
-            <phase>pre-integration-test</phase>
+            <phase>package</phase>
             <goals>
-              <goal>start</goal>
+              <goal>shade</goal>
             </goals>
-          </execution>
-          <execution>
-            <id>stop</id>
-            <phase>post-integration-test</phase>
-            <goals>
-              <goal>stop</goal>
-            </goals>
+            <configuration>
+              <shadedArtifactAttached>true</shadedArtifactAttached>
+              <shadedClassifierName>shaded</shadedClassifierName>
+              <transformers>
+                <transformer implementation="org.apache.maven.plugins.shade.resource.ServicesResourceTransformer" />
+                <transformer implementation="org.apache.maven.plugins.shade.resource.ManifestResourceTransformer">
+                  <mainClass>org.gbif.pipelines.ingest.pipelines.DwcaToVerbatimPipeline</mainClass>
+                </transformer>
+                <!-- append default configs -->
+                <transformer implementation="org.apache.maven.plugins.shade.resource.AppendingTransformer">
+                  <resource>reference.conf</resource>
+                </transformer>
+              </transformers>
+              <relocations>
+                <!-- Transient from core: conflicts with Beam on Spark -->
+                <relocation>
+                  <pattern>com.fasterxml.jackson</pattern>
+                  <shadedPattern>j213.com.fasterxml.jackson</shadedPattern>
+                </relocation>
+                <relocation>
+                  <pattern>okhttp3</pattern>
+                  <shadedPattern>o115.okhttp3</shadedPattern>
+                </relocation>
+                <relocation>
+                  <pattern>okio</pattern>
+                  <shadedPattern>o113.okio</shadedPattern>
+                </relocation>
+                <relocation>
+                  <pattern>retrofit2</pattern>
+                  <shadedPattern>r240.retrofit2</shadedPattern>
+                </relocation>
+                <!-- Transient from elastic search Beam: conflicts with hive-jdbc-1.1.0-cdh5.12.1-standalone.jar -->
+                <relocation>
+                  <pattern>org.apache.http</pattern>
+                  <shadedPattern>hc45.org.apache.http</shadedPattern>
+                </relocation>
+                <!-- Transient from core: conflicts with Hadoop on Spark -->
+                <relocation>
+                  <pattern>org.hsqldb</pattern>
+                  <shadedPattern>h228.org.hsqldb</shadedPattern>
+                </relocation>
+                <relocation>
+                  <pattern>com.google.common</pattern>
+                  <shadedPattern>g20.com.google.common</shadedPattern>
+                </relocation>
+              </relocations>
+            </configuration>
           </execution>
         </executions>
-        <configuration>
-          <!-- ITs get stuck, temporary set to skip:true -->
-          <skip>true</skip>
-          <images>
-            <image>
-              <alias>solr8</alias>
-              <name>djtfmartin/biocache-pipelines-solr8:v3</name>
-              <run>
-                <ports>
-                  <port>${solr8.zk.port}:${solr8.zk.port}</port>
-                  <port>${solr8.http.port}:${solr8.http.port}</port>
-                </ports>
-                <env>
-                  <ZK_HOST>localhost:${solr8.zk.port}</ZK_HOST>
-                  <SOLR_PORT>${solr8.http.port}</SOLR_PORT>
-                  <SOLR_HOST>localhost</SOLR_HOST>
-                </env>
-                <entrypoint>
-                  <shell>solr start -c -f -p ${solr8.http.port}</shell>
-                </entrypoint>
-              </run>
-            </image>
-            <image>
-              <alias>ala-nameservice</alias>
-              <name>charvolant/ala-namematching-service:v20200214-6</name>
-              <run>
-                <ports>
-                  <port>${alanm.admin.port}:9180</port>
-                  <port>${alanm.port}:9179</port>
-                </ports>
-                <wait>
-                  <http>
-                    <url>http://${alanm.host}:${alanm.port}/api/search?q=Acacia</url>
-                    <method>GET</method>
-                    <status>200</status>
-                  </http>
-                  <time>180000</time>
-                </wait>
-              </run>
-            </image>
-            <image>
-              <alias>ala-sensitive-service</alias>
-              <name>charvolant/ala-sensitive-data-service:v20200214-3</name>
-              <run>
-                <ports>
-                  <port>${sds.admin.port}:9190</port>
-                  <port>${sds.port}:9189</port>
-                </ports>
-                <wait>
-                  <http>
-                    <url>http://${sds.host}:${sds.port}/api/sensitiveDataFields</url>
-                    <method>GET</method>
-                    <status>200</status>
-                  </http>
-                  <time>180000</time>
-                </wait>
-              </run>
-            </image>
-          </images>
-        </configuration>
       </plugin>
       <plugin>
-=======
->>>>>>> 301f69a1
         <groupId>pl.project13.maven</groupId>
         <artifactId>git-commit-id-plugin</artifactId>
         <version>2.2.4</version>
@@ -835,9 +824,9 @@
       </exclusions>
     </dependency>
     <dependency>
-      <groupId>org.checkerframework</groupId>
-      <artifactId>checker-qual</artifactId>
-      <version>${checker-qual.version}</version>
+        <groupId>org.checkerframework</groupId>
+        <artifactId>checker-qual</artifactId>
+        <version>${checker-qual.version}</version>
     </dependency>
 
     <dependency>
@@ -856,88 +845,4 @@
     </dependency>
 
   </dependencies>
-
-  <profiles>
-    <profile>
-      <id>livingatlas-artifacts</id>
-      <build>
-        <plugins>
-          <!-- Shade the project into an uber jar to send to Spark -->
-          <plugin>
-            <groupId>org.apache.maven.plugins</groupId>
-            <artifactId>maven-shade-plugin</artifactId>
-            <configuration>
-              <createDependencyReducedPom>true</createDependencyReducedPom>
-              <filters>
-                <filter>
-                  <artifact>*:*</artifact>
-                  <excludes>
-                    <exclude>module-info.class</exclude>
-                    <exclude>META-INF/*.SF</exclude>
-                    <exclude>META-INF/*.DSA</exclude>
-                    <exclude>META-INF/*.RSA</exclude>
-                  </excludes>
-                </filter>
-              </filters>
-            </configuration>
-            <executions>
-              <execution>
-                <phase>package</phase>
-                <goals>
-                  <goal>shade</goal>
-                </goals>
-                <configuration>
-                  <shadedArtifactAttached>true</shadedArtifactAttached>
-                  <shadedClassifierName>shaded</shadedClassifierName>
-                  <transformers>
-                    <transformer implementation="org.apache.maven.plugins.shade.resource.ServicesResourceTransformer"/>
-                    <transformer implementation="org.apache.maven.plugins.shade.resource.ManifestResourceTransformer">
-                      <mainClass>org.gbif.pipelines.ingest.pipelines.DwcaToVerbatimPipeline</mainClass>
-                    </transformer>
-                    <!-- append default configs -->
-                    <transformer implementation="org.apache.maven.plugins.shade.resource.AppendingTransformer">
-                      <resource>reference.conf</resource>
-                    </transformer>
-                  </transformers>
-                  <relocations>
-                    <!-- Transient from core: conflicts with Beam on Spark -->
-                    <relocation>
-                      <pattern>com.fasterxml.jackson</pattern>
-                      <shadedPattern>j213.com.fasterxml.jackson</shadedPattern>
-                    </relocation>
-                    <relocation>
-                      <pattern>okhttp3</pattern>
-                      <shadedPattern>o115.okhttp3</shadedPattern>
-                    </relocation>
-                    <relocation>
-                      <pattern>okio</pattern>
-                      <shadedPattern>o113.okio</shadedPattern>
-                    </relocation>
-                    <relocation>
-                      <pattern>retrofit2</pattern>
-                      <shadedPattern>r240.retrofit2</shadedPattern>
-                    </relocation>
-                    <!-- Transient from elastic search Beam: conflicts with hive-jdbc-1.1.0-cdh5.12.1-standalone.jar -->
-                    <relocation>
-                      <pattern>org.apache.http</pattern>
-                      <shadedPattern>hc45.org.apache.http</shadedPattern>
-                    </relocation>
-                    <!-- Transient from core: conflicts with Hadoop on Spark -->
-                    <relocation>
-                      <pattern>org.hsqldb</pattern>
-                      <shadedPattern>h228.org.hsqldb</shadedPattern>
-                    </relocation>
-                    <relocation>
-                      <pattern>com.google.common</pattern>
-                      <shadedPattern>g20.com.google.common</shadedPattern>
-                    </relocation>
-                  </relocations>
-                </configuration>
-              </execution>
-            </executions>
-          </plugin>
-        </plugins>
-      </build>
-    </profile>
-  </profiles>
 </project>