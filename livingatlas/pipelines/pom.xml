<?xml version="1.0" encoding="UTF-8"?>
<project xmlns="http://maven.apache.org/POM/4.0.0" xmlns:xsi="http://www.w3.org/2001/XMLSchema-instance"
    xsi:schemaLocation="http://maven.apache.org/POM/4.0.0 http://maven.apache.org/xsd/maven-4.0.0.xsd">
  <modelVersion>4.0.0</modelVersion>

  <parent>
    <groupId>au.org.ala</groupId>
    <artifactId>livingatlas</artifactId>
    <version>2.13.0-SNAPSHOT</version>
    <relativePath>../pom.xml</relativePath>
  </parent>

  <artifactId>pipelines</artifactId>
  <packaging>jar</packaging>

  <name>Pipelines :: Living Atlas :: Pipelines</name>
  <description>Extensions to GBIF pipelines to support ALA and the Living Atlas community</description>

  <scm>
    <connection>scm:git:git@github.com:gbif/pipelines.git</connection>
    <url>https://github.com/gbif/pipelines</url>
    <developerConnection>scm:git:git@github.com:gbif/pipelines.git</developerConnection>
    <tag>pipelines-parent-2.11.12</tag>
  </scm>

  <properties>
    <!-- Common variables -->
    <surefireArgLine>-Xmx1024m</surefireArgLine>

    <!-- ALA libraries -->
    <ala-namematching-service.version>1.0</ala-namematching-service.version>
    <ala-sensitive-data-service.version>1.1</ala-sensitive-data-service.version>
    <sql-predicates.version>1.0</sql-predicates.version>

    <!-- Tools-->
    <commons-configuration.version>1.6</commons-configuration.version>
    <netty.version>3.9.9.Final</netty.version>
    <netty-all.version>4.1.42.Final</netty-all.version>
    <snakeyaml.version>1.25</snakeyaml.version>
    <streamex.version>0.7.2</streamex.version>
    <jcommander.version>1.78</jcommander.version>
    <layers-store.version>2.0.3</layers-store.version>
    <json-simple.version>1.1.1</json-simple.version>

    <!-- Plugins -->
    <org.jetbrains.annotations>13.0</org.jetbrains.annotations>
    <git-commit-id-plugin.version>2.2.4</git-commit-id-plugin.version>

    <download-maven-plugin.version>1.6.1</download-maven-plugin.version>
    <jcabi-log.version>0.18.1</jcabi-log.version>

    <!-- use same version as okhttp -->
    <!-- avoids this issue https://stackoverflow.com/questions/56854548/mockwebserver-java-lang-nosuchmethoderror -->
    <mockwebserver.version>4.2.2</mockwebserver.version>
    <checker-qual.version>3.9.1</checker-qual.version>
    <snappy-java.version>1.1.8.4</snappy-java.version>

    <spark.version>3.3.1</spark.version>
    <hadoop.version>3.3.4</hadoop.version>
    <maven-scala-plugin.version>4.8.0</maven-scala-plugin.version>
    <scala.version>2.12.17</scala.version>
  </properties>

  <build>
    <resources>
      <resource>
        <directory>src/main/resources</directory>
      </resource>
      <resource>
        <directory>src/main/java</directory>
      </resource>
      <resource>
        <directory>src/main/scala</directory>
      </resource>
    </resources>
    <testResources>
      <testResource>
        <directory>src/test/resources</directory>
        <filtering>true</filtering>
      </testResource>
    </testResources>
    <plugins>
      <plugin>
        <groupId>net.alchim31.maven</groupId>
        <artifactId>scala-maven-plugin</artifactId>
        <version>${maven-scala-plugin.version}</version>
        <executions>
          <execution>
            <id>scala-compile-first</id>
            <phase>process-resources</phase>
            <goals>
              <goal>add-source</goal>
              <goal>compile</goal>
            </goals>
          </execution>
          <execution>
            <id>scala-test-compile</id>
            <phase>process-test-resources</phase>
            <goals>
              <goal>testCompile</goal>
            </goals>
          </execution>
        </executions>
        <configuration>
          <secondaryCacheDir>/var/tmp/sbt</secondaryCacheDir>
        </configuration>
      </plugin>
      <!-- Download supporting shapefiles -->
      <plugin>
        <groupId>com.googlecode.maven-download-plugin</groupId>
        <artifactId>download-maven-plugin</artifactId>
        <version>${download-maven-plugin.version}</version>
        <executions>
          <execution>
            <id>install-shapefiles</id>
            <phase>pre-integration-test</phase>
            <goals>
              <goal>wget</goal>
            </goals>
            <configuration>
              <url>https://download.gbif.org/pipelines/livingatlas/pipelines-shapefiles-v2.zip</url>
              <unpack>true</unpack>
              <outputDirectory>/tmp/pipelines-shp</outputDirectory>
            </configuration>
          </execution>
        </executions>
      </plugin>
      <!--
        This configuration is required to override the version in the GBIF mother POM
        which causes OOM issues due to its use of forking.
        See https://github.com/gbif/pipelines/issues/327
      -->
      <plugin>
        <groupId>org.apache.maven.plugins</groupId>
        <artifactId>maven-surefire-plugin</artifactId>
        <configuration>
          <systemPropertyVariables>
            <pipelinesTestYamlConfigFile>src/test/resources/pipelines.yaml</pipelinesTestYamlConfigFile>
          </systemPropertyVariables>
        </configuration>
      </plugin>
      <plugin>
        <groupId>org.apache.maven.plugins</groupId>
        <artifactId>maven-failsafe-plugin</artifactId>
        <!-- this has been commented out as it causes issues with local builds -->
<!--        <configuration>-->
<!--          <forkCount>2</forkCount>-->
<!--          <reuseForks>true</reuseForks>-->
<!--        </configuration>       -->
      </plugin>
      <plugin>
        <groupId>pl.project13.maven</groupId>
        <artifactId>git-commit-id-plugin</artifactId>
        <version>${git-commit-id-plugin.version}</version>
        <executions>
          <execution>
            <id>get-the-git-infos</id>
            <goals>
              <goal>revision</goal>
            </goals>
          </execution>
        </executions>
        <configuration>
          <dotGitDirectory>${project.basedir}/.git</dotGitDirectory>
          <prefix>git</prefix>
          <verbose>false</verbose>
          <generateGitPropertiesFile>true</generateGitPropertiesFile>
          <generateGitPropertiesFilename>${project.build.outputDirectory}/git.properties</generateGitPropertiesFilename>
          <format>json</format>
          <gitDescribe>
            <skip>false</skip>
            <always>true</always>
            <dirty>-dirty</dirty>
          </gitDescribe>
        </configuration>
      </plugin>
      <plugin>
        <groupId>com.diffplug.spotless</groupId>
        <artifactId>spotless-maven-plugin</artifactId>
        <version>${spotless-maven-plugin.version}</version>
        <configuration combine.self="override">
          <java>
            <googleJavaFormat>
              <version>1.7</version>
              <style>GOOGLE</style>
            </googleJavaFormat>
          </java>
          <scala>
            <includes>
              <include>src/main/scala/**/*.scala</include>
              <include>src/test/scala/**/*.scala</include>
            </includes>
            <scalafmt>
              <file>${project.basedir}/.scalafmt.conf</file>
            </scalafmt>
          </scala>
        </configuration>
      </plugin>
    </plugins>
  </build>

  <dependencies>
    <dependency>
      <groupId>com.googlecode.json-simple</groupId>
      <artifactId>json-simple</artifactId>
      <version>${json-simple.version}</version>
    </dependency>
    <!-- ALA libraries -->
    <dependency>
      <groupId>au.org.ala.names</groupId>
      <artifactId>ala-namematching-client</artifactId>
      <version>${ala-namematching-service.version}</version>
    </dependency>
    <dependency>
      <groupId>au.org.ala.sds</groupId>
      <artifactId>ala-sensitive-data-client</artifactId>
      <version>${ala-sensitive-data-service.version}</version>
      <exclusions>
        <exclusion>
          <groupId>org.slf4j</groupId>
          <artifactId>slf4j-log4j12</artifactId>
        </exclusion>
      </exclusions>
    </dependency>

    <dependency>
      <groupId>org.jetbrains.kotlin</groupId>
      <artifactId>kotlin-stdlib</artifactId>
      <scope>runtime</scope>
    </dependency>
    <dependency>
      <groupId>org.jetbrains.kotlin</groupId>
      <artifactId>kotlin-stdlib-common</artifactId>
      <version>${okio-kotlin.version}</version>
      <scope>runtime</scope>
    </dependency>
    <dependency>
      <groupId>org.jetbrains</groupId>
      <artifactId>annotations</artifactId>
      <version>${org.jetbrains.annotations}</version>
      <exclusions>
        <exclusion>
          <groupId>org.jetbrains.kotlin</groupId>
          <artifactId>kotlin-stdlib</artifactId>
        </exclusion>
      </exclusions>
    </dependency>
    <dependency>
      <groupId>org.apache.beam</groupId>
      <artifactId>beam-sdks-java-io-solr</artifactId>
      <version>${apache.beam.version}</version>
    </dependency>
    <dependency>
      <groupId>org.apache.beam</groupId>
      <artifactId>beam-sdks-java-io-elasticsearch</artifactId>
      <version>${apache.beam.version}</version>
    </dependency>
    <dependency>
      <groupId>org.apache.beam</groupId>
      <artifactId>beam-sdks-java-extensions-join-library</artifactId>
      <version>${apache.beam.version}</version>
    </dependency>
    <dependency>
      <groupId>commons-configuration</groupId>
      <artifactId>commons-configuration</artifactId>
      <version>${commons-configuration.version}</version>
    </dependency>
    <dependency>
      <groupId>io.netty</groupId>
      <artifactId>netty</artifactId>
      <version>${netty.version}</version>
    </dependency>
    <dependency>
      <groupId>io.netty</groupId>
      <artifactId>netty-all</artifactId>
      <version>${netty-all.version}</version>
    </dependency>

    <!-- Tools -->
    <dependency>
      <groupId>org.projectlombok</groupId>
      <artifactId>lombok</artifactId>
      <scope>provided</scope>
    </dependency>

    <!-- This project -->
    <dependency>
      <groupId>org.gbif.pipelines</groupId>
      <artifactId>models</artifactId>
    </dependency>
    <dependency>
      <groupId>org.gbif.pipelines</groupId>
      <artifactId>core</artifactId>
      <exclusions>
        <exclusion>
          <groupId>org.gbif.occurrence</groupId>
          <artifactId>occurrence-hdfs-table</artifactId>
        </exclusion>
        <exclusion>
          <groupId>org.gbif.registry</groupId>
          <artifactId>registry-ws-client</artifactId>
        </exclusion>
        <exclusion>
          <groupId>org.gbif.kvs</groupId>
          <artifactId>*</artifactId>
        </exclusion>
      </exclusions>
    </dependency>
    <dependency>
      <groupId>org.gbif.pipelines</groupId>
      <artifactId>beam-transforms</artifactId>
    </dependency>
    <dependency>
      <groupId>org.gbif.pipelines</groupId>
      <artifactId>variables</artifactId>
    </dependency>
    <dependency>
      <groupId>org.gbif.pipelines</groupId>
      <artifactId>beam-common</artifactId>
      <exclusions>
        <exclusion>
          <groupId>org.jetbrains.kotlin</groupId>
          <artifactId>kotlin-stdlib</artifactId>
        </exclusion>
      </exclusions>
    </dependency>

    <!-- GBIF -->
    <dependency>
      <groupId>org.gbif</groupId>
      <artifactId>dwc-api</artifactId>
    </dependency>
    <dependency>
      <groupId>org.gbif</groupId>
      <artifactId>gbif-parsers</artifactId>
      <version>${gbif-parsers.version}</version>
    </dependency>
    <dependency>
      <groupId>org.gbif</groupId>
      <artifactId>gbif-api</artifactId>
      <exclusions>
        <exclusion>
          <groupId>org.gbif</groupId>
          <artifactId>dwc-api</artifactId>
        </exclusion>
      </exclusions>
    </dependency>
    <dependency>
      <groupId>org.gbif</groupId>
      <artifactId>gbif-common</artifactId>
      <version>${gbif-common.version}</version>
    </dependency>
    <dependency>
      <groupId>org.gbif.kvs</groupId>
      <artifactId>kvs-gbif</artifactId>
      <exclusions>
        <exclusion>
          <groupId>ch.qos.logback</groupId>
          <artifactId>logback-classic</artifactId>
        </exclusion>
        <exclusion>
          <groupId>org.apache.hadoop</groupId>
          <artifactId>hadoop-core</artifactId>
        </exclusion>
        <exclusion>
          <groupId>org.apache.hadoop</groupId>
          <artifactId>hadoop-common</artifactId>
        </exclusion>
      </exclusions>
    </dependency>
    <dependency>
      <groupId>org.gbif.kvs</groupId>
      <artifactId>kvs-core</artifactId>
      <exclusions>
        <exclusion>
          <groupId>ch.qos.logback</groupId>
          <artifactId>logback-classic</artifactId>
        </exclusion>
      </exclusions>
    </dependency>

    <!-- Avro -->
    <dependency>
      <groupId>org.apache.avro</groupId>
      <artifactId>avro</artifactId>
      <exclusions>
        <exclusion>
          <groupId>org.xerial.snappy</groupId>
          <artifactId>snappy-java</artifactId>
        </exclusion>
      </exclusions>
    </dependency>
    <dependency>
      <groupId>org.xerial.snappy</groupId>
      <artifactId>snappy-java</artifactId>
      <version>${snappy-java.version}</version>
    </dependency>

    <!-- Beam -->
    <dependency>
      <groupId>org.apache.beam</groupId>
      <artifactId>beam-sdks-java-core</artifactId>
    </dependency>
    <dependency>
      <groupId>org.apache.beam</groupId>
      <artifactId>beam-runners-direct-java</artifactId>
    </dependency>
    <dependency>
      <groupId>org.apache.beam</groupId>
      <artifactId>beam-runners-spark-3</artifactId>
    </dependency>
    <dependency>
      <groupId>org.apache.beam</groupId>
      <artifactId>beam-sdks-java-io-hadoop-file-system</artifactId>
    </dependency>

    <!-- Hadoop -->
    <!-- Note: the scope of these dependencies differs to the scope used by
    GBIF pipelines. GBIF pipelines is using "provided" due to the Cloudera environments
    they deploy into. This library needs this jars in the built shaded jar to run
    pipelines in embedded and clustered mode
    -->
    <dependency>
      <groupId>org.apache.hadoop</groupId>
      <artifactId>hadoop-common</artifactId>
      <version>${hadoop.version}</version>
      <exclusions>
        <exclusion>
          <groupId>log4j</groupId>
          <artifactId>log4j</artifactId>
        </exclusion>
        <exclusion>
          <groupId>org.slf4j</groupId>
          <artifactId>slf4j-log4j12</artifactId>
        </exclusion>
        <!-- Avoid conflicts with Apache Beam -->
        <exclusion>
          <groupId>commons-httpclient</groupId>
          <artifactId>commons-httpclient</artifactId>
        </exclusion>
        <exclusion>
          <groupId>org.apache.zookeeper</groupId>
          <artifactId>zookeeper</artifactId>
        </exclusion>
        <exclusion>
          <groupId>org.mortbay.jetty</groupId>
          <artifactId>*</artifactId>
        </exclusion>
      </exclusions>
      <scope>compile</scope>
    </dependency>
    <dependency>
      <groupId>org.apache.hadoop</groupId>
      <artifactId>hadoop-client</artifactId>
      <version>${hadoop.version}</version>
      <scope>compile</scope>
      <exclusions>
        <exclusion>
          <groupId>org.slf4j</groupId>
          <artifactId>slf4j-log4j12</artifactId>
        </exclusion>
      </exclusions>
    </dependency>
    <dependency>
      <groupId>org.apache.hadoop</groupId>
      <artifactId>hadoop-hdfs</artifactId>
      <version>${hadoop.version}</version>
      <exclusions>
        <exclusion>
          <groupId>io.netty</groupId>
          <artifactId>netty</artifactId>
        </exclusion>
      </exclusions>
      <scope>compile</scope>
    </dependency>
    <dependency>
      <groupId>org.apache.hadoop</groupId>
      <artifactId>hadoop-mapreduce-client-core</artifactId>
      <version>${hadoop.version}</version>
      <scope>compile</scope>
      <exclusions>
        <exclusion>
          <groupId>org.slf4j</groupId>
          <artifactId>slf4j-log4j12</artifactId>
        </exclusion>
      </exclusions>
    </dependency>

    <!-- Utils -->
    <dependency>
      <groupId>com.google.guava</groupId>
      <artifactId>guava</artifactId>
    </dependency>
    <dependency>
      <groupId>org.apache.commons</groupId>
      <artifactId>commons-lang3</artifactId>
    </dependency>
    <dependency>
      <groupId>com.google.code.findbugs</groupId>
      <artifactId>jsr305</artifactId>
    </dependency>
    <dependency>
      <groupId>org.yaml</groupId>
      <artifactId>snakeyaml</artifactId>
      <version>${snakeyaml.version}</version>
    </dependency>
    <dependency>
      <groupId>one.util</groupId>
      <artifactId>streamex</artifactId>
      <version>${streamex.version}</version>
    </dependency>

    <!-- XML -->
    <dependency>
      <groupId>org.apache.commons</groupId>
      <artifactId>commons-compress</artifactId>
    </dependency>
    <dependency>
      <groupId>commons-digester</groupId>
      <artifactId>commons-digester</artifactId>
    </dependency>
    <dependency>
      <groupId>commons-beanutils</groupId>
      <artifactId>commons-beanutils</artifactId>
    </dependency>

    <!-- Logging -->
    <dependency>
      <groupId>org.slf4j</groupId>
      <artifactId>slf4j-api</artifactId>
    </dependency>
    <dependency>
      <groupId>ch.qos.logback</groupId>
      <artifactId>logback-classic</artifactId>
    </dependency>
    <dependency>
      <groupId>com.jcabi</groupId>
      <artifactId>jcabi-log</artifactId>
      <version>${jcabi-log.version}</version>
    </dependency>

    <!-- Json -->
    <dependency>
      <groupId>com.fasterxml.jackson.core</groupId>
      <artifactId>jackson-core</artifactId>
      <version>${jackson.version}</version>
    </dependency>
    <dependency>
      <groupId>com.fasterxml.jackson.core</groupId>
      <artifactId>jackson-annotations</artifactId>
      <version>${jackson.version}</version>
    </dependency>
    <dependency>
      <groupId>com.fasterxml.jackson.core</groupId>
      <artifactId>jackson-databind</artifactId>
      <version>${jackson.version}</version>
    </dependency>
    <dependency>
      <groupId>com.fasterxml.jackson.dataformat</groupId>
      <artifactId>jackson-dataformat-avro</artifactId>
      <version>${jackson.version}</version>
    </dependency>
    <dependency>
      <groupId>com.fasterxml.jackson.dataformat</groupId>
      <artifactId>jackson-dataformat-yaml</artifactId>
      <version>${jackson.version}</version>
    </dependency>

    <!-- Http clients -->
    <dependency>
      <groupId>com.squareup.retrofit2</groupId>
      <artifactId>retrofit</artifactId>
      <exclusions>
        <exclusion>
          <groupId>org.jetbrains.kotlin</groupId>
          <artifactId>kotlin-stdlib</artifactId>
        </exclusion>
      </exclusions>
    </dependency>
    <dependency>
      <groupId>com.squareup.retrofit2</groupId>
      <artifactId>converter-jackson</artifactId>
      <exclusions>
        <exclusion>
          <groupId>org.jetbrains.kotlin</groupId>
          <artifactId>kotlin-stdlib</artifactId>
        </exclusion>
      </exclusions>
    </dependency>
    <dependency>
      <groupId>com.squareup.okhttp3</groupId>
      <artifactId>okhttp</artifactId>
      <exclusions>
        <exclusion>
          <groupId>org.jetbrains.kotlin</groupId>
          <artifactId>kotlin-stdlib</artifactId>
        </exclusion>
      </exclusions>
    </dependency>
    <dependency>
      <groupId>com.squareup.okio</groupId>
      <artifactId>okio</artifactId>
      <exclusions>
        <exclusion>
          <groupId>org.jetbrains.kotlin</groupId>
          <artifactId>kotlin-stdlib</artifactId>
        </exclusion>
      </exclusions>
    </dependency>

    <!-- Geotools -->
    <dependency>
      <groupId>org.geotools</groupId>
      <artifactId>gt-referencing</artifactId>
      <version>${geotools.version}</version>
    </dependency>
    <dependency>
      <groupId>org.geotools</groupId>
      <artifactId>gt-metadata</artifactId>
      <version>${geotools.version}</version>
    </dependency>
    <dependency>
      <groupId>org.geotools</groupId>
      <artifactId>gt-opengis</artifactId>
      <version>${geotools.version}</version>
    </dependency>
    <dependency>
      <groupId>org.geotools</groupId>
      <artifactId>gt-main</artifactId>
      <version>${geotools.version}</version>
    </dependency>
    <dependency>
      <groupId>org.geotools</groupId>
      <artifactId>gt-api</artifactId>
      <version>${geotools.version}</version>
    </dependency>
    <dependency>
      <groupId>org.geotools</groupId>
      <artifactId>gt-transform</artifactId>
      <version>${geotools.version}</version>
    </dependency>
    <dependency>
      <groupId>org.geotools</groupId>
      <artifactId>gt-geometry</artifactId>
      <version>${geotools.version}</version>
    </dependency>
    <dependency>
      <groupId>org.geotools</groupId>
      <artifactId>gt-epsg-wkt</artifactId>
      <version>${geotools.version}</version>
    </dependency>

    <dependency>
      <groupId>org.apache.spark</groupId>
      <artifactId>spark-core_2.12</artifactId>
      <version>${spark.embedded.version}</version>
      <exclusions>
        <exclusion>
          <groupId>log4j</groupId>
          <artifactId>log4j</artifactId>
        </exclusion>
        <exclusion>
          <groupId>org.slf4j</groupId>
          <artifactId>slf4j-log4j12</artifactId>
        </exclusion>
        <exclusion>
          <groupId>io.netty</groupId>
          <artifactId>netty</artifactId>
        </exclusion>
      </exclusions>
    </dependency>
    <dependency>
      <groupId>org.apache.spark</groupId>
      <artifactId>spark-streaming_2.12</artifactId>
      <version>${spark.embedded.version}</version>
    </dependency>
    <dependency>
      <groupId>com.fasterxml.jackson.module</groupId>
      <artifactId>jackson-module-scala_2.12</artifactId>
      <version>${jackson.version}</version>
      <scope>compile</scope>
    </dependency>
    <dependency>
      <groupId>commons-codec</groupId>
      <artifactId>commons-codec</artifactId>
      <version>${commons-codec.version}</version>
    </dependency>

    <!-- Added to resolve conflicts -->
    <dependency>
      <groupId>net.jpountz.lz4</groupId>
      <artifactId>lz4</artifactId>
      <version>${lz4.version}</version>
    </dependency>

    <dependency>
      <groupId>com.beust</groupId>
      <artifactId>jcommander</artifactId>
      <version>${jcommander.version}</version>
    </dependency>

    <!-- Used for indexing locks -->
    <dependency>
      <groupId>org.apache.curator</groupId>
      <artifactId>curator-framework</artifactId>
    </dependency>
    <dependency>
      <groupId>org.apache.curator</groupId>
      <artifactId>curator-test</artifactId>
      <scope>test</scope>
    </dependency>

    <!-- Fault tolerance - Used for API service calls-->
    <dependency>
      <groupId>io.github.resilience4j</groupId>
      <artifactId>resilience4j-retry</artifactId>
      <version>${resilience4j.version}</version>
    </dependency>

    <!-- Maven plugin -->
    <dependency>
      <groupId>org.apache.maven</groupId>
      <artifactId>maven-plugin-api</artifactId>
      <version>${maven-plugin-api.version}</version>
    </dependency>
    <dependency>
      <groupId>org.apache.maven.plugin-tools</groupId>
      <artifactId>maven-plugin-annotations</artifactId>
      <version>${maven-plugin-annotations.version}</version>
      <scope>provided</scope>
    </dependency>

    <!-- Test -->
    <dependency>
      <groupId>junit</groupId>
      <artifactId>junit</artifactId>
      <scope>test</scope>
    </dependency>
    <dependency>
      <groupId>org.hamcrest</groupId>
      <artifactId>hamcrest-core</artifactId>
      <version>${hamcrest-core.version}</version>
      <scope>test</scope>
    </dependency>
    <dependency>
      <groupId>org.hamcrest</groupId>
      <artifactId>java-hamcrest</artifactId>
      <version>${hamcrest-java.version}</version>
      <scope>test</scope>
    </dependency>
    <dependency>
      <groupId>com.squareup.okhttp3</groupId>
      <artifactId>mockwebserver</artifactId>
      <version>${mockwebserver.version}</version>
      <scope>test</scope>
    </dependency>
    <dependency>
      <groupId>org.apache.zookeeper</groupId>
      <artifactId>zookeeper</artifactId>
      <version>${zookeeper-version}</version>
      <exclusions>
        <exclusion>
          <groupId>org.jboss.netty</groupId>
          <artifactId>netty</artifactId>
        </exclusion>
        <exclusion>
          <groupId>org.slf4j</groupId>
          <artifactId>slf4j-log4j12</artifactId>
        </exclusion>
      </exclusions>
      <scope>compile</scope>
    </dependency>
    <dependency>
      <groupId>org.scala-lang</groupId>
      <artifactId>scala-library</artifactId>
      <version>${scala.version}</version>
    </dependency>

    <!-- ALA's layers store -->
    <dependency>
      <groupId>au.org.ala</groupId>
      <artifactId>layers-store</artifactId>
      <version>${layers-store.version}</version>
      <exclusions>
        <exclusion>
          <groupId>javax.media</groupId>
          <artifactId>jai_imageio</artifactId>
        </exclusion>
        <exclusion>
          <artifactId>xercesImpl</artifactId>
          <groupId>xerces</groupId>
        </exclusion>
        <exclusion>
          <artifactId>xercesImpl</artifactId>
          <groupId>xerces</groupId>
        </exclusion>
        <!-- Brings in old versions which conflict with the GBIF crawler dependencies -->
        <exclusion>
          <groupId>org.codehaus.jackson</groupId>
          <artifactId>jackson-mapper-asl</artifactId>
        </exclusion>
        <exclusion>
          <groupId>org.codehaus.jackson</groupId>
          <artifactId>jackson-core-asl</artifactId>
        </exclusion>
        <exclusion>
          <groupId>commons-io</groupId>
          <artifactId>commons-io</artifactId>
        </exclusion>
      </exclusions>
    </dependency>
    <dependency>
      <groupId>org.checkerframework</groupId>
      <artifactId>checker-qual</artifactId>
      <version>${checker-qual.version}</version>
    </dependency>

    <dependency>
      <groupId>org.freemarker</groupId>
      <artifactId>freemarker</artifactId>
    </dependency>
    <dependency>
      <groupId>org.gbif.pipelines</groupId>
      <artifactId>elasticsearch-tools</artifactId>
    </dependency>

    <dependency>
      <groupId>org.apache.spark</groupId>
      <artifactId>spark-sql_2.12</artifactId>
      <version>${spark.version}</version>
    </dependency>
    <!-- https://mvnrepository.com/artifact/org.apache.spark/spark-graphx -->
    <dependency>
      <groupId>org.apache.spark</groupId>
      <artifactId>spark-graphx_2.12</artifactId>
      <version>${spark.version}</version>
    </dependency>
    <dependency>
      <groupId>org.apache.spark</groupId>
<<<<<<< HEAD
      <artifactId>spark-core_2.12</artifactId>
      <version>${spark.version}</version>
      <scope>compile</scope>
    </dependency>
    <dependency>
      <groupId>org.apache.spark</groupId>
      <artifactId>spark-avro_2.12</artifactId>
=======
      <artifactId>spark-avro_2.11</artifactId>
>>>>>>> ae75bbfe
      <version>${spark.version}</version>
      <scope>compile</scope>
    </dependency>
    <!-- Avro -->
    <dependency>
      <groupId>org.gbif.predicates</groupId>
      <artifactId>sql-predicates</artifactId>
      <version>${sql-predicates.version}</version>
    </dependency>
    <dependency>
      <groupId>org.testcontainers</groupId>
      <artifactId>elasticsearch</artifactId>
      <scope>test</scope>
    </dependency>

  </dependencies>

  <profiles>
    <profile>
      <id>livingatlas-artifacts</id>
      <build>
        <plugins>
          <!-- Shade the project into an uber jar to send to Spark -->
          <plugin>
            <groupId>org.apache.maven.plugins</groupId>
            <artifactId>maven-shade-plugin</artifactId>
            <configuration>
              <createDependencyReducedPom>true</createDependencyReducedPom>
              <filters>
                <filter>
                  <artifact>*:*</artifact>
                  <excludes>
                    <exclude>module-info.class</exclude>
                    <exclude>META-INF/*.SF</exclude>
                    <exclude>META-INF/*.DSA</exclude>
                    <exclude>META-INF/*.RSA</exclude>
                  </excludes>
                </filter>
              </filters>
            </configuration>
            <executions>
              <execution>
                <phase>package</phase>
                <goals>
                  <goal>shade</goal>
                </goals>
                <configuration>
                  <shadedArtifactAttached>true</shadedArtifactAttached>
                  <shadedClassifierName>shaded</shadedClassifierName>
                  <transformers>
                    <transformer implementation="org.apache.maven.plugins.shade.resource.ServicesResourceTransformer"/>
                    <transformer implementation="org.apache.maven.plugins.shade.resource.ManifestResourceTransformer">
                      <mainClass>org.gbif.pipelines.ingest.pipelines.DwcaToVerbatimPipeline</mainClass>
                    </transformer>
                    <!-- append default configs -->
                    <transformer implementation="org.apache.maven.plugins.shade.resource.AppendingTransformer">
                      <resource>reference.conf</resource>
                    </transformer>
                  </transformers>
                  <relocations>
                    <!-- Transient from core: conflicts with Beam on Spark -->
                    <relocation>
                      <pattern>com.fasterxml.jackson</pattern>
                      <shadedPattern>j213.com.fasterxml.jackson</shadedPattern>
                    </relocation>
                    <relocation>
                      <pattern>okhttp3</pattern>
                      <shadedPattern>o115.okhttp3</shadedPattern>
                    </relocation>
                    <relocation>
                      <pattern>okio</pattern>
                      <shadedPattern>o113.okio</shadedPattern>
                    </relocation>
                    <relocation>
                      <pattern>retrofit2</pattern>
                      <shadedPattern>r240.retrofit2</shadedPattern>
                    </relocation>
                    <!-- Transient from elastic search Beam: conflicts with hive-jdbc-1.1.0-cdh5.12.1-standalone.jar -->
                    <relocation>
                      <pattern>org.apache.http</pattern>
                      <shadedPattern>hc45.org.apache.http</shadedPattern>
                    </relocation>
                    <!-- Transient from core: conflicts with Hadoop on Spark -->
                    <relocation>
                      <pattern>org.hsqldb</pattern>
                      <shadedPattern>h228.org.hsqldb</shadedPattern>
                    </relocation>
                    <relocation>
                      <pattern>com.google.common</pattern>
                      <shadedPattern>g20.com.google.common</shadedPattern>
                    </relocation>
                  </relocations>
                </configuration>
              </execution>
            </executions>
          </plugin>
        </plugins>
      </build>
    </profile>
  </profiles>

</project><|MERGE_RESOLUTION|>--- conflicted
+++ resolved
@@ -6,7 +6,7 @@
   <parent>
     <groupId>au.org.ala</groupId>
     <artifactId>livingatlas</artifactId>
-    <version>2.13.0-SNAPSHOT</version>
+    <version>2.13.0-spark3-SNAPSHOT</version>
     <relativePath>../pom.xml</relativePath>
   </parent>
 
@@ -41,6 +41,9 @@
     <jcommander.version>1.78</jcommander.version>
     <layers-store.version>2.0.3</layers-store.version>
     <json-simple.version>1.1.1</json-simple.version>
+
+    <!-- GBIF parent currently using 2.4.0 -->
+    <spark.embedded.version>2.4.5</spark.embedded.version>
 
     <!-- Plugins -->
     <org.jetbrains.annotations>13.0</org.jetbrains.annotations>
@@ -837,7 +840,6 @@
     </dependency>
     <dependency>
       <groupId>org.apache.spark</groupId>
-<<<<<<< HEAD
       <artifactId>spark-core_2.12</artifactId>
       <version>${spark.version}</version>
       <scope>compile</scope>
@@ -845,9 +847,6 @@
     <dependency>
       <groupId>org.apache.spark</groupId>
       <artifactId>spark-avro_2.12</artifactId>
-=======
-      <artifactId>spark-avro_2.11</artifactId>
->>>>>>> ae75bbfe
       <version>${spark.version}</version>
       <scope>compile</scope>
     </dependency>
