--- conflicted
+++ resolved
@@ -5,11 +5,7 @@
   <parent>
     <groupId>au.org.ala</groupId>
     <artifactId>livingatlas</artifactId>
-<<<<<<< HEAD
     <version>2.16.0-SNAPSHOT</version>
-=======
-    <version>2.15.2-SNAPSHOT</version>
->>>>>>> 0a2d80c1
     <relativePath>../pom.xml</relativePath>
   </parent>
 
@@ -23,7 +19,7 @@
     <connection>scm:git:git@github.com:gbif/pipelines.git</connection>
     <url>https://github.com/gbif/pipelines</url>
     <developerConnection>scm:git:git@github.com:gbif/pipelines.git</developerConnection>
-    <tag>pipelines-parent-2.14.1</tag>
+    <tag>pipelines-parent-2.14.5</tag>
   </scm>
 
   <properties>
