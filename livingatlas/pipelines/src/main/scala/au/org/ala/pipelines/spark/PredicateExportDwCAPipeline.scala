--- conflicted
+++ resolved
@@ -63,9 +63,6 @@
       }
     }
 
-<<<<<<< HEAD
-    val jobID = if (exportArgs.jobId != null && exportArgs.jobId.nonEmpty) {
-=======
     val jobID = createJobID(exportArgs)
 
     // Process the query filter
@@ -97,17 +94,12 @@
 
   private def createJobID(exportArgs: CmdArgs) = {
     if (exportArgs.jobId != null && !exportArgs.jobId.isEmpty) {
->>>>>>> 6ed0623a
       exportArgs.jobId
     } else {
       UUID.randomUUID.toString
     }
   }
 
-<<<<<<< HEAD
-    // Process the query filter
-    val queryFilter = if (exportArgs.queryFilePath != null && exportArgs.queryFilePath.nonEmpty) {
-=======
   private def createTargetExportPath(exportArgs: CmdArgs) = {
     if (exportArgs.jobId != null && !exportArgs.jobId.isEmpty) {
       exportArgs.targetPath + "/" + exportArgs.jobId + "/" + exportArgs.datasetId
@@ -116,6 +108,8 @@
     }
   }
 
+    // Process the query filter
+    val queryFilter = if (exportArgs.queryFilePath != null && exportArgs.queryFilePath.nonEmpty) {
   private def createExportPath(exportArgs: CmdArgs) = {
     if (exportArgs.jobId != null && !exportArgs.jobId.isEmpty) {
       exportArgs.localExportPath + "/" + exportArgs.jobId
@@ -126,7 +120,6 @@
 
   private def constructQuery(exportArgs: CmdArgs) = {
     if (exportArgs.queryFilePath != null && !exportArgs.queryFilePath.isEmpty) {
->>>>>>> 6ed0623a
       val lines = scala.io.Source.fromFile(exportArgs.queryFilePath).mkString
       val om = new ObjectMapper()
       om.addMixIn(classOf[SearchParameter], classOf[ALAEventSearchParameter])
