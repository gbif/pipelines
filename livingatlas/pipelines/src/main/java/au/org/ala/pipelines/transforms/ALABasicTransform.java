package au.org.ala.pipelines.transforms;

import static org.gbif.pipelines.common.PipelinesVariables.Metrics.BASIC_RECORDS_COUNT;
import static org.gbif.pipelines.common.PipelinesVariables.Pipeline.Interpretation.RecordType.BASIC;

import au.org.ala.pipelines.interpreters.ALABasicInterpreter;
import java.time.Instant;
import java.util.List;
import java.util.Optional;
import lombok.Builder;
import org.apache.beam.sdk.transforms.MapElements;
import org.apache.beam.sdk.values.KV;
import org.apache.beam.sdk.values.TypeDescriptor;
import org.gbif.api.vocabulary.OccurrenceStatus;
import org.gbif.kvs.KeyValueStore;
import org.gbif.pipelines.core.functions.SerializableConsumer;
import org.gbif.pipelines.core.functions.SerializableFunction;
import org.gbif.pipelines.core.functions.SerializableSupplier;
import org.gbif.pipelines.core.interpreters.Interpretation;
import org.gbif.pipelines.core.interpreters.core.BasicInterpreter;
import org.gbif.pipelines.core.interpreters.core.DynamicPropertiesInterpreter;
import org.gbif.pipelines.io.avro.BasicRecord;
import org.gbif.pipelines.io.avro.ExtendedRecord;
import org.gbif.pipelines.transforms.Transform;
import org.gbif.vocabulary.lookup.LookupConcept;
import org.gbif.vocabulary.lookup.VocabularyLookup;

/**
 * Beam level transformations for the DWC Occurrence, reads an avro, writs an avro, maps from value
 * to keyValue and transforms form {@link ExtendedRecord} to {@link BasicRecord}.
 *
 * @see <a href="https://dwc.tdwg.org/terms/#occurrence</a>
 */
public class ALABasicTransform extends Transform<ExtendedRecord, BasicRecord> {

  private final SerializableSupplier<KeyValueStore<String, OccurrenceStatus>>
      occStatusKvStoreSupplier;

  private KeyValueStore<String, OccurrenceStatus> occStatusKvStore;

  private final SerializableSupplier<KeyValueStore<String, List<String>>> recordedByKvStoreSupplier;

<<<<<<< HEAD
  private KeyValueStore<String, List<String>> recordedByKvStore;

  @Builder(buildMethodName = "create")
  private ALABasicTransform(
      SerializableSupplier<KeyValueStore<String, OccurrenceStatus>> occStatusKvStoreSupplier,
      SerializableSupplier<KeyValueStore<String, List<String>>> recordedByKvStoreSupplier) {
    super(BasicRecord.class, BASIC, ALABasicTransform.class.getName(), BASIC_RECORDS_COUNT);
    this.occStatusKvStoreSupplier = occStatusKvStoreSupplier;
    this.recordedByKvStoreSupplier = recordedByKvStoreSupplier;
=======
  private final SerializableSupplier<VocabularyLookup> lifeStageLookupSupplier;

  private KeyValueStore<String, List<String>> recordedByKvStore;

  private VocabularyLookup lifeStageLookup;

  private SerializableFunction<String, Optional<LookupConcept>> lifeStageLookupFn;

  @Builder(buildMethodName = "create")
  private ALABasicTransform(
      SerializableSupplier<KeyValueStore<String, OccurrenceStatus>> occStatusKvStoreSupplier,
      SerializableSupplier<KeyValueStore<String, List<String>>> recordedByKvStoreSupplier,
      SerializableSupplier<VocabularyLookup> lifeStageLookupSupplier) {
    super(BasicRecord.class, BASIC, ALABasicTransform.class.getName(), BASIC_RECORDS_COUNT);
    this.occStatusKvStoreSupplier = occStatusKvStoreSupplier;
    this.recordedByKvStoreSupplier = recordedByKvStoreSupplier;
    this.lifeStageLookupSupplier = lifeStageLookupSupplier;
>>>>>>> de7519cb
  }

  /** Maps {@link BasicRecord} to key value, where key is {@link BasicRecord#getId} */
  public MapElements<BasicRecord, KV<String, BasicRecord>> toKv() {
    return MapElements.into(new TypeDescriptor<KV<String, BasicRecord>>() {})
        .via((BasicRecord br) -> KV.of(br.getId(), br));
  }

  public ALABasicTransform counterFn(SerializableConsumer<String> counterFn) {
    setCounterFn(counterFn);
    return this;
  }

  /** Beam @Setup initializes resources */
  @Setup
  public void setup() {
    if (occStatusKvStore == null && occStatusKvStoreSupplier != null) {
      occStatusKvStore = occStatusKvStoreSupplier.get();
    }
    if (recordedByKvStore == null && recordedByKvStoreSupplier != null) {
      recordedByKvStore = recordedByKvStoreSupplier.get();
    }
<<<<<<< HEAD
=======
    if (lifeStageLookupSupplier != null) {
      lifeStageLookup = lifeStageLookupSupplier.get();
      if (lifeStageLookup != null) {
        lifeStageLookupFn = lifeStageLookup::lookup;
      }
    }
>>>>>>> de7519cb
  }

  /** Beam @Teardown closes initialized resources */
  @Teardown
  public void tearDown() {
    // NOP
  }

  @Override
  public Optional<BasicRecord> convert(ExtendedRecord source) {

    BasicRecord br =
        BasicRecord.newBuilder()
            .setId(source.getId())
            .setCreated(Instant.now().toEpochMilli())
            .build();

    return Interpretation.from(source)
        .to(br)
        .when(er -> !er.getCoreTerms().isEmpty())
        .via(BasicInterpreter::interpretBasisOfRecord)
        .via(BasicInterpreter::interpretTypifiedName)
        .via(BasicInterpreter::interpretSex)
        .via(BasicInterpreter::interpretEstablishmentMeans)
        .via(BasicInterpreter.interpretLifeStage(lifeStageLookupFn))
        .via(BasicInterpreter::interpretTypeStatus)
        .via(BasicInterpreter::interpretIndividualCount)
        .via(BasicInterpreter::interpretReferences)
        .via(BasicInterpreter::interpretOrganismQuantity)
        .via(BasicInterpreter::interpretOrganismQuantityType)
        .via(BasicInterpreter::interpretSampleSizeUnit)
        .via(BasicInterpreter::interpretSampleSizeValue)
        .via(BasicInterpreter::interpretRelativeOrganismQuantity)
        .via(BasicInterpreter::interpretIdentifiedByIds)
        .via(BasicInterpreter::interpretRecordedByIds)
        .via(BasicInterpreter.interpretOccurrenceStatus(occStatusKvStore))
        .via(ALABasicInterpreter::interpretLicense)
        .via(ALABasicInterpreter.interpretRecordedBy(recordedByKvStore))
<<<<<<< HEAD
=======
        .via(DynamicPropertiesInterpreter.interpretLifeStage(lifeStageLookupFn))
>>>>>>> de7519cb
        .getOfNullable();
  }
}<|MERGE_RESOLUTION|>--- conflicted
+++ resolved
@@ -40,17 +40,6 @@
 
   private final SerializableSupplier<KeyValueStore<String, List<String>>> recordedByKvStoreSupplier;
 
-<<<<<<< HEAD
-  private KeyValueStore<String, List<String>> recordedByKvStore;
-
-  @Builder(buildMethodName = "create")
-  private ALABasicTransform(
-      SerializableSupplier<KeyValueStore<String, OccurrenceStatus>> occStatusKvStoreSupplier,
-      SerializableSupplier<KeyValueStore<String, List<String>>> recordedByKvStoreSupplier) {
-    super(BasicRecord.class, BASIC, ALABasicTransform.class.getName(), BASIC_RECORDS_COUNT);
-    this.occStatusKvStoreSupplier = occStatusKvStoreSupplier;
-    this.recordedByKvStoreSupplier = recordedByKvStoreSupplier;
-=======
   private final SerializableSupplier<VocabularyLookup> lifeStageLookupSupplier;
 
   private KeyValueStore<String, List<String>> recordedByKvStore;
@@ -68,7 +57,6 @@
     this.occStatusKvStoreSupplier = occStatusKvStoreSupplier;
     this.recordedByKvStoreSupplier = recordedByKvStoreSupplier;
     this.lifeStageLookupSupplier = lifeStageLookupSupplier;
->>>>>>> de7519cb
   }
 
   /** Maps {@link BasicRecord} to key value, where key is {@link BasicRecord#getId} */
@@ -91,15 +79,12 @@
     if (recordedByKvStore == null && recordedByKvStoreSupplier != null) {
       recordedByKvStore = recordedByKvStoreSupplier.get();
     }
-<<<<<<< HEAD
-=======
     if (lifeStageLookupSupplier != null) {
       lifeStageLookup = lifeStageLookupSupplier.get();
       if (lifeStageLookup != null) {
         lifeStageLookupFn = lifeStageLookup::lookup;
       }
     }
->>>>>>> de7519cb
   }
 
   /** Beam @Teardown closes initialized resources */
@@ -138,10 +123,7 @@
         .via(BasicInterpreter.interpretOccurrenceStatus(occStatusKvStore))
         .via(ALABasicInterpreter::interpretLicense)
         .via(ALABasicInterpreter.interpretRecordedBy(recordedByKvStore))
-<<<<<<< HEAD
-=======
         .via(DynamicPropertiesInterpreter.interpretLifeStage(lifeStageLookupFn))
->>>>>>> de7519cb
         .getOfNullable();
   }
 }