--- conflicted
+++ resolved
@@ -154,8 +154,6 @@
         MetadataTransform.builder().endpointType(endPointType).attempt(attempt).create();
     ALABasicTransform basicTransform =
         ALABasicTransform.builder()
-<<<<<<< HEAD
-=======
             .lifeStageLookupSupplier(
                 config.getGbifConfig().getVocabularyConfig() != null
                     ? FileVocabularyFactory.getInstanceSupplier(
@@ -164,7 +162,6 @@
                         coreSiteConfig,
                         FileVocabularyFactory.VocabularyBackedTerm.LIFE_STAGE)
                     : null)
->>>>>>> de7519cb
             .recordedByKvStoreSupplier(RecordedByKVStoreFactory.createSupplier(config))
             .occStatusKvStoreSupplier(
                 OccurrenceStatusKvStoreFactory.createSupplier(config.getGbifConfig()))
