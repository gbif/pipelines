--- conflicted
+++ resolved
@@ -46,11 +46,8 @@
   public static final String INTERPRETATION_METRICS = "interpretation-metrics.yml";
   public static final String VERBATIM_METRICS = "dwca-metrics.yml";
   public static final String INDEXING_METRICS = "indexing-metrics.yml";
-<<<<<<< HEAD
+  public static final String SENSITIVE_METRICS = "sensitive-metrics.yml";
   public static final String JACKKNIFE_METRICS = "jackknife-metrics.yml";
-=======
-  public static final String SENSITIVE_METRICS = "sensitive-metrics.yml";
->>>>>>> 0b301f1f
 
   public static final String DUPLICATE_KEY_COUNT = "duplicateKeyCount";
   public static final String EMPTY_KEY_RECORDS = "emptyKeyRecords";
