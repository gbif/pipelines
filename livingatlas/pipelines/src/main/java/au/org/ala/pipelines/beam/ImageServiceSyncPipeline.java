package au.org.ala.pipelines.beam;

import static org.gbif.pipelines.common.PipelinesVariables.Pipeline.AVRO_EXTENSION;

import au.org.ala.images.ImageService;
import au.org.ala.kvs.ALAPipelinesConfig;
import au.org.ala.kvs.ALAPipelinesConfigFactory;
import au.org.ala.pipelines.options.ImageServicePipelineOptions;
import au.org.ala.utils.ALAFsUtils;
import au.org.ala.utils.CombinedYamlConfiguration;
import au.org.ala.utils.ValidationUtils;
import au.org.ala.utils.WsUtils;
import com.google.common.collect.ImmutableList;
import java.io.*;
import java.util.Arrays;
import java.util.List;
import java.util.function.UnaryOperator;
import java.util.zip.GZIPInputStream;
import lombok.extern.slf4j.Slf4j;
import okhttp3.ResponseBody;
import org.apache.avro.file.CodecFactory;
import org.apache.beam.sdk.Pipeline;
import org.apache.beam.sdk.PipelineResult;
import org.apache.beam.sdk.io.AvroIO;
import org.apache.beam.sdk.io.TextIO;
import org.apache.beam.sdk.transforms.*;
import org.apache.beam.sdk.transforms.join.CoGbkResult;
import org.apache.beam.sdk.transforms.join.CoGroupByKey;
import org.apache.beam.sdk.transforms.join.KeyedPCollectionTuple;
import org.apache.beam.sdk.values.*;
import org.apache.commons.io.FileUtils;
import org.apache.commons.io.IOUtils;
import org.apache.hadoop.fs.FileSystem;
import org.gbif.pipelines.common.beam.options.PipelinesOptionsFactory;
import org.gbif.pipelines.common.beam.utils.PathBuilder;
import org.gbif.pipelines.core.factory.FileSystemFactory;
import org.gbif.pipelines.io.avro.*;
import org.gbif.pipelines.transforms.extension.MultimediaTransform;
import org.gbif.rest.client.retrofit.SyncCall;
import org.slf4j.MDC;
import retrofit2.Call;

/**
 * Pipeline that takes an export from the image-service (https://images.ala.org.au) and joins this
 * with the Multimedia extension so we can associate records in AVRO files with images stored in the
 * image-service.
 *
 * <p>This pipeline contains some knowledge of image-service URLs and should join image service URLs
 * contained in the Multimedia extension to existing images or with use the original source URL to
 * join to the image-service stored artefact.
 */
@Slf4j
public class ImageServiceSyncPipeline {

  private static final CodecFactory BASE_CODEC = CodecFactory.snappyCodec();

  public static void main(String[] args) throws Exception {
    String[] combinedArgs = new CombinedYamlConfiguration(args).toArgs("general", "images");
    ImageServicePipelineOptions options =
        PipelinesOptionsFactory.create(ImageServicePipelineOptions.class, combinedArgs);
    options.setMetaFileName(ValidationUtils.IMAGE_SERVICE_METRICS);

    MDC.put("datasetId", options.getDatasetId());
    MDC.put("attempt", options.getAttempt().toString());
    MDC.put("step", "IMAGE_SYNC");

    PipelinesOptionsFactory.registerHdfs(options);
    run(options);
    // FIXME: Issue logged here: https://github.com/AtlasOfLivingAustralia/la-pipelines/issues/105
    System.exit(0);
  }
  /**
   * Includes the following steps:
   *
   * <p>1. Download CSV export from https://images-dev.ala.org.au/ws/exportDatasetMapping/dr123 2.
   * Extract CSV 3. Load into HDFS 4. Generate ImageServiceRecord AVRO
   */
  public static void run(ImageServicePipelineOptions options) throws IOException {

    if (ValidationUtils.isInterpretedMultimediaAvroAvailable(options)) {
      log.warn("No interpreted multimedia output for {} available", options.getDatasetId());
      return;
    }

    FileSystem fs =
        FileSystemFactory.getInstance(options.getHdfsSiteConfig(), options.getCoreSiteConfig())
            .getFs(options.getInputPath());

    // construct output directory path
    String outputs =
        String.join(
            "/",
            options.getInputPath(),
            options.getDatasetId(),
            options.getAttempt().toString(),
            "images");

    // delete previous runs
    ALAFsUtils.deleteIfExist(fs, outputs);

    String multimedia =
        String.join(
            "/",
            options.getInputPath(),
            options.getDatasetId(),
            options.getAttempt().toString(),
            "interpreted",
            "multimedia");

    if (ALAFsUtils.exists(fs, multimedia)) {

      // download the mapping from the image service
      String outputDir = downloadImageMapping(options);

      // run sync pipeline
      run(options, outputDir);

    } else {
      log.info("Interpreted multimedia directory not available for {}", options.getDatasetId());
    }
  }

  /**
   * Includes the following steps:
   *
   * <p>1. Download CSV export from https://images-dev.ala.org.au/ws/exportDatasetMapping/dr123 2.
   * Extract CSV 3. Load into HDFS 4. Generate ImageServiceRecord AVRO
   */
  public static void run(ImageServicePipelineOptions options, String imageMappingPath) {

    // now lets start the pipelines
    log.info("Creating a pipeline from options");

    Pipeline p = Pipeline.create(options);

    // Read the export file from image-service download. This is a 2 column
    // CSV file [imageID, imageURL] downloaded from image service
    // Convert to KV of URL -> [imageID, mimeType, licence]
    PCollection<KV<String, Image>> imageServiceExportMapping =
        p.apply(TextIO.read().from(imageMappingPath))
            .apply(
                ParDo.of(
                    new DoFn<String, KV<String, Image>>() {
                      @ProcessElement
                      public void processElement(
                          @Element String imageMapping, OutputReceiver<KV<String, Image>> out) {
                        String[] parts = imageMapping.split(",");
                        if (parts.length >= 9) {
                          // CSV is imageID
                          // Swap so we key on URL for later grouping
                          Image image =
                              Image.newBuilder()
                                  .setIdentifier(parts[0])
                                  .setCreator(parts[5])
                                  .setFormat(parts[7])
                                  .setLicense(parts[8])
                                  .build();
                          out.output(KV.of(parts[1], image));
                        } else {
                          log.error("Problem with line: " + imageMapping);
                        }
                      }
                    }));

    // Read multimedia AVRO generated in previous interpretation step
    MultimediaTransform multimediaTransform = MultimediaTransform.builder().create();
    UnaryOperator<String> pathFn =
        t -> PathBuilder.buildPathInterpretUsingTargetPath(options, t, "*" + AVRO_EXTENSION);

    // Transform multimedia AVRO to map [RecordID -> Multimedia]
    log.info("Reading multimedia for this dataset");
    PCollection<KV<String, KV<String, Multimedia>>> multimediaItems =
        p.apply(multimediaTransform.read(pathFn)).apply(ParDo.of(new MultimediaFcn()));

    // retrieve a list of image service base URLs
    final String[] recognisedPaths = options.getRecognisedPaths().split("|");

    // For image service URLs in Multimedia AVRO - as is the case in the data migration,
    // we cheat.
    // Just convert the URL to an imageID and create a <recordID, imageID>.
    // Taking URLs of the form
    // https://images.ala.org.au/image/proxyImageThumbnailLarge?imageId=<UUID>
    // and substring-ing to UUID
    PCollection<KV<String, Image>> imageServiceUrlsCollection =
        multimediaItems
            .apply(
                Filter.by(
                    input ->
                        Arrays.stream(recognisedPaths)
<<<<<<< HEAD
                            .anyMatch(path -> input.getKey().startsWith(path))))
            .apply(
                MapElements.into(
                        TypeDescriptors.kvs(TypeDescriptors.strings(), TypeDescriptors.strings()))
                    .via(
                        kv ->
                            KV.of(
                                kv.getValue(),
                                kv.getKey().substring(kv.getKey().lastIndexOf("=") + 1))));
=======
                            .anyMatch(
                                path ->
                                    input.getValue().getValue().getIdentifier().startsWith(path))))
            .apply(ParDo.of(new ImageServiceMultimediaToImageFcn()));
>>>>>>> de7519cb

    // These are NOT image service URLs i.e. they should be URLs as provided
    // by the data publisher

    // RECORDID - > Multimedia
    // Change to URL -> KV<RecordID, Multimedia>
    PCollection<KV<String, KV<String, Multimedia>>> nonImageServiceUrls =
        multimediaItems.apply(
            Filter.by(
                input ->
                    Arrays.stream(recognisedPaths)
                        .noneMatch(
                            path -> input.getValue().getValue().getIdentifier().startsWith(path))));

    log.info("Create join collection");
    final TupleTag<Image> imageServiceExportMappingTag = new TupleTag<Image>() {};
    final TupleTag<KV<String, Multimedia>> nonImageServiceUrlsTag =
        new TupleTag<KV<String, Multimedia>>() {};

    // Merge collection values into a CoGbkResult collection.
    PCollection<KV<String, CoGbkResult>> joinedCollection =
        KeyedPCollectionTuple.of(
                imageServiceExportMappingTag,
                imageServiceExportMapping) // images extracted from image-service
            .and(nonImageServiceUrlsTag, nonImageServiceUrls) // image
            .apply(CoGroupByKey.create());

    // Join by URL
    PCollection<KV<String, Image>> nonImageServiceUrlCollection =
        joinedCollection.apply(
            ParDo.of(
                new DoFn<KV<String, CoGbkResult>, KV<String, Image>>() {
                  @ProcessElement
                  public void processElement(ProcessContext c) {
                    KV<String, CoGbkResult> e = c.element();

                    Iterable<KV<String, Multimedia>> imageIDs =
                        e.getValue().getAll(nonImageServiceUrlsTag);

                    Iterable<Image> imageService =
                        e.getValue().getAll(imageServiceExportMappingTag);

                    if (imageIDs.iterator().hasNext()) {
                      KV<String, Multimedia> recordIDMultimedia = imageIDs.iterator().next();

                      String recordID = recordIDMultimedia.getKey();
                      if (imageService.iterator().hasNext()) {
                        c.output(KV.of(recordID, imageService.iterator().next()));
                      }
                    }
                  }
                }));

    //    // Union of image service URL and non image service & run groupby recordID
    PCollection<KV<String, Image>> combinedNotGrouped =
        PCollectionList.of(imageServiceUrlsCollection)
            .and(nonImageServiceUrlCollection)
            .apply("Flatten the non and image service", Flatten.pCollections());

    // grouped by RecordID
    PCollection<KV<String, Iterable<Image>>> combined =
        combinedNotGrouped.apply("Group by RecordID", GroupByKey.create());

    // write output to /<DATASET-ID>/<attempt>/images/image-service-record-*.avro
    String avroPath =
        String.join(
            "/",
            options.getInputPath(),
            options.getDatasetId(),
            options.getAttempt().toString(),
            "images",
            "image-record");

    // write to AVRO
    combined
        .apply(ParDo.of(new ImageServiceRecordFcn()))
        .apply(
            AvroIO.write(ImageRecord.class).to(avroPath).withSuffix(".avro").withCodec(BASE_CODEC));

    PipelineResult result = p.run();
    result.waitUntilFinish();

    log.info("Finished");
  }

  /** Function to create KV<ImageURL,RecordID> from MultimediaRecord. */
  static class ImageServiceMultimediaToImageFcn
      extends DoFn<KV<String, KV<String, Multimedia>>, KV<String, Image>> {

    @ProcessElement
    public void processElement(
        @Element KV<String, KV<String, Multimedia>> multimediaRecordMap,
        OutputReceiver<KV<String, Image>> out) {

      // multimediaRecordMap is a   URL -> <RecordID, Multimedia>
      // translate to <RecordID, Image>
      String recordID = multimediaRecordMap.getValue().getKey();

      // extract imageID from URL
      String imageServiceURL = multimediaRecordMap.getKey();

      String identifier = imageServiceURL.substring(imageServiceURL.lastIndexOf("=") + 1);
      Multimedia multimedia = multimediaRecordMap.getValue().getValue();
      Image image =
          Image.newBuilder()
              .setCreator(multimedia.getCreator())
              .setFormat(multimedia.getFormat())
              .setLicense(multimedia.getLicense())
              .setIdentifier(identifier)
              .build();
      out.output(KV.of(recordID, image));
    }
  }

  /** Function to create KV<ImageURL,RecordID> from MultimediaRecord. */
  static class MultimediaFcn extends DoFn<MultimediaRecord, KV<String, KV<String, Multimedia>>> {

    @ProcessElement
    public void processElement(
        @Element MultimediaRecord multimediaRecord,
        OutputReceiver<KV<String, KV<String, Multimedia>>> out) {
      try {
        List<Multimedia> list = multimediaRecord.getMultimediaItems();
        for (Multimedia multimedia : list) {
          if (multimedia.getIdentifier() != null) {
            out.output(
                KV.of(multimedia.getIdentifier(), KV.of(multimediaRecord.getId(), multimedia)));
          }
        }
      } catch (Exception e) {
        log.error("Problem with record " + multimediaRecord.getId());
      }
    }
  }

  static class ImageServiceRecordFcn extends DoFn<KV<String, Iterable<Image>>, ImageRecord> {

    @ProcessElement
    public void processElement(
        @Element KV<String, Iterable<Image>> recordIDImage, OutputReceiver<ImageRecord> out) {
      try {
        out.output(
            ImageRecord.newBuilder()
                .setId(recordIDImage.getKey())
                .setImageItems(ImmutableList.copyOf(recordIDImage.getValue()))
                .build());
      } catch (Exception e) {
        throw new RuntimeException(e.getMessage());
      }
    }
  }

  /**
   * Download the mapping from the image service and write to
   *
   * <p>/PIPELINES_DIR/DATASET_ID/1/images/export.csv
   *
   * <p>for pipeline processing.
   */
  private static String downloadImageMapping(ImageServicePipelineOptions options)
      throws IOException {

    String tmpDir = options.getTempLocation() != null ? options.getTempLocation() : "/tmp";

    ALAPipelinesConfig config =
        ALAPipelinesConfigFactory.getInstance(
                options.getHdfsSiteConfig(), options.getCoreSiteConfig(), options.getProperties())
            .get();

    // create the image service
    ImageService service = WsUtils.createClient(config.getImageService(), ImageService.class);

    String filePath = tmpDir + "/" + options.getDatasetId() + ".csv.gz";
    log.info("Output to path " + filePath);
    Call<ResponseBody> call = service.downloadMappingFile(options.getDatasetId());

    ResponseBody responseBody = SyncCall.syncCall(call);
    InputStream inputStream = responseBody.byteStream();
    File localFile = new File(filePath);

    // download the file to local
    IOUtils.copy(inputStream, new FileOutputStream(localFile));

    // decompress to filesystem
    String hdfsPath =
        String.join(
            "/",
            options.getInputPath(),
            options.getDatasetId(),
            options.getAttempt().toString(),
            "images",
            "image-service-export",
            "export.csv");
    FileSystem fs =
        FileSystemFactory.getInstance(options.getHdfsSiteConfig(), options.getCoreSiteConfig())
            .getFs(options.getInputPath());
    OutputStream outputStream = ALAFsUtils.openOutputStream(fs, hdfsPath);
    decompressToStream(localFile, outputStream);

    // delete the original download to avoid clogging up the local file system
    FileUtils.deleteQuietly(localFile);

    return hdfsPath;
  }

  public static void decompressToStream(File sourceFile, OutputStream fos) {
    try {
      // Create a gzip input stream to decompress the source
      // file defined by the file input stream.
      try (GZIPInputStream gzis = new GZIPInputStream(new FileInputStream(sourceFile))) {

        // Create a buffer and temporary variable used during the
        // file decompress process.
        byte[] buffer = new byte[1024];
        int length;

        // Read from the compressed source file and write the
        // decompress file.
        while ((length = gzis.read(buffer)) > 0) {
          fos.write(buffer, 0, length);
        }
      }
    } catch (IOException e) {
      log.warn(e.getMessage(), e);
    }
  }
}<|MERGE_RESOLUTION|>--- conflicted
+++ resolved
@@ -187,22 +187,10 @@
                 Filter.by(
                     input ->
                         Arrays.stream(recognisedPaths)
-<<<<<<< HEAD
-                            .anyMatch(path -> input.getKey().startsWith(path))))
-            .apply(
-                MapElements.into(
-                        TypeDescriptors.kvs(TypeDescriptors.strings(), TypeDescriptors.strings()))
-                    .via(
-                        kv ->
-                            KV.of(
-                                kv.getValue(),
-                                kv.getKey().substring(kv.getKey().lastIndexOf("=") + 1))));
-=======
                             .anyMatch(
                                 path ->
                                     input.getValue().getValue().getIdentifier().startsWith(path))))
             .apply(ParDo.of(new ImageServiceMultimediaToImageFcn()));
->>>>>>> de7519cb
 
     // These are NOT image service URLs i.e. they should be URLs as provided
     // by the data publisher
