--- conflicted
+++ resolved
@@ -20,7 +20,7 @@
 import org.apache.beam.sdk.transforms.*;
 import org.apache.beam.sdk.values.KV;
 import org.apache.beam.sdk.values.PCollection;
-import org.apache.commons.lang3.StringUtils;
+import org.apache.directory.api.util.Strings;
 import org.apache.hadoop.fs.FileSystem;
 import org.gbif.dwc.terms.DwcTerm;
 import org.gbif.pipelines.common.beam.options.PipelinesOptionsFactory;
@@ -174,8 +174,8 @@
                             .withOtherCatalogNumbers(otherCatalogNumbers);
 
                     // specimen only hashes
-                    if (StringUtils.isNotEmpty(speciesKey)
-                        && StringUtils.isNotEmpty(basisOfRecord)
+                    if (Strings.isNotEmpty(speciesKey)
+                        && Strings.isNotEmpty(basisOfRecord)
                         && specimenBORs.contains(basisOfRecord)) {
 
                       Stream<String> ids =
@@ -188,8 +188,7 @@
                       // output hashes for each combination
                       ids.filter(
                               value ->
-                                  StringUtils.isNotEmpty(value)
-                                      && !omitIds.contains(value.toUpperCase()))
+                                  !Strings.isEmpty(value) && !omitIds.contains(value.toUpperCase()))
                           .distinct()
                           .collect(Collectors.toList())
                           .forEach(
@@ -226,23 +225,16 @@
                     }
 
                     // 2. type status hashkeys
-                    if (StringUtils.isNotEmpty(taxonKey) && typeStatus != null) {
+                    if (Strings.isNotEmpty(taxonKey) && typeStatus != null) {
                       for (String t : typeStatus) {
                         out.output(builder.withHashKey(taxonKey + "|" + t).build());
                       }
                     }
 
                     // 3. taxonKey|year|recordedBy hashkeys
-<<<<<<< HEAD
-                    if (StringUtils.isNotEmpty(taxonKey) && year != null && recordedBy != null) {
-                      for (String r : recordedBy) {
-                        out.output(builder.withHashKey(taxonKey + "|" + year + "|" + r).build());
-                      }
-=======
                     if (Strings.isNotEmpty(taxonKey) && year != null && recordedBy != null) {
                       out.output(
                           builder.withHashKey(taxonKey + "|" + year + "|" + recordedBy).build());
->>>>>>> 9a4f950a
                     }
                   }
                 }));
