package au.org.ala.pipelines.java;

import static org.gbif.pipelines.common.PipelinesVariables.Pipeline.AVRO_EXTENSION;
import static org.gbif.pipelines.common.PipelinesVariables.Pipeline.Interpretation.RecordType.ALL;

import au.org.ala.kvs.ALAPipelinesConfig;
import au.org.ala.kvs.ALAPipelinesConfigFactory;
import au.org.ala.kvs.cache.*;
import au.org.ala.pipelines.transforms.*;
import au.org.ala.pipelines.util.VersionInfo;
import au.org.ala.utils.CombinedYamlConfiguration;
import au.org.ala.utils.ValidationUtils;
import java.io.FileNotFoundException;
import java.time.LocalDateTime;
import java.time.ZoneOffset;
import java.util.*;
import java.util.concurrent.CompletableFuture;
import java.util.concurrent.ExecutorService;
import java.util.concurrent.Executors;
import java.util.function.Consumer;
import java.util.function.UnaryOperator;
import java.util.stream.Stream;
import lombok.AccessLevel;
import lombok.NoArgsConstructor;
import lombok.SneakyThrows;
import lombok.extern.slf4j.Slf4j;
import org.apache.avro.Schema;
import org.apache.hadoop.fs.FileSystem;
import org.apache.hadoop.fs.Path;
import org.gbif.api.model.pipelines.StepType;
import org.gbif.common.parsers.date.DateComponentOrdering;
import org.gbif.pipelines.common.beam.metrics.IngestMetrics;
import org.gbif.pipelines.common.beam.metrics.MetricsHandler;
import org.gbif.pipelines.common.beam.options.InterpretationPipelineOptions;
import org.gbif.pipelines.common.beam.options.PipelinesOptionsFactory;
import org.gbif.pipelines.common.beam.utils.PathBuilder;
import org.gbif.pipelines.core.factory.FileSystemFactory;
import org.gbif.pipelines.core.factory.FileVocabularyFactory;
import org.gbif.pipelines.core.functions.SerializableConsumer;
import org.gbif.pipelines.core.io.AvroReader;
import org.gbif.pipelines.core.io.SyncDataFileWriter;
import org.gbif.pipelines.core.io.SyncDataFileWriterBuilder;
import org.gbif.pipelines.core.utils.FsUtils;
import org.gbif.pipelines.factory.OccurrenceStatusKvStoreFactory;
import org.gbif.pipelines.io.avro.*;
import org.gbif.pipelines.transforms.Transform;
import org.gbif.pipelines.transforms.core.TemporalTransform;
import org.gbif.pipelines.transforms.core.VerbatimTransform;
import org.gbif.pipelines.transforms.extension.AudubonTransform;
import org.gbif.pipelines.transforms.extension.ImageTransform;
import org.gbif.pipelines.transforms.extension.MeasurementOrFactTransform;
import org.gbif.pipelines.transforms.extension.MultimediaTransform;
import org.gbif.pipelines.transforms.java.OccurrenceExtensionTransform;
import org.gbif.pipelines.transforms.metadata.MetadataTransform;
import org.slf4j.MDC;

/**
 * WARNING - this is not suitable for use for archives over 50k records due to in-memory cache use.
 *
 * <p>Pipeline sequence:
 *
 * <pre>
 *    1) Reads verbatim.avro file
 *    2) Interprets and converts avro {@link org.gbif.pipelines.io.avro.ExtendedRecord} file to:
 *      {@link org.gbif.pipelines.io.avro.MetadataRecord},
 *      {@link org.gbif.pipelines.io.avro.BasicRecord},
 *      {@link org.gbif.pipelines.io.avro.TemporalRecord},
 *      {@link org.gbif.pipelines.io.avro.MultimediaRecord},
 *      {@link org.gbif.pipelines.io.avro.ImageRecord},
 *      {@link org.gbif.pipelines.io.avro.AudubonRecord},
 *      {@link org.gbif.pipelines.io.avro.MeasurementOrFactRecord},
 *      {@link org.gbif.pipelines.io.avro.ALATaxonRecord},
 *      {@link org.gbif.pipelines.io.avro.ALAAttributionRecord},
 *      {@link org.gbif.pipelines.io.avro.LocationRecord}
 *    3) Writes data to independent files
 * </pre>
 *
 * <p>How to run:
 *
 * <pre>{@code
 * java -jar target/ingest-gbif-java-BUILD_VERSION-shaded.jar org.gbif.pipelines.ingest.java.pipelines.ALAVerbatimToInterpretedPipeline some.properties
 *
 * or pass all parameters:
 *
 * java -cp target/ingest-gbif-java-BUILD_VERSION-shaded.jar org.gbif.pipelines.ingest.java.pipelines.ALAVerbatimToInterpretedPipeline \
 * --datasetId=4725681f-06af-4b1e-8fff-e31e266e0a8f \
 * --attempt=1 \
 * --interpretationTypes=ALL \
 * --targetPath=/path \
 * --inputPath=/path/verbatim.avro \
 * --properties=/path/pipelines.properties \
 * --useExtendedRecordId=true
 *
 * }</pre>
 */
@Slf4j
@NoArgsConstructor(access = AccessLevel.PRIVATE)
public class ALAVerbatimToInterpretedPipeline {

  public static void main(String[] args) throws FileNotFoundException {
    VersionInfo.print();
    String[] combinedArgs = new CombinedYamlConfiguration(args).toArgs("general", "interpret");
    run(combinedArgs);
    // FIXME: Issue logged here: https://github.com/AtlasOfLivingAustralia/la-pipelines/issues/105
    System.exit(0);
  }

  public static void run(String[] args) {
    InterpretationPipelineOptions options =
        PipelinesOptionsFactory.create(InterpretationPipelineOptions.class, args);
    options.setMetaFileName(ValidationUtils.INTERPRETATION_METRICS);
    run(options);
  }

  public static void run(InterpretationPipelineOptions options) {
    ExecutorService executor = Executors.newWorkStealingPool();
    try {
      run(options, executor);
    } finally {
      executor.shutdown();
    }
  }

  public static void run(String[] args, ExecutorService executor) {
    InterpretationPipelineOptions options = PipelinesOptionsFactory.createInterpretation(args);
    run(options, executor);
  }

  public static void run(InterpretationPipelineOptions options, ExecutorService executor) {

    log.info("Pipeline has been started - {}", LocalDateTime.now());
    boolean verbatimAvroAvailable = ValidationUtils.isVerbatimAvroAvailable(options);
    if (!verbatimAvroAvailable) {
      log.warn("Verbatim AVRO not available for {}", options.getDatasetId());
      return;
    }

    String datasetId = options.getDatasetId();
    Integer attempt = options.getAttempt();
    Set<String> types = Collections.singleton(ALL.name());
    String targetPath = options.getTargetPath();
    String endPointType = options.getEndPointType();

    VersionInfo.print();
    ALAPipelinesConfig config =
        ALAPipelinesConfigFactory.getInstance(
                options.getHdfsSiteConfig(), options.getCoreSiteConfig(), options.getProperties())
            .get();

    List<DateComponentOrdering> dateComponentOrdering =
        options.getDefaultDateFormat() == null
            ? config.getGbifConfig().getDefaultDateFormat()
            : options.getDefaultDateFormat();

    FsUtils.deleteInterpretIfExist(
        options.getHdfsSiteConfig(),
        options.getCoreSiteConfig(),
        targetPath,
        datasetId,
        attempt,
        types);

    MDC.put("datasetId", datasetId);
    MDC.put("attempt", attempt.toString());
    MDC.put("step", StepType.VERBATIM_TO_INTERPRETED.name());

    String id = Long.toString(LocalDateTime.now().toEpochSecond(ZoneOffset.UTC));

    log.info("Init metrics");
    IngestMetrics metrics = IngestMetricsBuilder.createVerbatimToInterpretedMetrics();
    SerializableConsumer<String> incMetricFn = metrics::incMetric;

    log.info("Creating pipelines transforms");

    // Core
    MetadataTransform metadataTransform =
        MetadataTransform.builder()
            .endpointType(endPointType)
            .attempt(attempt)
            .create()
            .counterFn(incMetricFn);
    ALABasicTransform basicTransform =
        ALABasicTransform.builder()
<<<<<<< HEAD
=======
            .lifeStageLookupSupplier(
                config.getGbifConfig().getVocabularyConfig() != null
                    ? FileVocabularyFactory.getInstanceSupplier(
                        config.getGbifConfig(),
                        options.getHdfsSiteConfig(),
                        options.getCoreSiteConfig(),
                        FileVocabularyFactory.VocabularyBackedTerm.LIFE_STAGE)
                    : null)
>>>>>>> de7519cb
            .recordedByKvStoreSupplier(RecordedByKVStoreFactory.getInstanceSupplier(config))
            .occStatusKvStoreSupplier(
                OccurrenceStatusKvStoreFactory.getInstanceSupplier(config.getGbifConfig()))
            .create()
            .counterFn(incMetricFn);

    VerbatimTransform verbatimTransform = VerbatimTransform.create().counterFn(incMetricFn);
    TemporalTransform temporalTransform =
        TemporalTransform.builder()
            .orderings(dateComponentOrdering)
            .create()
            .counterFn(incMetricFn);

    // Extension
    MeasurementOrFactTransform measurementTransform =
        MeasurementOrFactTransform.builder().create().counterFn(incMetricFn);

    MultimediaTransform multimediaTransform =
        MultimediaTransform.builder()
            .orderings(dateComponentOrdering)
            .create()
            .counterFn(incMetricFn);

    AudubonTransform audubonTransform =
        AudubonTransform.builder().orderings(dateComponentOrdering).create().counterFn(incMetricFn);

    ImageTransform imageTransform =
        ImageTransform.builder().orderings(dateComponentOrdering).create().counterFn(incMetricFn);

    // Extra
    OccurrenceExtensionTransform occExtensionTransform =
        OccurrenceExtensionTransform.create().counterFn(incMetricFn);

    // ALA specific - Attribution
    ALAAttributionTransform alaAttributionTransform =
        ALAAttributionTransform.builder()
            .dataResourceKvStoreSupplier(ALAAttributionKVStoreFactory.getInstanceSupplier(config))
            .collectionKvStoreSupplier(ALACollectionKVStoreFactory.getInstanceSupplier(config))
            .create();

    // ALA specific - Taxonomy
    ALATaxonomyTransform alaTaxonomyTransform =
        ALATaxonomyTransform.builder()
            .datasetId(datasetId)
            .nameMatchStoreSupplier(ALANameMatchKVStoreFactory.getInstanceSupplier(config))
            .kingdomCheckStoreSupplier(
                ALANameCheckKVStoreFactory.getInstanceSupplier("kingdom", config))
            .dataResourceStoreSupplier(ALAAttributionKVStoreFactory.getInstanceSupplier(config))
            .create();

    // ALA specific - Location
    LocationTransform locationTransform =
        LocationTransform.builder()
            .alaConfig(config)
            .countryKvStoreSupplier(GeocodeKvStoreFactory.createCountrySupplier(config))
            .stateProvinceKvStoreSupplier(GeocodeKvStoreFactory.createStateProvinceSupplier(config))
<<<<<<< HEAD
=======
            .biomeKvStoreSupplier(GeocodeKvStoreFactory.createBiomeSupplier(config))
>>>>>>> de7519cb
            .create();

    // ALA specific - Default values
    ALADefaultValuesTransform alaDefaultValuesTransform =
        ALADefaultValuesTransform.builder()
            .datasetId(datasetId)
            .dataResourceKvStoreSupplier(ALAAttributionKVStoreFactory.getInstanceSupplier(config))
            .create();

<<<<<<< HEAD
=======
    basicTransform.setup();
>>>>>>> de7519cb
    temporalTransform.setup();
    locationTransform.setup();
    alaTaxonomyTransform.setup();
    alaAttributionTransform.setup();
    imageTransform.setup();
    audubonTransform.setup();
    multimediaTransform.setup();

    log.info("Creating writers");
    try (SyncDataFileWriter<ExtendedRecord> verbatimWriter =
            createWriter(options, ExtendedRecord.getClassSchema(), verbatimTransform, id);
        SyncDataFileWriter<MetadataRecord> metadataWriter =
            createWriter(options, MetadataRecord.getClassSchema(), metadataTransform, id);
        SyncDataFileWriter<BasicRecord> basicWriter =
            createWriter(options, BasicRecord.getClassSchema(), basicTransform, id);
        SyncDataFileWriter<TemporalRecord> temporalWriter =
            createWriter(options, TemporalRecord.getClassSchema(), temporalTransform, id);
        SyncDataFileWriter<MeasurementOrFactRecord> measurementWriter =
            createWriter(
                options, MeasurementOrFactRecord.getClassSchema(), measurementTransform, id);
        SyncDataFileWriter<MultimediaRecord> multimediaWriter =
            createWriter(options, MultimediaRecord.getClassSchema(), multimediaTransform, id);
        SyncDataFileWriter<ImageRecord> imageWriter =
            createWriter(options, ImageRecord.getClassSchema(), imageTransform, id);
        SyncDataFileWriter<AudubonRecord> audubonWriter =
            createWriter(options, AudubonRecord.getClassSchema(), audubonTransform, id);

        // ALA specific
        SyncDataFileWriter<LocationRecord> locationWriter =
            createWriter(options, LocationRecord.getClassSchema(), locationTransform, id);
        SyncDataFileWriter<ALATaxonRecord> alaTaxonWriter =
            createWriter(options, ALATaxonRecord.getClassSchema(), alaTaxonomyTransform, id);
        SyncDataFileWriter<ALAAttributionRecord> alaAttributionWriter =
            createWriter(
                options, ALAAttributionRecord.getClassSchema(), alaAttributionTransform, id)) {

      log.info("Creating metadata record");
      // Create MetadataRecord
      MetadataRecord mdr =
          metadataTransform
              .processElement(options.getDatasetId())
              .orElseThrow(() -> new IllegalArgumentException("MetadataRecord can't be null"));
      metadataWriter.append(mdr);

      // Read DWCA and replace default values
      log.info("Reading Verbatim into erMap");
      Map<String, ExtendedRecord> erMap =
          AvroReader.readUniqueRecords(
              options.getHdfsSiteConfig(),
              options.getCoreSiteConfig(),
              ExtendedRecord.class,
              options.getInputPath());

      log.info("Reading DwcA - extension transform");
      Map<String, ExtendedRecord> erExtMap = occExtensionTransform.transform(erMap);
      alaDefaultValuesTransform.replaceDefaultValues(erExtMap);

      boolean useSyncMode = options.getSyncThreshold() > erExtMap.size();

      // Create interpretation function
      log.info("Create interpretation function");
      Consumer<ExtendedRecord> interpretAllFn =
          er -> {
            verbatimWriter.append(er);
            basicTransform.processElement(er).ifPresent(basicWriter::append);
            temporalTransform.processElement(er).ifPresent(temporalWriter::append);
            multimediaTransform.processElement(er).ifPresent(multimediaWriter::append);
            imageTransform.processElement(er).ifPresent(imageWriter::append);
            audubonTransform.processElement(er).ifPresent(audubonWriter::append);
            measurementTransform.processElement(er).ifPresent(measurementWriter::append);

            // ALA specific
            locationTransform.processElement(er, mdr).ifPresent(locationWriter::append);
            alaTaxonomyTransform.processElement(er).ifPresent(alaTaxonWriter::append);
            alaAttributionTransform.processElement(er, mdr).ifPresent(alaAttributionWriter::append);
          };

      // Run async interpretation and writing for all records
      log.info("Run async writing for all records");
      Stream<CompletableFuture<Void>> streamAll;
      Collection<ExtendedRecord> erCollection = erExtMap.values();
      if (useSyncMode) {
        streamAll =
            Stream.of(
                CompletableFuture.runAsync(() -> erCollection.forEach(interpretAllFn), executor));
      } else {
        streamAll =
            erCollection.stream()
                .map(v -> CompletableFuture.runAsync(() -> interpretAllFn.accept(v), executor));
      }

      // Wait for all features
      log.info("Wait for all features");
      CompletableFuture<?>[] futures = streamAll.toArray(CompletableFuture[]::new);
      CompletableFuture.allOf(futures).get();

    } catch (Exception e) {
      log.error("Failed performing conversion on {}", e.getMessage());
      throw new IllegalStateException("Failed performing conversion on ", e);
    } finally {
      basicTransform.tearDown();
      alaTaxonomyTransform.tearDown();
      locationTransform.tearDown();
    }

    log.info("Saving metrics...");
    MetricsHandler.saveCountersToTargetPathFile(options, metrics.getMetricsResult());
    log.info("Pipeline has been finished - " + LocalDateTime.now());
  }

  /** Create an AVRO file writer */
  @SneakyThrows
  private static <T> SyncDataFileWriter<T> createWriter(
      InterpretationPipelineOptions options, Schema schema, Transform transform, String id) {
    UnaryOperator<String> pathFn =
        t -> PathBuilder.buildPathInterpretUsingTargetPath(options, t, id + AVRO_EXTENSION);
    Path path = new Path(pathFn.apply(transform.getBaseName()));
    FileSystem fs =
        FileSystemFactory.getInstance(options.getHdfsSiteConfig()).getFs(path.toString());
    fs.mkdirs(path.getParent());

    return SyncDataFileWriterBuilder.builder()
        .schema(schema)
        .codec(options.getAvroCompressionType())
        .outputStream(fs.create(path))
        .syncInterval(options.getAvroSyncInterval())
        .build()
        .createSyncDataFileWriter();
  }
}<|MERGE_RESOLUTION|>--- conflicted
+++ resolved
@@ -181,8 +181,6 @@
             .counterFn(incMetricFn);
     ALABasicTransform basicTransform =
         ALABasicTransform.builder()
-<<<<<<< HEAD
-=======
             .lifeStageLookupSupplier(
                 config.getGbifConfig().getVocabularyConfig() != null
                     ? FileVocabularyFactory.getInstanceSupplier(
@@ -191,7 +189,6 @@
                         options.getCoreSiteConfig(),
                         FileVocabularyFactory.VocabularyBackedTerm.LIFE_STAGE)
                     : null)
->>>>>>> de7519cb
             .recordedByKvStoreSupplier(RecordedByKVStoreFactory.getInstanceSupplier(config))
             .occStatusKvStoreSupplier(
                 OccurrenceStatusKvStoreFactory.getInstanceSupplier(config.getGbifConfig()))
@@ -248,10 +245,7 @@
             .alaConfig(config)
             .countryKvStoreSupplier(GeocodeKvStoreFactory.createCountrySupplier(config))
             .stateProvinceKvStoreSupplier(GeocodeKvStoreFactory.createStateProvinceSupplier(config))
-<<<<<<< HEAD
-=======
             .biomeKvStoreSupplier(GeocodeKvStoreFactory.createBiomeSupplier(config))
->>>>>>> de7519cb
             .create();
 
     // ALA specific - Default values
@@ -261,10 +255,7 @@
             .dataResourceKvStoreSupplier(ALAAttributionKVStoreFactory.getInstanceSupplier(config))
             .create();
 
-<<<<<<< HEAD
-=======
     basicTransform.setup();
->>>>>>> de7519cb
     temporalTransform.setup();
     locationTransform.setup();
     alaTaxonomyTransform.setup();
