--- conflicted
+++ resolved
@@ -44,11 +44,7 @@
         CountryKeyValueStore.create(config.getGeocodeConfig());
 
     // missEqualsFail=true because each point should be associated with a country or marine area
-<<<<<<< HEAD
-    countryKvStore = GeocodeKvStore.create(countryStore, image, "COUNTRY", true);
-=======
     this.countryKvStore = GeocodeKvStore.create(countryStore, image, "COUNTRY", true);
->>>>>>> de7519cb
 
     KeyValueStore<LatLng, GeocodeResponse> stateProvinceStore =
         StateProvinceKeyValueStore.create(config.getGeocodeConfig());
@@ -59,10 +55,6 @@
             config.getGeocodeConfig().getStateProvince().getPath() + BITMAP_EXT);
 
     // missEqualsFail=false because not every point will be in a stateProvince
-<<<<<<< HEAD
-    stateProvinceKvStore =
-        GeocodeKvStore.create(stateProvinceStore, stateCacheImage, "STATEPROVINCE", false);
-=======
     this.stateProvinceKvStore =
         GeocodeKvStore.create(stateProvinceStore, stateCacheImage, "STATEPROVINCE", false);
 
@@ -90,7 +82,6 @@
             return BIOME_MARINE;
           }
         };
->>>>>>> de7519cb
   }
 
   private static GeocodeKvStoreFactory getInstance(ALAPipelinesConfig config) {
@@ -112,13 +103,10 @@
   public static SerializableSupplier<KeyValueStore<LatLng, GeocodeResponse>>
       createStateProvinceSupplier(ALAPipelinesConfig config) {
     return () -> getInstance(config).stateProvinceKvStore;
-<<<<<<< HEAD
-=======
   }
 
   public static SerializableSupplier<KeyValueStore<LatLng, GeocodeResponse>> createBiomeSupplier(
       ALAPipelinesConfig config) {
     return () -> getInstance(config).biomeKvStore;
->>>>>>> de7519cb
   }
 }