--- conflicted
+++ resolved
@@ -41,12 +41,8 @@
 
   private static final CodecFactory BASE_CODEC = CodecFactory.snappyCodec();
 
-<<<<<<< HEAD
   public static void main(String[] args) {
-=======
-  public static void main(String[] args) throws Exception {
     VersionInfo.print();
->>>>>>> d16a2937
     BasePipelineOptions options = PipelinesOptionsFactory.create(BasePipelineOptions.class, args);
     run(options);
   }
