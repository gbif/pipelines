--- conflicted
+++ resolved
@@ -227,13 +227,6 @@
             measurementOrFactTransform.getTag(),
             alaAttributionTransform.getTag(),
             alaUuidTransform.getTag(),
-<<<<<<< HEAD
-            options.getIncludeImages() ? imageServiceRecordTupleTag : null,
-            options.getIncludeSpeciesLists() ? speciesListsRecordTupleTag : null,
-            options.getIncludeSensitiveData() ? alaSensitiveDataRecordTransform.getTag() : null,
-            metadataView,
-            options.getDatasetId());
-=======
             options.getIncludeImages() ? imageRecordTupleTag : null,
             options.getIncludeSpeciesLists() ? speciesListsRecordTupleTag : null,
             options.getIncludeSensitiveData() ? alaSensitiveDataRecordTransform.getTag() : null,
@@ -241,7 +234,6 @@
             options.getDatasetId(),
             lastLoadedDate,
             lastProcessedDate);
->>>>>>> de7519cb
 
     log.info("Adding step 3: Converting into a json object");
     ParDo.SingleOutput<KV<String, CoGbkResult>, IndexRecord> alaSolrDoFn =
@@ -270,11 +262,7 @@
     }
 
     if (options.getIncludeImages()) {
-<<<<<<< HEAD
-      kpct = kpct.and(imageServiceRecordTupleTag, alaImageServiceRecords);
-=======
       kpct = kpct.and(imageRecordTupleTag, alaImageRecords);
->>>>>>> de7519cb
     }
 
     if (options.getIncludeGbifTaxonomy()) {
@@ -319,15 +307,9 @@
    * @param p
    * @return
    */
-<<<<<<< HEAD
-  private static PCollection<KV<String, ImageServiceRecord>> getLoadImageServiceRecords(
-      IndexingPipelineOptions options, Pipeline p) {
-    PCollection<KV<String, ImageServiceRecord>> alaImageServiceRecords;
-=======
   private static PCollection<KV<String, ImageRecord>> getLoadImageServiceRecords(
       IndexingPipelineOptions options, Pipeline p) {
     PCollection<KV<String, ImageRecord>> alaImageServiceRecords;
->>>>>>> de7519cb
     alaImageServiceRecords =
         p.apply(
                 AvroIO.read(ImageRecord.class)
