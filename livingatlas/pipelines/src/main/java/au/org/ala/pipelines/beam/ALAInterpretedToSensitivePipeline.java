package au.org.ala.pipelines.beam;

import static org.gbif.pipelines.common.PipelinesVariables.Pipeline.AVRO_EXTENSION;
import static org.gbif.pipelines.common.PipelinesVariables.Pipeline.Interpretation.DIRECTORY_NAME;

import au.org.ala.kvs.ALAPipelinesConfig;
import au.org.ala.kvs.ALAPipelinesConfigFactory;
import au.org.ala.kvs.cache.SDSCheckKVStoreFactory;
import au.org.ala.kvs.cache.SDSReportKVStoreFactory;
import au.org.ala.kvs.client.SDSConservationServiceFactory;
import au.org.ala.pipelines.transforms.ALASensitiveDataRecordTransform;
import au.org.ala.pipelines.transforms.ALATaxonomyTransform;
import au.org.ala.pipelines.util.VersionInfo;
import au.org.ala.utils.CombinedYamlConfiguration;
import au.org.ala.utils.ValidationUtils;
import java.io.IOException;
import java.time.LocalDateTime;
import java.time.ZoneOffset;
import java.util.function.UnaryOperator;
import lombok.AccessLevel;
import lombok.NoArgsConstructor;
import lombok.extern.slf4j.Slf4j;
import org.apache.beam.sdk.Pipeline;
import org.apache.beam.sdk.PipelineResult;
import org.apache.beam.sdk.transforms.join.CoGroupByKey;
import org.apache.beam.sdk.transforms.join.KeyedPCollectionTuple;
import org.apache.beam.sdk.values.KV;
import org.apache.beam.sdk.values.PCollection;
import org.gbif.pipelines.common.beam.metrics.MetricsHandler;
import org.gbif.pipelines.common.beam.options.InterpretationPipelineOptions;
import org.gbif.pipelines.common.beam.options.PipelinesOptionsFactory;
import org.gbif.pipelines.common.beam.utils.PathBuilder;
import org.gbif.pipelines.core.utils.FsUtils;
import org.gbif.pipelines.io.avro.*;
import org.gbif.pipelines.transforms.core.LocationTransform;
import org.gbif.pipelines.transforms.core.TemporalTransform;
import org.gbif.pipelines.transforms.core.VerbatimTransform;
import org.slf4j.MDC;

/** ALA Beam pipeline to process sensitive data. */
@Slf4j
@NoArgsConstructor(access = AccessLevel.PRIVATE)
public class ALAInterpretedToSensitivePipeline {

  public static void main(String[] args) throws IOException {
    VersionInfo.print();
    String[] combinedArgs = new CombinedYamlConfiguration(args).toArgs("general", "sensitive");
    InterpretationPipelineOptions options =
        PipelinesOptionsFactory.createInterpretation(combinedArgs);
    options.setMetaFileName(ValidationUtils.SENSITIVE_METRICS);
    run(options);
  }

  public static void run(InterpretationPipelineOptions options) throws IOException {

    ALAPipelinesConfig config =
        ALAPipelinesConfigFactory.getInstance(
                options.getHdfsSiteConfig(), options.getCoreSiteConfig(), options.getProperties())
            .get();

    MDC.put("datasetId", options.getDatasetId());
    MDC.put("attempt", options.getAttempt().toString());
    MDC.put("step", "INTERPRETED_TO_SENSITIVE");

    if (!ValidationUtils.isInterpretationAvailable(options)) {
      log.warn(
          "The dataset can not processed with SDS. Interpretation has not been ran for dataset: {}",
          options.getDatasetId());
      return;
    }

<<<<<<< HEAD
=======
    log.info("1. Delete previous SDS processing.");
    deletePreviousSDS(options);

>>>>>>> de7519cb
    log.info("Adding step 1: Options");
    String id = Long.toString(LocalDateTime.now().toEpochSecond(ZoneOffset.UTC));
    UnaryOperator<String> inputPathFn =
        t -> PathBuilder.buildPathInterpretUsingTargetPath(options, t, "*" + AVRO_EXTENSION);
    UnaryOperator<String> outputPathFn =
        t -> PathBuilder.buildPathInterpretUsingTargetPath(options, t, id);

    Pipeline p = Pipeline.create(options);

    log.info("Adding step 2: Creating transformations");
    // Core
    VerbatimTransform verbatimTransform = VerbatimTransform.create();
    TemporalTransform temporalTransform = TemporalTransform.builder().create();
    LocationTransform locationTransform = LocationTransform.builder().create();

    // ALA specific
    ALATaxonomyTransform alaTaxonomyTransform = ALATaxonomyTransform.builder().create();
    ALASensitiveDataRecordTransform alaSensitiveDataRecordTransform =
        ALASensitiveDataRecordTransform.builder()
            .datasetId(options.getDatasetId())
            .speciesStoreSupplier(SDSCheckKVStoreFactory.getInstanceSupplier(config))
            .reportStoreSupplier(SDSReportKVStoreFactory.getInstanceSupplier(config))
            .conservationServiceSupplier(SDSConservationServiceFactory.getInstanceSupplier(config))
            .erTag(verbatimTransform.getTag())
            .trTag(temporalTransform.getTag())
            .lrTag(locationTransform.getTag())
            .txrTag(null)
            .atxrTag(alaTaxonomyTransform.getTag())
            .create();

    log.info("Adding step 3: Creating beam pipeline");
    PCollection<KV<String, ExtendedRecord>> inputVerbatimCollection =
        p.apply("Read Verbatim", verbatimTransform.read(inputPathFn))
            .apply("Map Verbatim to KV", verbatimTransform.toKv());

    PCollection<KV<String, TemporalRecord>> inputTemporalCollection =
        p.apply("Read Temporal", temporalTransform.read(inputPathFn))
            .apply("Map Temporal to KV", temporalTransform.toKv());

    PCollection<KV<String, LocationRecord>> inputLocationCollection =
        p.apply("Read Location", locationTransform.read(inputPathFn))
            .apply("Map Location to KV", locationTransform.toKv());

    PCollection<KV<String, ALATaxonRecord>> inputAlaTaxonCollection =
        p.apply("Read Taxon", alaTaxonomyTransform.read(inputPathFn))
            .apply("Map Taxon to KV", alaTaxonomyTransform.toKv());

    KeyedPCollectionTuple<String> inputTuples =
        KeyedPCollectionTuple
            // Core
            .of(verbatimTransform.getTag(), inputVerbatimCollection)
            .and(temporalTransform.getTag(), inputTemporalCollection)
            .and(locationTransform.getTag(), inputLocationCollection)
            // ALA Specific
            .and(alaTaxonomyTransform.getTag(), inputAlaTaxonCollection);

    log.info("Creating sensitivity records");
    inputTuples
        .apply("Grouping objects", CoGroupByKey.create())
        .apply("Converting to sensitivity records", alaSensitiveDataRecordTransform.interpret())
        .apply("Write to AVRO", alaSensitiveDataRecordTransform.write(outputPathFn));

    log.info("Running the pipeline");
    PipelineResult result = p.run();
    result.waitUntilFinish();

    MetricsHandler.saveCountersToTargetPathFile(options, result.metrics());

    log.info("Pipeline has been finished");
  }

  public static void deletePreviousSDS(InterpretationPipelineOptions options) {

    String path =
        String.join(
            "/",
            options.getInputPath(),
            options.getDatasetId(),
            options.getAttempt().toString(),
            DIRECTORY_NAME,
            "ala_sensitive_data");

    // delete output directories
    FsUtils.deleteIfExist(options.getHdfsSiteConfig(), options.getCoreSiteConfig(), path);
  }
}<|MERGE_RESOLUTION|>--- conflicted
+++ resolved
@@ -69,12 +69,9 @@
       return;
     }
 
-<<<<<<< HEAD
-=======
     log.info("1. Delete previous SDS processing.");
     deletePreviousSDS(options);
 
->>>>>>> de7519cb
     log.info("Adding step 1: Options");
     String id = Long.toString(LocalDateTime.now().toEpochSecond(ZoneOffset.UTC));
     UnaryOperator<String> inputPathFn =
