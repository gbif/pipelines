--- conflicted
+++ resolved
@@ -68,11 +68,7 @@
   private TupleTag<ALAAttributionRecord> aarTag;
   @NonNull private TupleTag<ALAUUIDRecord> urTag;
 
-<<<<<<< HEAD
-  @NonNull private TupleTag<ImageServiceRecord> isTag;
-=======
   @NonNull private TupleTag<ImageRecord> isTag;
->>>>>>> de7519cb
 
   @NonNull private TupleTag<TaxonProfile> tpTag;
 
@@ -82,8 +78,6 @@
 
   String datasetID;
 
-<<<<<<< HEAD
-=======
   Long lastLoadDate;
 
   Long lastLoadProcessed;
@@ -99,7 +93,6 @@
     interpretedFields.stream().sorted().forEach(value -> System.out.println(value));
   }
 
->>>>>>> de7519cb
   public static IndexRecordTransform create(
       TupleTag<ExtendedRecord> erTag,
       TupleTag<BasicRecord> brTag,
@@ -113,13 +106,6 @@
       TupleTag<MeasurementOrFactRecord> mfrTag,
       TupleTag<ALAAttributionRecord> aarTag,
       TupleTag<ALAUUIDRecord> urTag,
-<<<<<<< HEAD
-      TupleTag<ImageServiceRecord> isTag,
-      TupleTag<TaxonProfile> tpTag,
-      TupleTag<ALASensitivityRecord> srTag,
-      PCollectionView<MetadataRecord> metadataView,
-      String datasetID) {
-=======
       TupleTag<ImageRecord> isTag,
       TupleTag<TaxonProfile> tpTag,
       TupleTag<ALASensitivityRecord> srTag,
@@ -127,7 +113,6 @@
       String datasetID,
       Long lastLoadDate,
       Long lastLoadProcessed) {
->>>>>>> de7519cb
     IndexRecordTransform t = new IndexRecordTransform();
     t.erTag = erTag;
     t.brTag = brTag;
@@ -146,11 +131,8 @@
     t.srTag = srTag;
     t.metadataView = metadataView;
     t.datasetID = datasetID;
-<<<<<<< HEAD
-=======
     t.lastLoadDate = lastLoadDate;
     t.lastLoadProcessed = lastLoadProcessed;
->>>>>>> de7519cb
     return t;
   }
 
@@ -299,8 +281,6 @@
           "Un-parsable date produced by downstream interpretation " + tr.getEventDate().getGte());
     }
 
-<<<<<<< HEAD
-=======
     if (tr.getYear() != null && tr.getYear() > 0) {
       indexRecord.getInts().put("decade", ((tr.getYear() / 10) * 10));
 
@@ -317,28 +297,14 @@
       }
     }
 
->>>>>>> de7519cb
     // GBIF taxonomy - add if available
     if (txr != null) {
       addGBIFTaxonomy(txr, indexRecord, assertions);
     }
 
-<<<<<<< HEAD
-    // Verbatim (Raw) data
-    Map<String, String> raw = er.getCoreTerms();
-    for (Map.Entry<String, String> entry : raw.entrySet()) {
-      String key = entry.getKey();
-      if (key.startsWith("http")) {
-        key = key.substring(key.lastIndexOf("/") + 1);
-      }
-      indexRecord.getStrings().put("raw_" + key, entry.getValue());
-=======
     if (sensitive) {
       indexRecord.getStrings().put("sensitive", "generalised");
->>>>>>> de7519cb
-    }
-
-    indexRecord.getBooleans().put("sensitive", sensitive);
+    }
 
     // Sensitive (Original) data
     if (sensitive) {
@@ -431,26 +397,6 @@
                   StringUtils.trimToEmpty(atxr.getVernacularName()),
                   atxr.getKingdom(),
                   atxr.getFamily())); // is set to IGNORE in headerAttribute
-<<<<<<< HEAD
-
-      // legacy fields referenced in biocache-service code
-      indexRecord.setTaxonID(atxr.getTaxonConceptID());
-
-      for (String s : atxr.getSpeciesGroup()) {
-        indexRecord.getStrings().put("speciesGroup", s);
-      }
-      for (String s : atxr.getSpeciesSubgroup()) {
-        indexRecord.getStrings().put("speciesSubgroup", s);
-      }
-    }
-
-    // FIXME see #99
-    boolean geospatialKosher =
-        lr.getHasGeospatialIssue() != null && lr.getHasGeospatialIssue() ? true : false;
-    indexRecord.getBooleans().put("geospatial_kosher", geospatialKosher);
-
-    // FIXME  - see #162
-=======
     }
 
     // see https://github.com/AtlasOfLivingAustralia/la-pipelines/issues/99
@@ -459,7 +405,6 @@
     indexRecord.getBooleans().put("spatiallyValid", spatiallyValid);
 
     // see  https://github.com/AtlasOfLivingAustralia/la-pipelines/issues/162
->>>>>>> de7519cb
     if (ur.getFirstLoaded() != null) {
       indexRecord
           .getDates()
@@ -487,14 +432,6 @@
               "defaultValuesUsed",
               aar.getHasDefaultValues() != null ? aar.getHasDefaultValues() : false);
 
-<<<<<<< HEAD
-    // add image identifiers
-    if (isr != null && isr.getImageIDs() != null && !isr.getImageIDs().isEmpty()) {
-      indexRecord.getStrings().put("image_url", isr.getImageIDs().get(0));
-      indexRecord.getMultiValues().put("all_image_url", isr.getImageIDs());
-      // FIX ME - do we need mime type.....
-      indexRecord.getStrings().put("multimedia", "Image");
-=======
       // add hub IDs
       if (aar.getHubMembership() != null && !aar.getHubMembership().isEmpty()) {
         indexRecord
@@ -584,19 +521,11 @@
             .getMultiValues()
             .put("multimediaLicense", licenses.stream().collect(Collectors.toList()));
       }
->>>>>>> de7519cb
     }
 
     if (tpr != null && tpr.getSpeciesListID() != null && !tpr.getSpeciesListID().isEmpty()) {
       addSpeciesListInfo(lr, tpr, indexRecord);
     }
-<<<<<<< HEAD
-
-    assertions.addAll(lr.getIssues().getIssueList());
-    assertions.addAll(tr.getIssues().getIssueList());
-    assertions.addAll(br.getIssues().getIssueList());
-    assertions.addAll(mdr.getIssues().getIssueList());
-=======
 
     List<String> taxonomicIssues = tr.getIssues().getIssueList();
     List<String> geospatialIssues = lr.getIssues().getIssueList();
@@ -613,44 +542,12 @@
     assertions.addAll(br.getIssues().getIssueList());
     assertions.addAll(mdr.getIssues().getIssueList());
 
->>>>>>> de7519cb
     if (sr != null) {
       assertions.addAll(sr.getIssues().getIssueList());
     }
 
     indexRecord.getMultiValues().put("assertions", assertions);
 
-<<<<<<< HEAD
-    return indexRecord.build();
-  }
-
-  private static void addSpeciesListInfo(
-      LocationRecord lr, TaxonProfile tpr, IndexRecord.Builder indexRecord) {
-    indexRecord.getMultiValues().put("speciesListUid", tpr.getSpeciesListID());
-
-    // CONSERVATION STATUS
-    String stateProvince = lr.getStateProvince();
-    String country = lr.getCountry();
-
-    // index conservation status
-    List<ConservationStatus> conservationStatuses = tpr.getConservationStatuses();
-    for (ConservationStatus conservationStatus : conservationStatuses) {
-      if (conservationStatus.getRegion() != null) {
-        if (conservationStatus.getRegion().equalsIgnoreCase(stateProvince)) {
-
-          if (Strings.isNotBlank(conservationStatus.getSourceStatus())) {
-            indexRecord
-                .getStrings()
-                .put("raw_stateConservation", conservationStatus.getSourceStatus());
-          }
-          if (Strings.isNotBlank(conservationStatus.getStatus())) {
-            indexRecord.getStrings().put("stateConservation", conservationStatus.getStatus());
-          }
-        }
-        if (conservationStatus.getRegion().equalsIgnoreCase(country)) {
-          if (Strings.isNotBlank(conservationStatus.getStatus())) {
-            indexRecord.getStrings().put("countryConservation", conservationStatus.getStatus());
-=======
     // Verbatim (Raw) data
     Map<String, String> raw = er.getCoreTerms();
     for (Map.Entry<String, String> entry : raw.entrySet()) {
@@ -677,7 +574,6 @@
             indexRecord.setDynamicProperties(dynamicProperties);
           } catch (Exception e) {
             // NOP
->>>>>>> de7519cb
           }
         } else {
           indexRecord.getStrings().put(key, entry.getValue());
@@ -685,17 +581,6 @@
       }
     }
 
-<<<<<<< HEAD
-    // index invasive status
-    List<InvasiveStatus> invasiveStatuses = tpr.getInvasiveStatuses();
-    for (InvasiveStatus invasiveStatus : invasiveStatuses) {
-      if (invasiveStatus.getRegion() != null) {
-        if (invasiveStatus.getRegion().equalsIgnoreCase(stateProvince)) {
-          indexRecord.getStrings().put("stateInvasive", "invasive");
-        }
-        if (invasiveStatus.getRegion().equalsIgnoreCase(country)) {
-          indexRecord.getStrings().put("countryInvasive", "invasive");
-=======
     Map<String, List<Map<String, String>>> extensions = er.getExtensions();
 
     List<Map<String, String>> identifications =
@@ -797,13 +682,24 @@
           if (Strings.isNotBlank(conservationStatus.getStatus())) {
             indexRecord.getStrings().put("countryConservation", conservationStatus.getStatus());
           }
->>>>>>> de7519cb
         }
       }
     }
-  }
-
-<<<<<<< HEAD
+
+    // index invasive status
+    List<InvasiveStatus> invasiveStatuses = tpr.getInvasiveStatuses();
+    for (InvasiveStatus invasiveStatus : invasiveStatuses) {
+      if (invasiveStatus.getRegion() != null) {
+        if (invasiveStatus.getRegion().equalsIgnoreCase(stateProvince)) {
+          indexRecord.getStrings().put("stateInvasive", "INVASIVE");
+        }
+        if (invasiveStatus.getRegion().equalsIgnoreCase(country)) {
+          indexRecord.getStrings().put("countryInvasive", "INVASIVE");
+        }
+      }
+    }
+  }
+
   private static void addGBIFTaxonomy(
       TaxonRecord txr, IndexRecord.Builder indexRecord, List<String> assertions) {
     // add the classification
@@ -815,44 +711,11 @@
       indexRecord
           .getStrings()
           .put("gbif_s_" + entry.getRank().toString().toLowerCase(), entry.getName());
-=======
-    // index invasive status
-    List<InvasiveStatus> invasiveStatuses = tpr.getInvasiveStatuses();
-    for (InvasiveStatus invasiveStatus : invasiveStatuses) {
-      if (invasiveStatus.getRegion() != null) {
-        if (invasiveStatus.getRegion().equalsIgnoreCase(stateProvince)) {
-          indexRecord.getStrings().put("stateInvasive", "INVASIVE");
-        }
-        if (invasiveStatus.getRegion().equalsIgnoreCase(country)) {
-          indexRecord.getStrings().put("countryInvasive", "INVASIVE");
-        }
-      }
->>>>>>> de7519cb
-    }
-  }
-
-<<<<<<< HEAD
+    }
+
     indexRecord.getStrings().put("gbif_s_rank", txr.getAcceptedUsage().getRank().toString());
     indexRecord.getStrings().put("gbif_s_scientificName", txr.getAcceptedUsage().getName());
 
-=======
-  private static void addGBIFTaxonomy(
-      TaxonRecord txr, IndexRecord.Builder indexRecord, List<String> assertions) {
-    // add the classification
-    List<RankedName> taxonomy = txr.getClassification();
-    for (RankedName entry : taxonomy) {
-      indexRecord
-          .getInts()
-          .put("gbif_s_" + entry.getRank().toString().toLowerCase() + "_id", entry.getKey());
-      indexRecord
-          .getStrings()
-          .put("gbif_s_" + entry.getRank().toString().toLowerCase(), entry.getName());
-    }
-
-    indexRecord.getStrings().put("gbif_s_rank", txr.getAcceptedUsage().getRank().toString());
-    indexRecord.getStrings().put("gbif_s_scientificName", txr.getAcceptedUsage().getName());
-
->>>>>>> de7519cb
     IssueRecord taxonomicIssues = txr.getIssues();
     assertions.addAll(taxonomicIssues.getIssueList());
   }
@@ -880,13 +743,6 @@
             if (txrTag != null) {
               txr = v.getOnly(txrTag, TaxonRecord.newBuilder().setId(k).build());
             }
-
-            // Extension
-            MultimediaRecord mr = v.getOnly(mrTag, MultimediaRecord.newBuilder().setId(k).build());
-            ImageRecord ir = v.getOnly(irTag, ImageRecord.newBuilder().setId(k).build());
-            AudubonRecord ar = v.getOnly(arTag, AudubonRecord.newBuilder().setId(k).build());
-            MeasurementOrFactRecord mfr =
-                v.getOnly(mfrTag, MeasurementOrFactRecord.newBuilder().setId(k).build());
 
             // ALA specific
             ALAUUIDRecord ur = v.getOnly(urTag, null);
