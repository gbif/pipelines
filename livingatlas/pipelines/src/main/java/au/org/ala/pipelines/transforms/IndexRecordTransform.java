--- conflicted
+++ resolved
@@ -351,19 +351,6 @@
         key = key.substring(key.lastIndexOf("/") + 1);
       }
 
-<<<<<<< HEAD
-      addIfNotEmpty(indexRecord, DATA_RESOURCE_UID, aar.getDataResourceUid());
-      addIfNotEmpty(indexRecord, DATA_RESOURCE_NAME, aar.getDataResourceName());
-      addIfNotEmpty(indexRecord, DATA_PROVIDER_UID, aar.getDataProviderUid());
-      addIfNotEmpty(indexRecord, DATA_PROVIDER_NAME, aar.getDataProviderName());
-      addIfNotEmpty(indexRecord, INSTITUTION_UID, aar.getInstitutionUid());
-      addIfNotEmpty(indexRecord, COLLECTION_UID, aar.getCollectionUid());
-      addIfNotEmpty(indexRecord, INSTITUTION_NAME, aar.getInstitutionName());
-      addIfNotEmpty(indexRecord, COLLECTION_NAME, aar.getCollectionName());
-      addIfNotEmpty(indexRecord, PROVENANCE, aar.getProvenance());
-      addIfNotEmpty(indexRecord, CONTENT_TYPES, aar.getContentTypes());
-      indexRecord.getBooleans().put(DEFAULT_VALUES_USED, aar.getHasDefaultValues());
-=======
       // if we already have an interpreted value, prefix with raw_
       if (interpretedFields.contains(key)) {
         indexRecord.getStrings().put(RAW_PREFIX + key, entry.getValue());
@@ -373,7 +360,6 @@
             // index separate properties and the dynamicProperties
             // field as a string as it may not be parseable JSON
             indexRecord.getStrings().put(DwcTerm.dynamicProperties.simpleName(), entry.getValue());
->>>>>>> 606da501
 
             // attempt JSON parse - best effort service only, if this fails
             // we carry on indexing
