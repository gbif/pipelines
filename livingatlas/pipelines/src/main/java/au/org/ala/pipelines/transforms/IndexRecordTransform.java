package au.org.ala.pipelines.transforms;

import static au.org.ala.pipelines.beam.ALAUUIDMintingPipeline.REMOVED_PREFIX_MARKER;
import static au.org.ala.pipelines.transforms.IndexValues.*;
import static org.apache.avro.Schema.Type.UNION;
import static org.gbif.pipelines.common.PipelinesVariables.Metrics.AVRO_TO_JSON_COUNT;

import au.org.ala.pipelines.common.SolrFieldSchema;
import au.org.ala.pipelines.interpreters.SensitiveDataInterpreter;
import com.fasterxml.jackson.databind.ObjectMapper;
import com.google.common.collect.ImmutableSet;
import java.io.Serializable;
import java.text.DecimalFormat;
import java.text.ParseException;
import java.text.SimpleDateFormat;
import java.time.*;
import java.time.temporal.TemporalAccessor;
import java.util.*;
import java.util.stream.Collectors;
import lombok.NonNull;
import lombok.extern.slf4j.Slf4j;
import org.apache.avro.Schema;
import org.apache.avro.Schema.Field;
import org.apache.avro.specific.SpecificRecordBase;
import org.apache.beam.sdk.metrics.Counter;
import org.apache.beam.sdk.metrics.Metrics;
import org.apache.beam.sdk.transforms.DoFn;
import org.apache.beam.sdk.transforms.ParDo;
import org.apache.beam.sdk.transforms.join.CoGbkResult;
import org.apache.beam.sdk.values.KV;
import org.apache.beam.sdk.values.TupleTag;
import org.apache.commons.lang3.StringUtils;
import org.apache.solr.common.SolrInputDocument;
import org.gbif.api.vocabulary.Extension;
import org.gbif.api.vocabulary.License;
import org.gbif.common.parsers.core.OccurrenceParseResult;
import org.gbif.common.parsers.date.MultiinputTemporalParser;
import org.gbif.dwc.terms.DcTerm;
import org.gbif.dwc.terms.DwcTerm;
import org.gbif.dwc.terms.Term;
import org.gbif.dwc.terms.TermFactory;
import org.gbif.pipelines.common.PipelinesException;
import org.gbif.pipelines.io.avro.*;
import org.jetbrains.annotations.NotNull;

/**
 * A transform that creates IndexRecords which are used downstream to push data to a search index
 * (SOLR or ElasticSearch)
 */
@Slf4j
public class IndexRecordTransform implements Serializable, IndexFields {

  private static final long serialVersionUID = 1279313931024806169L;
  private static final TermFactory TERM_FACTORY = TermFactory.instance();
  public static final String ISSUES = "issues";
  public static final String CLASSS = "classs";
  public static final int YYYY_DD_MM_FORMAT_LENGTH = 10;
  public static final int YYYY_MM_DDTHH_mm_ss_Z_LENGTH = 22;
  public static final String RAW_PREFIX = "raw_";
  public static final String MULTIPLE_VALUES_DELIM = "\\|";
  public static final String YYYY_DD_MM_FORMAT = "yyyy-MM-dd";
  public static final String YYYY_MM_DDTHH_mm_ss_Z_FORMAT = "yyyy-MM-dd'T'HH:mmXXX";

  public static final String SURVEY_VOC_TERM = "Survey";

  // Core
  @NonNull private TupleTag<ExtendedRecord> erTag;
  @NonNull private TupleTag<BasicRecord> brTag;
  @NonNull private TupleTag<TemporalRecord> trTag;
  @NonNull private TupleTag<LocationRecord> lrTag;

  private TupleTag<TaxonRecord> txrTag;
  @NonNull private TupleTag<ALATaxonRecord> atxrTag;

  private TupleTag<ALAAttributionRecord> aarTag;

  private TupleTag<MultimediaRecord> mrTag;

  @NonNull private TupleTag<ALAUUIDRecord> urTag;

  @NonNull private TupleTag<ImageRecord> isTag;

  @NonNull private TupleTag<TaxonProfile> tpTag;

  @NonNull private TupleTag<ALASensitivityRecord> srTag;

  @NonNull private TupleTag<EventCoreRecord> eventCoreTag;

  @NonNull private TupleTag<LocationRecord> eventLocationTag;

  @NonNull private TupleTag<TemporalRecord> eventTemporalTag;

  String datasetID;

  Long lastLoadDate;

  Long lastLoadProcessed;

  static Set<String> interpretedFields;

  static {
    interpretedFields = getAddedValues();
  }

  public static IndexRecordTransform create(
      TupleTag<ExtendedRecord> erTag,
      TupleTag<BasicRecord> brTag,
      TupleTag<TemporalRecord> trTag,
      TupleTag<LocationRecord> lrTag,
      TupleTag<TaxonRecord> txrTag,
      TupleTag<ALATaxonRecord> atxrTag,
      TupleTag<MultimediaRecord> mrTag,
      TupleTag<ALAAttributionRecord> aarTag,
      TupleTag<ALAUUIDRecord> urTag,
      TupleTag<ImageRecord> isTag,
      TupleTag<TaxonProfile> tpTag,
      TupleTag<ALASensitivityRecord> srTag,
      TupleTag<EventCoreRecord> eventCoreTag,
      TupleTag<LocationRecord> eventLocationTag,
      TupleTag<TemporalRecord> eventTemporalTag,
      String datasetID,
      Long lastLoadDate,
      Long lastLoadProcessed) {
    IndexRecordTransform t = new IndexRecordTransform();
    t.erTag = erTag;
    t.brTag = brTag;
    t.trTag = trTag;
    t.lrTag = lrTag;
    t.txrTag = txrTag;
    t.atxrTag = atxrTag;
    t.mrTag = mrTag;
    t.aarTag = aarTag;
    t.urTag = urTag;
    t.isTag = isTag;
    t.tpTag = tpTag;
    t.srTag = srTag;
    t.eventCoreTag = eventCoreTag;
    t.eventLocationTag = eventLocationTag;
    t.eventTemporalTag = eventTemporalTag;
    t.datasetID = datasetID;
    t.lastLoadDate = lastLoadDate;
    t.lastLoadProcessed = lastLoadProcessed;
    return t;
  }

  /**
   * Create a IndexRecord using the supplied records.
   *
   * @return IndexRecord
   */
  @NotNull
  public static IndexRecord createIndexRecord(
      BasicRecord br,
      TemporalRecord tr,
      LocationRecord lr,
      TaxonRecord txr,
      ALATaxonRecord atxr,
      ExtendedRecord er,
      ALAAttributionRecord aar,
      ALAUUIDRecord ur,
      ImageRecord isr,
      TaxonProfile tpr,
      ALASensitivityRecord sr,
      MultimediaRecord mr,
      EventCoreRecord ecr,
      LocationRecord elr,
      TemporalRecord etr,
      Long lastLoadDate,
      Long lastProcessedDate) {

    Set<String> skipKeys = new HashSet<>();
    skipKeys.add("id");
    skipKeys.add("created");
    skipKeys.add("text");
    skipKeys.add("name");
    skipKeys.add("coreRowType");
    skipKeys.add("coreTerms");
    skipKeys.add("extensions");
    skipKeys.add("usage");
    skipKeys.add("classification");
    skipKeys.add("eventDate");
    skipKeys.add("hasCoordinate");
    skipKeys.add("hasGeospatialIssue");
    skipKeys.add("gbifId");
    skipKeys.add("crawlId");
    skipKeys.add("networkKeys");
    skipKeys.add("protocol");
    skipKeys.add("issues");
    skipKeys.add("identifiedByIds"); // multi value field
    skipKeys.add("recordedByIds"); // multi value field
    skipKeys.add(DwcTerm.identifiedByID.simpleName()); // multi value field
    skipKeys.add(DwcTerm.recordedByID.simpleName()); // multi value field
    skipKeys.add("machineTags");
    skipKeys.add("parentsLineage");
    skipKeys.add(
        "establishmentMeans"); // GBIF treats it as a JSON, but ALA needs a String which is defined
    skipKeys.add(
        "degreeOfEstablishment"); // GBIF treats it as a JSON, but ALA needs a String which is
    // defined
    skipKeys.add(DwcTerm.typeStatus.simpleName());
    skipKeys.add(DwcTerm.recordedBy.simpleName());
    skipKeys.add(DwcTerm.identifiedBy.simpleName());
    skipKeys.add(DwcTerm.preparations.simpleName());
    skipKeys.add(DwcTerm.datasetID.simpleName());
    skipKeys.add(DwcTerm.datasetName.simpleName());
    skipKeys.add(DwcTerm.samplingProtocol.simpleName());
    skipKeys.add(DwcTerm.otherCatalogNumbers.simpleName());

    IndexRecord.Builder indexRecord = IndexRecord.newBuilder().setId(ur.getUuid());
    indexRecord.setBooleans(new HashMap<>());
    indexRecord.setStrings(new HashMap<>());
    indexRecord.setLongs(new HashMap<>());
    indexRecord.setInts(new HashMap<>());
    indexRecord.setDates(new HashMap<>());
    indexRecord.setDoubles(new HashMap<>());
    indexRecord.setMultiValues(new HashMap<>());
    List<String> assertions = new ArrayList<>();

    // add timestamps
    indexRecord.getDates().put(LAST_LOAD_DATE, lastLoadDate);
    indexRecord.getDates().put(LAST_PROCESSED_DATE, lastProcessedDate);

    // If a sensitive record, construct new versions of the data with adjustments
    boolean isSensitive = sr != null && sr.getIsSensitive() != null && sr.getIsSensitive();
    if (isSensitive) {
      Set<Term> sensitiveTerms =
          sr.getAltered().keySet().stream().map(TERM_FACTORY::findTerm).collect(Collectors.toSet());
      if (br != null) {
        br = BasicRecord.newBuilder(br).build();
        SensitiveDataInterpreter.applySensitivity(sensitiveTerms, sr, br);
      }
      if (tr != null) {
        tr = TemporalRecord.newBuilder(tr).build();
        SensitiveDataInterpreter.applySensitivity(sensitiveTerms, sr, tr);
      }
      if (lr != null) {
        lr = LocationRecord.newBuilder(lr).build();
        SensitiveDataInterpreter.applySensitivity(sensitiveTerms, sr, lr);
      }
      if (txr != null) {
        txr = TaxonRecord.newBuilder(txr).build();
        SensitiveDataInterpreter.applySensitivity(sensitiveTerms, sr, txr);
      }
      if (atxr != null) {
        atxr = ALATaxonRecord.newBuilder(atxr).build();
        SensitiveDataInterpreter.applySensitivity(sensitiveTerms, sr, atxr);
      }
      if (er != null) {
        er = ExtendedRecord.newBuilder(er).build();
        SensitiveDataInterpreter.applySensitivity(sensitiveTerms, sr, er);
      }
      if (aar != null) {
        aar = ALAAttributionRecord.newBuilder(aar).build();
        SensitiveDataInterpreter.applySensitivity(sensitiveTerms, sr, aar);
      }
    }

    addToIndexRecord(lr, indexRecord, skipKeys);
    addToIndexRecord(tr, indexRecord, skipKeys);
    addToIndexRecord(br, indexRecord, skipKeys);

    applyBasicRecord(br, indexRecord);

    // add event date
    applyTemporalRecord(tr, indexRecord);

    // GBIF taxonomy - add if available
    if (txr != null) {
      addGBIFTaxonomy(txr, indexRecord, assertions);
    }

    if (isSensitive) {
      indexRecord.getStrings().put(SENSITIVE, sr.getSensitive());
      if (sr.getDataGeneralizations() != null)
        indexRecord
            .getStrings()
            .put(DwcTerm.dataGeneralizations.simpleName(), sr.getDataGeneralizations());
      if (sr.getInformationWithheld() != null)
        indexRecord
            .getStrings()
            .put(DwcTerm.informationWithheld.simpleName(), sr.getInformationWithheld());
      if (sr.getGeneralisationInMetres() != null)
        indexRecord.getStrings().put(GENERALISATION_IN_METRES, sr.getGeneralisationInMetres());
      if (sr.getGeneralisationInMetres() != null)
        indexRecord
            .getStrings()
            .put(GENERALISATION_TO_APPLY_IN_METRES, sr.getGeneralisationInMetres());
      for (Map.Entry<String, String> entry : sr.getOriginal().entrySet()) {
        Term field = TERM_FACTORY.findTerm(entry.getKey());
        if (entry.getValue() != null) {
          indexRecord.getStrings().put(SENSITIVE_PREFIX + field.simpleName(), entry.getValue());
        }
      }
    }

    addGeo(indexRecord, lr);

    // ALA taxonomy & species groups - backwards compatible for EYA
    applyTaxonomy(atxr, skipKeys, indexRecord, assertions);

    // see https://github.com/AtlasOfLivingAustralia/la-pipelines/issues/99
    boolean spatiallyValid = lr.getHasGeospatialIssue() == null || !lr.getHasGeospatialIssue();
    indexRecord.getBooleans().put(SPATIALLY_VALID, spatiallyValid);

    // see  https://github.com/AtlasOfLivingAustralia/la-pipelines/issues/162
    if (ur.getFirstLoaded() != null) {
      indexRecord.getDates().put(FIRST_LOADED_DATE, ur.getFirstLoaded());
    }

    // Add legacy collectory fields
    applyAttribution(aar, indexRecord);

    // add image identifiers
    applyMultimedia(ur, isr, indexRecord);

    // add species lists
    addSpeciesListInfo(lr, tpr, indexRecord);

    List<String> temporalIssues = tr.getIssues().getIssueList();
    List<String> taxonomicIssues = atxr.getIssues().getIssueList();
    List<String> geospatialIssues = lr.getIssues().getIssueList();

    if (taxonomicIssues != null && !taxonomicIssues.isEmpty()) {
      indexRecord.getMultiValues().put(TAXONOMIC_ISSUES, temporalIssues);
    }

    if (geospatialIssues != null && !geospatialIssues.isEmpty()) {
      indexRecord.getMultiValues().put(GEOSPATIAL_ISSUES, geospatialIssues);
    }

    // add all to assertions
    assertions.addAll(temporalIssues);
    assertions.addAll(taxonomicIssues);
    assertions.addAll(geospatialIssues);

    if (mr != null) {
      assertions.addAll(mr.getIssues().getIssueList());
    }

    assertions.addAll(br.getIssues().getIssueList());

    if (sr != null) {
      assertions.addAll(sr.getIssues().getIssueList());
    }

    indexRecord.getMultiValues().put(ASSERTIONS, assertions);

    // Verbatim (Raw) data
    Map<String, String> raw = er.getCoreTerms();
    for (Map.Entry<String, String> entry : raw.entrySet()) {

      String key = entry.getKey();
      if (key.startsWith("http")) {
        key = key.substring(key.lastIndexOf("/") + 1);
      }

      // if we already have an interpreted value, prefix with raw_
      if (interpretedFields.contains(key)) {
        indexRecord.getStrings().put(RAW_PREFIX + key, entry.getValue());
      } else {
        if (key.endsWith(DwcTerm.dynamicProperties.simpleName())) {
          try {
            // index separate properties and the dynamicProperties
            // field as a string as it may not be parseable JSON
            indexRecord.getStrings().put(DwcTerm.dynamicProperties.simpleName(), entry.getValue());

            // attempt JSON parse - best effort service only, if this fails
            // we carry on indexing
            ObjectMapper om = new ObjectMapper();
            Map dynamicProperties = om.readValue(entry.getValue(), Map.class);

            // ensure the dynamic properties are maps of string, string to avoid serialisation
            // issues
            dynamicProperties.replaceAll((s, c) -> c != null ? c.toString() : "");

            indexRecord.setDynamicProperties(dynamicProperties);
          } catch (Exception e) {
            // NOP
          }
        } else {
          indexRecord.getStrings().put(key, entry.getValue());
        }
      }
    }

    Map<String, List<Map<String, String>>> extensions = er.getExtensions();

    List<Map<String, String>> identifications =
        extensions.get(Extension.IDENTIFICATION.getRowType());
    if (identifications != null && !identifications.isEmpty()) {
      // the flat SOLR schema will only allow for 1 identification per record
      Map<String, String> identification = identifications.get(0);
      addTermSafely(indexRecord, identification, DwcTerm.identificationID);
      addMultiValueTermSafely(indexRecord, identification, DwcTerm.identifiedBy);
      addTermSafely(indexRecord, identification, DwcTerm.identificationRemarks);
      addTermSafely(indexRecord, identification, DwcTerm.dateIdentified);
      addTermSafely(indexRecord, identification, DwcTerm.identificationQualifier);
    }

    List<Map<String, String>> loans = extensions.get(GGBN_TERMS_LOAN);
    if (loans != null && !loans.isEmpty()) {
      // the flat SOLR schema will only allow for 1 loan per record
      Map<String, String> loan = loans.get(0);
      addTermSafely(indexRecord, loan, LOAN_DESTINATION_TERM);
      addTermSafely(indexRecord, loan, LOAN_IDENTIFIER_TERM);
    }

    // apply inherited fields as required
    applyEventCore(indexRecord, ecr, skipKeys);
    applyEventLocation(indexRecord, elr, skipKeys);
    applyEventTemporal(indexRecord, etr, skipKeys);
    return indexRecord.build();
  }

  private static void applyMultimedia(
      ALAUUIDRecord ur, ImageRecord isr, IndexRecord.Builder indexRecord) {
    if (isr != null && isr.getImageItems() != null && !isr.getImageItems().isEmpty()) {

      Set<String> multimedia = new HashSet<>();
      Set<String> licenses = new HashSet<>();
      List<String> images = new ArrayList<>();
      List<String> videos = new ArrayList<>();
      List<String> sounds = new ArrayList<>();
      isr.getImageItems()
          .forEach(
              image -> {
                if (StringUtils.isNotEmpty(image.getLicense())) {
                  licenses.add(image.getLicense());
                }

                if (image.getFormat() != null) {
                  if (image.getFormat().startsWith("image")) {
                    multimedia.add(IMAGE);
                    images.add(image.getIdentifier());
                  }
                  if (image.getFormat().startsWith("audio")) {
                    multimedia.add(SOUND);
                    sounds.add(image.getIdentifier());
                  }
                  if (image.getFormat().startsWith("video")) {
                    multimedia.add(VIDEO);
                    videos.add(image.getIdentifier());
                  }
                }
              });

      if (!images.isEmpty()) {
        indexRecord.getStrings().put(IMAGE_ID, isr.getImageItems().get(0).getIdentifier());
        indexRecord
            .getMultiValues()
            .put(
                IMAGE_IDS,
                isr.getImageItems().stream()
                    .map(Image::getIdentifier)
                    .collect(Collectors.toList()));
      }
      if (!sounds.isEmpty()) {
        indexRecord
            .getMultiValues()
            .put(
                SOUND_IDS,
                isr.getImageItems().stream()
                    .map(Image::getIdentifier)
                    .collect(Collectors.toList()));
      }
      if (!videos.isEmpty()) {
        indexRecord
            .getMultiValues()
            .put(
                VIDEO_IDS,
                isr.getImageItems().stream()
                    .map(Image::getIdentifier)
                    .collect(Collectors.toList()));
      }

      List<MultimediaIndexRecord> mir =
          isr.getImageItems().stream()
              .map(imageItem -> convertToMultimediaRecord(ur.getUuid(), imageItem))
              .collect(Collectors.toList());
      indexRecord.setMultimedia(mir);

      if (!multimedia.isEmpty()) {
        List<String> distinctList = new ArrayList<>(multimedia);
        indexRecord.getMultiValues().put(MULTIMEDIA, distinctList);
      }

      if (!licenses.isEmpty()) {
        indexRecord.getMultiValues().put(MULTIMEDIA_LICENSE, new ArrayList<>(licenses));
      }
    }
  }

  private static void applyAttribution(ALAAttributionRecord aar, IndexRecord.Builder indexRecord) {
    if (aar != null) {
      // if the licence is null in the basic record (which is the record-level licence)
      // or licence is License.UNSPECIFIED in the basic record (licence provided at the record-level
      // is null)
      // then use the licence supplied by the collectory
      // see https://github.com/AtlasOfLivingAustralia/la-pipelines/issues/271
      if (indexRecord.getStrings().get(DcTerm.license.simpleName()) == null
          || indexRecord
              .getStrings()
              .get(DcTerm.license.simpleName())
              .equals(License.UNSPECIFIED.name())) {
        addIfNotEmpty(indexRecord, DcTerm.license.simpleName(), aar.getLicenseType());
      }

      addIfNotEmpty(indexRecord, DATA_RESOURCE_UID, aar.getDataResourceUid());
      addIfNotEmpty(indexRecord, DATA_RESOURCE_NAME, aar.getDataResourceName());
      addIfNotEmpty(indexRecord, DATA_PROVIDER_UID, aar.getDataProviderUid());
      addIfNotEmpty(indexRecord, DATA_PROVIDER_NAME, aar.getDataProviderName());
      addIfNotEmpty(indexRecord, INSTITUTION_UID, aar.getInstitutionUid());
      addIfNotEmpty(indexRecord, COLLECTION_UID, aar.getCollectionUid());
      addIfNotEmpty(indexRecord, INSTITUTION_NAME, aar.getInstitutionName());
      addIfNotEmpty(indexRecord, COLLECTION_NAME, aar.getCollectionName());
      addIfNotEmpty(indexRecord, PROVENANCE, aar.getProvenance());
      addIfNotEmpty(indexRecord, CONTENT_TYPES, aar.getContentTypes());
      indexRecord
          .getBooleans()
          .put(
              DEFAULT_VALUES_USED,
              aar.getHasDefaultValues() != null ? aar.getHasDefaultValues() : false);

      // add hub IDs
      if (aar.getHubMembership() != null && !aar.getHubMembership().isEmpty()) {
        indexRecord
            .getMultiValues()
            .put(
                DATA_HUB_UID,
                aar.getHubMembership().stream()
                    .map(EntityReference::getUid)
                    .collect(Collectors.toList()));
      }
    }
  }

  private static void applyTaxonomy(
      ALATaxonRecord atxr,
      Set<String> skipKeys,
      IndexRecord.Builder indexRecord,
      List<String> assertions) {
    if (atxr.getTaxonConceptID() != null) {
      List<Field> fields = atxr.getSchema().getFields();
      for (Field field : fields) {
        Object value = atxr.get(field.name());
        if (value != null
            && !field.name().equals(SPECIES_GROUP)
            && !field.name().equals(SPECIES_SUBGROUP)
            && !field.name().equals(TAXON_RANK)
            && !skipKeys.contains(field.name())) {

          if (field.name().equalsIgnoreCase(CLASSS)) {
            indexRecord.getStrings().put(DwcTerm.class_.simpleName(), value.toString());
          } else if (field.name().equalsIgnoreCase(ISSUES)) {
            assertions.add((String) value);
          } else {
            if (value instanceof Integer) {
              indexRecord.getInts().put(field.name(), (Integer) value);
            } else {
              indexRecord.getStrings().put(field.name(), value.toString());
            }
          }
        }

        if (atxr.getClasss() != null) {
          indexRecord.getStrings().put(DwcTerm.class_.simpleName(), atxr.getClasss());
        }

        if (atxr.getTaxonRank() != null) {
          indexRecord
              .getStrings()
              .put(DwcTerm.taxonRank.simpleName(), atxr.getTaxonRank().toLowerCase());
          if (atxr.getTaxonRankID() != null && atxr.getTaxonRankID() == SUBSPECIES_RANK_ID) {
            indexRecord.getStrings().put(SUBSPECIES, atxr.getScientificName());
            indexRecord.getStrings().put(SUBSPECIES_ID, atxr.getTaxonConceptID());
          }
        }
      }
      // legacy fields referenced in biocache-service code
      indexRecord.setTaxonID(atxr.getTaxonConceptID());
      indexRecord
          .getMultiValues()
          .put(
              SPECIES_GROUP,
              atxr.getSpeciesGroup().stream().distinct().collect(Collectors.toList()));
      indexRecord
          .getMultiValues()
          .put(
              SPECIES_SUBGROUP,
              atxr.getSpeciesSubgroup().stream().distinct().collect(Collectors.toList()));

      // required for EYA
      indexRecord
          .getStrings()
          .put(
              NAMES_AND_LSID,
              String.join(
                  "|",
                  atxr.getScientificName(),
                  atxr.getTaxonConceptID(),
                  StringUtils.trimToEmpty(atxr.getVernacularName()),
                  atxr.getKingdom(),
                  atxr.getFamily())); // is set to IGNORE in headerAttributes

      indexRecord
          .getStrings()
          .put(
              COMMON_NAME_AND_LSID,
              String.join(
                  "|",
                  StringUtils.trimToEmpty(atxr.getVernacularName()),
                  atxr.getScientificName(),
                  atxr.getTaxonConceptID(),
                  StringUtils.trimToEmpty(atxr.getVernacularName()),
                  atxr.getKingdom(),
                  atxr.getFamily())); // is set to IGNORE in headerAttribute
    }
  }

  private static void applyBasicRecord(BasicRecord br, IndexRecord.Builder indexRecord) {
    if (br != null) {
      addEstablishmentValueSafely(
          indexRecord, DwcTerm.establishmentMeans.simpleName(), br.getEstablishmentMeans());
      addDegreeOfEstablishmentValueSafely(
          indexRecord, DwcTerm.degreeOfEstablishment.simpleName(), br.getDegreeOfEstablishment());
      addTermWithAgentsSafely(
          indexRecord, DwcTerm.recordedByID.simpleName(), br.getRecordedByIds());
      addTermWithAgentsSafely(
          indexRecord, DwcTerm.identifiedByID.simpleName(), br.getIdentifiedByIds());
      addMultiValueTermSafely(indexRecord, DwcTerm.typeStatus.simpleName(), br.getTypeStatus());
      addMultiValueTermSafely(indexRecord, DwcTerm.recordedBy.simpleName(), br.getRecordedBy());
      addMultiValueTermSafely(indexRecord, DwcTerm.identifiedBy.simpleName(), br.getIdentifiedBy());
      addMultiValueTermSafely(indexRecord, DwcTerm.preparations.simpleName(), br.getPreparations());
      addMultiValueTermSafely(indexRecord, DwcTerm.datasetID.simpleName(), br.getDatasetID());
      addMultiValueTermSafely(indexRecord, DwcTerm.datasetName.simpleName(), br.getDatasetName());
      addMultiValueTermSafely(
          indexRecord, DwcTerm.samplingProtocol.simpleName(), br.getSamplingProtocol());
      addMultiValueTermSafely(
          indexRecord, DwcTerm.otherCatalogNumbers.simpleName(), br.getOtherCatalogNumbers());
    }
  }

  private static void applyTemporalRecord(TemporalRecord tr, IndexRecord.Builder indexRecord) {
    if (tr.getEventDate() != null) {

      Long date = parseInterpretedDate(tr.getEventDate().getGte());
      if (date != null) {
        indexRecord.getDates().put(DwcTerm.eventDate.simpleName(), date);
      }

      // eventDateEnd
      Long endDate = parseInterpretedDate(tr.getEventDate().getLte());
      if (endDate != null) {
        indexRecord.getDates().put(EVENT_DATE_END, endDate);
      }
    }

    if (tr.getDatePrecision() != null) {
      indexRecord.getStrings().put(DATE_PRECISION, tr.getDatePrecision());
    }

    if (tr.getYear() != null && tr.getYear() > 0) {
      indexRecord.getInts().put(DECADE, ((tr.getYear() / 10) * 10));

      // Added for backwards compatibility
      // see
      // https://github.com/AtlasOfLivingAustralia/biocache-store/blob/develop/src/main/scala/au/org/ala/biocache/index/IndexDAO.scala#L1077
      String occurrenceYear = tr.getYear() + "-01-01";
      try {
        long occurrenceYearTime =
            new SimpleDateFormat(YYYY_DD_MM_FORMAT).parse(occurrenceYear).getTime();
        indexRecord.getDates().put(OCCURRENCE_YEAR, occurrenceYearTime);
      } catch (ParseException ex) {
        // NOP
      }
    }
  }

  private static void applyEventTemporal(
      IndexRecord.Builder indexRecord, TemporalRecord ecr, Set<String> skipKeys) {
    if (ecr != null) {
      boolean hasTemporalInfo = indexRecord.getDates().get(DwcTerm.eventDate.simpleName()) != null;
      addToIndexRecord(ecr, indexRecord, skipKeys, false);
      if (!hasTemporalInfo) {
        applyTemporalRecord(ecr, indexRecord);
      }
    }
  }

  private static void applyEventLocation(
      IndexRecord.Builder indexRecord, LocationRecord ecr, Set<String> skipKeys) {
    if (ecr != null) {
      addToIndexRecord(ecr, indexRecord, skipKeys, false);
      if (StringUtils.isEmpty(indexRecord.getLatLng())) {
        addGeo(indexRecord, ecr);
      }
    }
  }

  private static void applyEventCore(
      IndexRecord.Builder indexRecord, EventCoreRecord eventCore, Set<String> skipKeys) {

    if (eventCore != null) {

      addToIndexRecord(eventCore, indexRecord, skipKeys, false);

      // add event hierarchy
      if (eventCore.getParentsLineage() != null && !eventCore.getParentsLineage().isEmpty()) {

        final List<String> eventIDs =
            eventCore.getParentsLineage().stream()
                .sorted(
                    Comparator.comparingInt(org.gbif.pipelines.io.avro.Parent::getOrder).reversed())
                .map(e -> e.getId())
                .collect(Collectors.toList());
        eventIDs.add(eventCore.getId());

        final List<String> eventTypes =
            eventCore.getParentsLineage().stream()
                .sorted(
                    Comparator.comparingInt(org.gbif.pipelines.io.avro.Parent::getOrder).reversed())
                .filter(e -> e.getEventType() != null)
                .map(e -> e.getEventType())
                .collect(Collectors.toList());

        // set surveyID
        List<org.gbif.pipelines.io.avro.Parent> surveys =
            eventCore.getParentsLineage().stream()
                .filter(
                    e ->
                        e.getEventType() != null
                            && e.getEventType().equalsIgnoreCase(SURVEY_VOC_TERM))
                .collect(Collectors.toList());

        if (!surveys.isEmpty()) {
          indexRecord.getStrings().put(SURVEY_ID, surveys.get(0).getId());
        }

        if (eventCore.getEventType() != null) {
          eventTypes.add(eventCore.getEventType().getConcept());
        }

        // add the eventID / eventy
        if (!eventIDs.isEmpty()) indexRecord.getMultiValues().put(EVENT_HIERARCHY, eventIDs);
        if (!eventTypes.isEmpty())
          indexRecord.getMultiValues().put(EVENT_TYPE_HIERARCHY, eventTypes);
      }
    }
  }

  /**
   * Event dates come through interpretation 3 formats 1) yyyy-MM-dd 2) yyyy-MM-ddTHH:mm:ssXXX e.g.
   * 2019-09-13T13:35+10:00 3) yyyy-MM-dd'T'HH:mm:ss.SSSZ e.g. 2022-06-15T00:02:11.396Z
   *
   * @param dateString
   * @return
   * @throws ParseException
   */
  private static Long parseInterpretedDate(String dateString) {

    if (dateString == null) {
      return null;
    }

    try {
      MultiinputTemporalParser temporalParser = MultiinputTemporalParser.create();
      OccurrenceParseResult<TemporalAccessor> r = temporalParser.parseRecordedDate(dateString);

      // FIXME  - im sure there is a better way to do this
      if (r.getPayload() instanceof LocalDateTime) {
        LocalDateTime ldt = ((LocalDateTime) r.getPayload());
        return ldt.atZone(ZoneId.systemDefault()).toInstant().toEpochMilli();
      } else if (r.getPayload() instanceof LocalDate) {
        LocalDate ldt = ((LocalDate) r.getPayload());
        ZoneId zoneId = ZoneId.systemDefault();
        return ldt.atStartOfDay(zoneId).toEpochSecond() * 1000;
      } else if (r.getPayload() instanceof OffsetDateTime) {
        OffsetDateTime ldt = ((OffsetDateTime) r.getPayload());
        return ldt.toInstant().toEpochMilli();
      } else if (r.getPayload() instanceof ZonedDateTime) {
        ZonedDateTime ldt = ((ZonedDateTime) r.getPayload());
        return ldt.toInstant().toEpochMilli();
      }
    } catch (Exception e) {
      log.error("Un-parsable date produced by downstream interpretation " + dateString);
    }
    return null;
  }

  private static void addTermWithAgentsSafely(
      IndexRecord.Builder indexRecord, String field, List<AgentIdentifier> agents) {
    if (agents != null && !agents.isEmpty()) {
      indexRecord
          .getMultiValues()
          .put(field, agents.stream().map(AgentIdentifier::getValue).collect(Collectors.toList()));
    }
  }

  private static void addMultiValueTermSafely(
      IndexRecord.Builder indexRecord, String indexField, List<String> values) {
    if (values != null && !values.isEmpty()) {
      List<String> multiValuedField =
          indexRecord.getMultiValues().getOrDefault(indexField, new ArrayList<>());
      multiValuedField.addAll(values);
      indexRecord.getMultiValues().put(indexField, multiValuedField);
    }
  }

  private static void addEstablishmentValueSafely(
      IndexRecord.Builder indexRecord, String field, VocabularyConcept establishmentMeans) {
    if (establishmentMeans != null) {
      indexRecord.getStrings().put(field, establishmentMeans.getConcept());
    }
  }

  private static void addDegreeOfEstablishmentValueSafely(
      IndexRecord.Builder indexRecord, String field, VocabularyConcept degreeOfEstablishment) {
    if (degreeOfEstablishment != null) {
      indexRecord.getStrings().put(field, degreeOfEstablishment.getConcept());
    }
  }

  private static void addTermSafely(
      IndexRecord.Builder indexRecord, Map<String, String> extension, DwcTerm dwcTerm) {
    String termValue = extension.get(dwcTerm.name());
    if (isNotBlank(termValue)) {
      indexRecord.getStrings().put(dwcTerm.simpleName(), termValue);
    }
  }

  private static void addMultiValueTermSafely(
      IndexRecord.Builder indexRecord, Map<String, String> extension, DwcTerm dwcTerm) {
    String termValue = extension.get(dwcTerm.name());
    if (isNotBlank(termValue)) {
      List<String> multiValuedField =
          indexRecord.getMultiValues().getOrDefault(dwcTerm.simpleName(), new ArrayList<>());
      multiValuedField.add(termValue);
      indexRecord.getMultiValues().put(dwcTerm.simpleName(), multiValuedField);
    }
  }

  private static void addTermSafely(
      IndexRecord.Builder indexRecord, Map<String, String> extension, String dwcTerm) {
    String termValue = extension.get(dwcTerm);
    if (isNotBlank(termValue)) {
      String termToUse = dwcTerm;
      if (dwcTerm.startsWith("http")) {
        termToUse = dwcTerm.substring(dwcTerm.lastIndexOf("/") + 1);
      }
      indexRecord.getStrings().put(termToUse, termValue);
    }
  }

  public static Set<String> getAddedValues() {
    return ImmutableSet.<String>builder()
        .addAll(
            LocationRecord.getClassSchema().getFields().stream()
                .map(Field::name)
                .collect(Collectors.toList()))
        .addAll(
            ALAAttributionRecord.getClassSchema().getFields().stream()
                .map(Field::name)
                .collect(Collectors.toList()))
        .addAll(
            ALATaxonRecord.getClassSchema().getFields().stream()
                .map(Field::name)
                .collect(Collectors.toList()))
        .addAll(
            BasicRecord.getClassSchema().getFields().stream()
                .map(Field::name)
                .collect(Collectors.toList()))
        .addAll(
            TemporalRecord.getClassSchema().getFields().stream()
                .map(Field::name)
                .collect(Collectors.toList()))
        .addAll(
            ALASensitivityRecord.getClassSchema().getFields().stream()
                .map(Field::name)
                .collect(Collectors.toList()))
        .add(DwcTerm.class_.simpleName())
        .add(DwcTerm.geodeticDatum.simpleName())
        .add(DwcTerm.associatedOccurrences.simpleName())
<<<<<<< HEAD
        .add(STATE_CONSERVATION)
        .add(COUNTRY_CONSERVATION)
=======
        .add(DwcTerm.identifiedByID.simpleName())
        .add(DwcTerm.recordedByID.simpleName())
>>>>>>> 1cc2abd0
        .build();
  }

  private static void addSpeciesListInfo(
      LocationRecord lr, TaxonProfile tpr, IndexRecord.Builder indexRecord) {

    if (tpr == null || tpr.getSpeciesListID() == null || tpr.getSpeciesListID().isEmpty()) {
      return;
    }

    indexRecord.getMultiValues().put(SPECIES_LIST_UID, tpr.getSpeciesListID());

    // CONSERVATION STATUS
    String stateProvince = lr.getStateProvince();
    String country = lr.getCountry();

    // index conservation status
    List<ConservationStatus> conservationStatuses = tpr.getConservationStatuses();
    for (ConservationStatus conservationStatus : conservationStatuses) {
      if (conservationStatus.getRegion() != null) {
        if (conservationStatus.getRegion().equalsIgnoreCase(stateProvince)) {
          if (isNotBlank(conservationStatus.getStatus())) {
            indexRecord.getStrings().put(STATE_CONSERVATION, conservationStatus.getStatus());
          }
        }
        if (conservationStatus.getRegion().equalsIgnoreCase(country)) {
          if (isNotBlank(conservationStatus.getStatus())) {
            indexRecord.getStrings().put(COUNTRY_CONSERVATION, conservationStatus.getStatus());
          }
        }
      }
    }

    // index invasive status
    List<InvasiveStatus> invasiveStatuses = tpr.getInvasiveStatuses();
    for (InvasiveStatus invasiveStatus : invasiveStatuses) {
      if (invasiveStatus.getRegion() != null) {
        if (invasiveStatus.getRegion().equalsIgnoreCase(stateProvince)) {
          indexRecord.getStrings().put(STATE_INVASIVE, INVASIVE);
        }
        if (invasiveStatus.getRegion().equalsIgnoreCase(country)) {
          indexRecord.getStrings().put(COUNTRY_INVASIVE, INVASIVE);
        }
      }
    }
  }

  private static MultimediaIndexRecord convertToMultimediaRecord(String uuid, Image image) {
    return MultimediaIndexRecord.newBuilder()
        .setId(uuid)
        .setAudience(image.getAudience())
        .setContributor(image.getContributor())
        .setCreated(image.getCreated())
        .setCreator(image.getCreator())
        .setFormat(image.getFormat())
        .setDescription(image.getDescription())
        .setTitle(image.getTitle())
        .setIdentifier(image.getIdentifier())
        .setLicense(image.getLicense())
        .setPublisher(image.getPublisher())
        .setRights(image.getRights())
        .setRightsHolder(image.getRightsHolder())
        .setReferences(image.getReferences())
        .build();
  }

  private static void addGBIFTaxonomy(
      TaxonRecord txr, IndexRecord.Builder indexRecord, List<String> assertions) {
    // add the classification
    List<RankedName> taxonomy = txr.getClassification();
    for (RankedName entry : taxonomy) {
      indexRecord
          .getInts()
          .put("gbif_s_" + entry.getRank().toString().toLowerCase() + "_id", entry.getKey());
      indexRecord
          .getStrings()
          .put("gbif_s_" + entry.getRank().toString().toLowerCase(), entry.getName());
    }

    indexRecord.getStrings().put("gbif_s_rank", txr.getAcceptedUsage().getRank().toString());
    indexRecord.getStrings().put("gbif_s_scientificName", txr.getAcceptedUsage().getName());

    IssueRecord taxonomicIssues = txr.getIssues();
    assertions.addAll(taxonomicIssues.getIssueList());
  }

  public ParDo.SingleOutput<KV<String, CoGbkResult>, IndexRecord> converter() {

    DoFn<KV<String, CoGbkResult>, IndexRecord> fn =
        new DoFn<KV<String, CoGbkResult>, IndexRecord>() {

          private final Counter counter =
              Metrics.counter(IndexRecordTransform.class, AVRO_TO_JSON_COUNT);

          @ProcessElement
          public void processElement(ProcessContext c) {
            CoGbkResult v = c.element().getValue();
            String k = c.element().getKey();

            // ALA specific
            ALAUUIDRecord ur = v.getOnly(urTag, null);

            if (ur != null && !ur.getId().startsWith(REMOVED_PREFIX_MARKER)) {

              // Core
              ExtendedRecord er = v.getOnly(erTag, ExtendedRecord.newBuilder().setId(k).build());
              BasicRecord br = v.getOnly(brTag, BasicRecord.newBuilder().setId(k).build());
              TemporalRecord tr = v.getOnly(trTag, TemporalRecord.newBuilder().setId(k).build());
              LocationRecord lr = v.getOnly(lrTag, LocationRecord.newBuilder().setId(k).build());
              TaxonRecord txr = null;

              if (txrTag != null) {
                txr = v.getOnly(txrTag, TaxonRecord.newBuilder().setId(k).build());
              }

              ALATaxonRecord atxr =
                  v.getOnly(atxrTag, ALATaxonRecord.newBuilder().setId(k).build());

              ALAAttributionRecord aar =
                  v.getOnly(aarTag, ALAAttributionRecord.newBuilder().setId(k).build());

              ImageRecord isr = null;
              if (isTag != null) {
                isr = v.getOnly(isTag, ImageRecord.newBuilder().setId(k).build());
              }

              TaxonProfile tpr = null;
              if (tpTag != null) {
                tpr = v.getOnly(tpTag, TaxonProfile.newBuilder().setId(k).build());
              }

              ALASensitivityRecord sr = null;
              if (srTag != null) {
                sr = v.getOnly(srTag, null);
              }

              MultimediaRecord mr = null;
              if (srTag != null) {
                mr = v.getOnly(mrTag, null);
              }

              EventCoreRecord ecr = v.getOnly(eventCoreTag, null);
              LocationRecord elr = v.getOnly(eventLocationTag, null);
              TemporalRecord etr = v.getOnly(eventTemporalTag, null);

              if (aar != null && aar.getDataResourceUid() != null) {
                IndexRecord doc =
                    createIndexRecord(
                        br,
                        tr,
                        lr,
                        txr,
                        atxr,
                        er,
                        aar,
                        ur,
                        isr,
                        tpr,
                        sr,
                        mr,
                        ecr,
                        elr,
                        etr,
                        lastLoadDate,
                        lastLoadProcessed);
                c.output(doc);
                counter.inc();
              } else {
                if (aar == null) {
                  throw new PipelinesException("AAR missing for record ID " + ur.getId());
                } else {
                  throw new PipelinesException(
                      "AAR is present, but data resource UID is null for"
                          + " ur.getId():"
                          + ur.getId()
                          + " ur.getUuid():"
                          + ur.getUuid()
                          + " aar.getId(): "
                          + aar.getId());
                }
              }
            } else {
              if (ur != null && !ur.getId().startsWith(REMOVED_PREFIX_MARKER)) {
                log.error("UUID missing and ER empty");
                throw new PipelinesException("UUID missing and ER empty");
              }
            }
          }
        };

    return ParDo.of(fn);
  }

  static void addIfNotEmpty(IndexRecord.Builder doc, String fieldName, String value) {
    if (StringUtils.isNotEmpty(value)) {
      doc.getStrings().put(fieldName, value);
    }
  }

  static void addIfNotEmpty(IndexRecord.Builder doc, String fieldName, List<String> values) {
    if (values != null && !values.isEmpty()) {
      doc.getMultiValues().put(fieldName, values);
    }
  }

  static void addGeo(IndexRecord.Builder doc, LocationRecord lr) {

    if (lr.getDecimalLatitude() == null || lr.getDecimalLongitude() == null) return;

    Double lat = lr.getDecimalLatitude();
    Double lon = lr.getDecimalLongitude();

    String latlon = "";
    // ensure that the lat longs are in the required range before
    if (lat <= 90 && lat >= -90d && lon <= 180 && lon >= -180d) {
      // https://lucene.apache.org/solr/guide/7_0/spatial-search.html#indexing-points
      latlon = lat + "," + lon; // required format for indexing geodetic points in SOLR
      doc.setLatLng(latlon);
    } else {
      return;
    }
    doc.getStrings().put(DwcTerm.geodeticDatum.simpleName(), PIPELINES_GEODETIC_DATUM);

    doc.getStrings().put(LAT_LONG, latlon); // is set to IGNORE in headerAttributes
    doc.getStrings()
        .put(POINT_1, getLatLongString(lat, lon, "#")); // is set to IGNORE in headerAttributes
    doc.getStrings()
        .put(POINT_0_1, getLatLongString(lat, lon, "#.#")); // is set to IGNORE in headerAttributes
    doc.getStrings()
        .put(
            POINT_0_01, getLatLongString(lat, lon, "#.##")); // is set to IGNORE in headerAttributes
    doc.getStrings()
        .put(
            POINT_0_02,
            getLatLongStringStep(lat, lon, "#.##", 0.02)); // is set to IGNORE in headerAttributes
    doc.getStrings()
        .put(
            POINT_0_001,
            getLatLongString(lat, lon, "#.###")); // is set to IGNORE in headerAttributes
    doc.getStrings()
        .put(
            POINT_0_0001,
            getLatLongString(lat, lon, "#.####")); // is set to IGNORE in headerAttributes
  }

  static String getLatLongStringStep(Double lat, Double lon, String format, Double step) {
    DecimalFormat df = new DecimalFormat(format);
    // By some "strange" decision the default rounding model is HALF_EVEN
    df.setRoundingMode(java.math.RoundingMode.HALF_UP);
    return df.format(Math.round(lat / step) * step)
        + ","
        + df.format(Math.round(lon / step) * step);
  }

  /** Returns a lat,long string expression formatted to the supplied Double format */
  static String getLatLongString(Double lat, Double lon, String format) {
    DecimalFormat df = new DecimalFormat(format);
    // By some "strange" decision the default rounding model is HALF_EVEN
    df.setRoundingMode(java.math.RoundingMode.HALF_UP);
    return df.format(lat) + "," + df.format(lon);
  }

  static void addToIndexRecord(
      SpecificRecordBase record, IndexRecord.Builder builder, Set<String> skipKeys) {
    addToIndexRecord(record, builder, skipKeys, true);
  }

  static void addToIndexRecord(
      SpecificRecordBase record,
      IndexRecord.Builder builder,
      Set<String> skipKeys,
      boolean overwrite) {

    record.getSchema().getFields().stream()
        .filter(n -> !skipKeys.contains(n.name()))
        .forEach(
            f ->
                Optional.ofNullable(record.get(f.pos()))
                    .ifPresent(
                        r -> {
                          Schema schema = f.schema();
                          Optional<Schema.Type> type =
                              schema.getType() == UNION
                                  ? schema.getTypes().stream()
                                      .filter(t -> t.getType() != Schema.Type.NULL)
                                      .findFirst()
                                      .map(Schema::getType)
                                  : Optional.of(schema.getType());
                          type.ifPresent(
                              t -> {
                                switch (t) {
                                  case BOOLEAN:
                                    if (overwrite || builder.getBooleans().get(f.name()) == null) {
                                      builder.getBooleans().put(f.name(), (Boolean) r);
                                    }
                                    break;
                                  case FLOAT:
                                  case DOUBLE:
                                    if (overwrite || builder.getDoubles().get(f.name()) == null) {
                                      builder.getDoubles().put(f.name(), (Double) r);
                                    }
                                    break;
                                  case INT:
                                    if (overwrite || builder.getInts().get(f.name()) == null) {
                                      builder.getInts().put(f.name(), (Integer) r);
                                    }
                                    break;
                                  case LONG:
                                    if (overwrite || builder.getLongs().get(f.name()) == null) {
                                      builder.getLongs().put(f.name(), (Long) r);
                                    }
                                    break;
                                  case ARRAY:
                                    if (overwrite
                                        || builder.getMultiValues().get(f.name()) == null) {
                                      builder.getMultiValues().put(f.name(), (List) r);
                                    }
                                    break;
                                  default:
                                    if (overwrite || builder.getStrings().get(f.name()) == null) {
                                      builder.getStrings().put(f.name(), r.toString());
                                    }
                                    break;
                                }
                              });
                        }));
  }

  private static boolean startsWithPrefix(List<String> dynamicFieldPrefixes, String value) {
    for (String prefix : dynamicFieldPrefixes) {
      if (value.startsWith(prefix)) {
        return true;
      }
    }
    return false;
  }

  public static void addStringSafely(SolrInputDocument doc, String key, String value) {
    // current limitation on SOLR string field size
    if (value != null && value.getBytes().length < 32765) {
      doc.addField(key, value);
    }
  }

  public static void addIntegerSafely(SolrInputDocument doc, String key, String value) {
    try {
      doc.addField(key, Integer.parseInt(value));
    } catch (NumberFormatException e) {
      //
    }
  }

  public static void addDoubleSafely(SolrInputDocument doc, String key, String value) {
    try {
      doc.addField(key, Double.parseDouble(value));
    } catch (NumberFormatException e) {
      //
    }
  }

  public static SolrInputDocument convertIndexRecordToSolrDoc(
      IndexRecord indexRecord,
      Map<String, SolrFieldSchema> schemaFields,
      List<String> dynamicFieldPrefixes) {

    SolrInputDocument doc = new SolrInputDocument();
    doc.setField(ID, indexRecord.getId());

    // keep track of added dynamic properties
    for (Map.Entry<String, String> s : indexRecord.getStrings().entrySet()) {
      if (schemaFields.containsKey(s.getKey())
          || startsWithPrefix(dynamicFieldPrefixes, s.getKey())) {
        addStringSafely(doc, s.getKey(), s.getValue());
      } else {
        // clean up field name before adding
        String key = s.getKey().replaceAll("[^A-Za-z0-9]", "_");
        if (StringUtils.isNotEmpty(key)
            && doc.getFieldValue(DYNAMIC_PROPERTIES_PREFIX + key) == null) {
          SolrFieldSchema fieldSchema = schemaFields.get(DYNAMIC_PROPERTIES_PREFIX + key);
          if ((fieldSchema != null) && (fieldSchema.type != null)) {
            if (fieldSchema.multiple) {
              doc.addField(
                  DYNAMIC_PROPERTIES_PREFIX + key, s.getValue().split(MULTIPLE_VALUES_DELIM));
            } else {
              switch (fieldSchema.type) {
                case BOOLEAN:
                  doc.addField(DYNAMIC_PROPERTIES_PREFIX + key, Boolean.valueOf(s.getValue()));
                  break;
                case DATE:
                  try {
                    Date date = null;
                    if ((s.getValue() != null)
                        && (s.getValue().length() == YYYY_MM_DDTHH_mm_ss_Z_LENGTH)) {
                      SimpleDateFormat sdf = new SimpleDateFormat(YYYY_MM_DDTHH_mm_ss_Z_FORMAT);
                      date = sdf.parse(s.getValue());
                    }
                    if ((s.getValue() != null)
                        && (s.getValue().length() == YYYY_DD_MM_FORMAT_LENGTH)) {
                      SimpleDateFormat sdf = new SimpleDateFormat(YYYY_DD_MM_FORMAT);
                      date = sdf.parse(s.getValue());
                    }
                    doc.addField(DYNAMIC_PROPERTIES_PREFIX + key, date);
                  } catch (ParseException e) {
                    log.error("Cannot parse date " + s.getValue());
                  }
                  break;
                case DOUBLE:
                  doc.addField(DYNAMIC_PROPERTIES_PREFIX + key, Double.valueOf(s.getValue()));
                  break;
                case FLOAT:
                  doc.addField(DYNAMIC_PROPERTIES_PREFIX + key, Float.valueOf(s.getValue()));
                  break;
                case INT:
                  doc.addField(DYNAMIC_PROPERTIES_PREFIX + key, Integer.valueOf(s.getValue()));
                  break;
                case LONG:
                  doc.addField(DYNAMIC_PROPERTIES_PREFIX + key, Long.valueOf(s.getValue()));
                  break;
                case STRING:
                  addStringSafely(doc, DYNAMIC_PROPERTIES_PREFIX + key, s.getValue());
                  break;
              }
            }
          } else {
            addStringSafely(doc, DYNAMIC_PROPERTIES_PREFIX + key, s.getValue());
          }
        }
      }
    }

    // doubles
    for (Map.Entry<String, Double> s : indexRecord.getDoubles().entrySet()) {
      doc.addField(s.getKey(), s.getValue());
    }

    // integers
    for (Map.Entry<String, Integer> s : indexRecord.getInts().entrySet()) {
      doc.addField(s.getKey(), s.getValue());
    }

    // longs
    for (Map.Entry<String, Long> s : indexRecord.getLongs().entrySet()) {
      doc.addField(s.getKey(), s.getValue());
    }

    // dates
    for (Map.Entry<String, Long> s : indexRecord.getDates().entrySet()) {
      doc.addField(s.getKey(), new Date(s.getValue()));
    }

    // booleans
    for (Map.Entry<String, Boolean> s : indexRecord.getBooleans().entrySet()) {
      doc.addField(s.getKey(), s.getValue());
    }

    // multi-value fields
    for (Map.Entry<String, List<String>> s : indexRecord.getMultiValues().entrySet()) {
      for (String value : s.getValue()) {
        addStringSafely(doc, s.getKey(), value);
      }
    }

    // dynamic properties
    if (indexRecord.getDynamicProperties() != null
        && !indexRecord.getDynamicProperties().isEmpty()) {
      for (Map.Entry<String, String> entry : indexRecord.getDynamicProperties().entrySet()) {
        if (StringUtils.isNotEmpty(entry.getValue())) {
          String key = entry.getKey().replaceAll("[^A-Za-z0-9]", "_");
          if (StringUtils.isNotEmpty(key)
              && doc.getFieldValue(DYNAMIC_PROPERTIES_PREFIX + key) == null) {
            addStringSafely(doc, DYNAMIC_PROPERTIES_PREFIX + key, entry.getValue());
          }
        }
      }
    }

    // annotations
    if (indexRecord.getAnnotations() != null && !indexRecord.getAnnotations().isEmpty()) {
      // add the annotations
      List<SolrInputDocument> annotations = new ArrayList<>();
      indexRecord
          .getAnnotations()
          .forEach(
              annotation -> {
                SolrInputDocument childDoc = new SolrInputDocument();
                childDoc.setField(ID, indexRecord.getId() + "-" + annotation.getDoi());
                addStringSafely(
                    childDoc, IndexFields.DATA_RESOURCE_UID, annotation.getDatasetKey());
                addStringSafely(childDoc, DcTerm.identifier.simpleName(), annotation.getDoi());
                addStringSafely(
                    childDoc, DwcTerm.scientificName.simpleName(), annotation.getScientificName());
                addDoubleSafely(
                    childDoc,
                    DwcTerm.decimalLongitude.simpleName(),
                    annotation.getDecimalLongitude());
                addDoubleSafely(
                    childDoc,
                    DwcTerm.decimalLatitude.simpleName(),
                    annotation.getDecimalLatitude());
                addIntegerSafely(childDoc, DwcTerm.year.simpleName(), annotation.getYear());
                addIntegerSafely(childDoc, DwcTerm.month.simpleName(), annotation.getMonth());
                addStringSafely(
                    childDoc, DwcTerm.eventDate.simpleName(), annotation.getEventDate());
                addStringSafely(
                    childDoc,
                    DwcTerm.occurrenceRemarks.simpleName(),
                    annotation.getOccurrenceRemarks());

                annotations.add(childDoc);
              });
      doc.setField("annotations", annotations);
    }

    return doc;
  }

  private static boolean isNotBlank(String s) {
    return s != null && !s.trim().isEmpty();
  }
}<|MERGE_RESOLUTION|>--- conflicted
+++ resolved
@@ -880,13 +880,10 @@
         .add(DwcTerm.class_.simpleName())
         .add(DwcTerm.geodeticDatum.simpleName())
         .add(DwcTerm.associatedOccurrences.simpleName())
-<<<<<<< HEAD
+        .add(DwcTerm.identifiedByID.simpleName())
+        .add(DwcTerm.recordedByID.simpleName())
         .add(STATE_CONSERVATION)
         .add(COUNTRY_CONSERVATION)
-=======
-        .add(DwcTerm.identifiedByID.simpleName())
-        .add(DwcTerm.recordedByID.simpleName())
->>>>>>> 1cc2abd0
         .build();
   }
 
