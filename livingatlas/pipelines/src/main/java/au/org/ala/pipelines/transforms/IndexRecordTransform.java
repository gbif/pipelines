package au.org.ala.pipelines.transforms;

import static au.org.ala.pipelines.beam.ALAUUIDMintingPipeline.REMOVED_PREFIX_MARKER;
import static au.org.ala.pipelines.transforms.IndexValues.*;
import static org.apache.avro.Schema.Type.UNION;
import static org.gbif.pipelines.common.PipelinesVariables.Metrics.AVRO_TO_JSON_COUNT;

import au.org.ala.pipelines.common.SolrFieldSchema;
import au.org.ala.pipelines.interpreters.SensitiveDataInterpreter;
import com.fasterxml.jackson.databind.ObjectMapper;
import com.google.common.collect.ImmutableSet;
import java.io.Serializable;
import java.text.DecimalFormat;
import java.text.ParseException;
import java.text.SimpleDateFormat;
import java.time.*;
import java.time.temporal.TemporalAccessor;
import java.util.*;
import java.util.stream.Collectors;
import lombok.NonNull;
import lombok.extern.slf4j.Slf4j;
import org.apache.avro.Schema;
import org.apache.avro.Schema.Field;
import org.apache.avro.specific.SpecificRecordBase;
import org.apache.beam.sdk.metrics.Counter;
import org.apache.beam.sdk.metrics.Metrics;
import org.apache.beam.sdk.transforms.DoFn;
import org.apache.beam.sdk.transforms.ParDo;
import org.apache.beam.sdk.transforms.join.CoGbkResult;
import org.apache.beam.sdk.values.KV;
import org.apache.beam.sdk.values.TupleTag;
import org.apache.commons.lang3.StringUtils;
import org.apache.solr.common.SolrInputDocument;
import org.gbif.api.vocabulary.Extension;
import org.gbif.api.vocabulary.License;
import org.gbif.common.parsers.core.OccurrenceParseResult;
import org.gbif.common.parsers.date.MultiinputTemporalParser;
import org.gbif.dwc.terms.DcTerm;
import org.gbif.dwc.terms.DwcTerm;
import org.gbif.dwc.terms.Term;
import org.gbif.dwc.terms.TermFactory;
import org.gbif.pipelines.common.PipelinesException;
import org.gbif.pipelines.io.avro.*;
import org.jetbrains.annotations.NotNull;

/**
 * A transform that creates IndexRecords which are used downstream to push data to a search index
 * (SOLR or ElasticSearch)
 */
@Slf4j
public class IndexRecordTransform implements Serializable, IndexFields {

  private static final long serialVersionUID = 1279313931024806169L;
  private static final TermFactory TERM_FACTORY = TermFactory.instance();
  public static final String ISSUES = "issues";
  public static final String CLASSS = "classs";
  public static final int YYYY_DD_MM_FORMAT_LENGTH = 10;
  public static final int YYYY_MM_DDTHH_mm_ss_Z_LENGTH = 22;
  public static final String RAW_PREFIX = "raw_";
  public static final String MULTIPLE_VALUES_DELIM = "\\|";
  public static final String YYYY_DD_MM_FORMAT = "yyyy-MM-dd";
  public static final String YYYY_MM_DDTHH_mm_ss_Z_FORMAT = "yyyy-MM-dd'T'HH:mmXXX";

  public static final String SURVEY_VOC_TERM = "Survey";

  // Core
  @NonNull private TupleTag<ExtendedRecord> erTag;
  @NonNull private TupleTag<BasicRecord> brTag;
  @NonNull private TupleTag<TemporalRecord> trTag;
  @NonNull private TupleTag<LocationRecord> lrTag;

  private TupleTag<TaxonRecord> txrTag;
  @NonNull private TupleTag<ALATaxonRecord> atxrTag;

  private TupleTag<ALAAttributionRecord> aarTag;

  private TupleTag<MultimediaRecord> mrTag;

  @NonNull private TupleTag<ALAUUIDRecord> urTag;

  @NonNull private TupleTag<ImageRecord> isTag;

  @NonNull private TupleTag<TaxonProfile> tpTag;

  @NonNull private TupleTag<ALASensitivityRecord> srTag;

  @NonNull private TupleTag<EventCoreRecord> eventCoreTag;

  @NonNull private TupleTag<LocationRecord> eventLocationTag;

  @NonNull private TupleTag<TemporalRecord> eventTemporalTag;

  String datasetID;

  Long lastLoadDate;

  Long lastLoadProcessed;

  static Set<String> interpretedFields;

  static {
    interpretedFields = getAddedValues();
  }

  public static IndexRecordTransform create(
      TupleTag<ExtendedRecord> erTag,
      TupleTag<BasicRecord> brTag,
      TupleTag<TemporalRecord> trTag,
      TupleTag<LocationRecord> lrTag,
      TupleTag<TaxonRecord> txrTag,
      TupleTag<ALATaxonRecord> atxrTag,
      TupleTag<MultimediaRecord> mrTag,
      TupleTag<ALAAttributionRecord> aarTag,
      TupleTag<ALAUUIDRecord> urTag,
      TupleTag<ImageRecord> isTag,
      TupleTag<TaxonProfile> tpTag,
      TupleTag<ALASensitivityRecord> srTag,
      TupleTag<EventCoreRecord> eventCoreTag,
      TupleTag<LocationRecord> eventLocationTag,
      TupleTag<TemporalRecord> eventTemporalTag,
      String datasetID,
      Long lastLoadDate,
      Long lastLoadProcessed) {
    IndexRecordTransform t = new IndexRecordTransform();
    t.erTag = erTag;
    t.brTag = brTag;
    t.trTag = trTag;
    t.lrTag = lrTag;
    t.txrTag = txrTag;
    t.atxrTag = atxrTag;
    t.mrTag = mrTag;
    t.aarTag = aarTag;
    t.urTag = urTag;
    t.isTag = isTag;
    t.tpTag = tpTag;
    t.srTag = srTag;
    t.eventCoreTag = eventCoreTag;
    t.eventLocationTag = eventLocationTag;
    t.eventTemporalTag = eventTemporalTag;
    t.datasetID = datasetID;
    t.lastLoadDate = lastLoadDate;
    t.lastLoadProcessed = lastLoadProcessed;
    return t;
  }

  /**
   * Create a IndexRecord using the supplied records.
   *
   * @return IndexRecord
   */
  @NotNull
  public static IndexRecord createIndexRecord(
      BasicRecord br,
      TemporalRecord tr,
      LocationRecord lr,
      TaxonRecord txr,
      ALATaxonRecord atxr,
      ExtendedRecord er,
      ALAAttributionRecord aar,
      ALAUUIDRecord ur,
      ImageRecord isr,
      TaxonProfile tpr,
      ALASensitivityRecord sr,
      MultimediaRecord mr,
      EventCoreRecord ecr,
      LocationRecord elr,
      TemporalRecord etr,
      Long lastLoadDate,
      Long lastProcessedDate) {

    Set<String> skipKeys = new HashSet<>();
    skipKeys.add("id");
    skipKeys.add("created");
    skipKeys.add("text");
    skipKeys.add("name");
    skipKeys.add("coreRowType");
    skipKeys.add("coreTerms");
    skipKeys.add("extensions");
    skipKeys.add("usage");
    skipKeys.add("classification");
    skipKeys.add("eventDate");
    skipKeys.add("hasCoordinate");
    skipKeys.add("hasGeospatialIssue");
    skipKeys.add("gbifId");
    skipKeys.add("crawlId");
    skipKeys.add("networkKeys");
    skipKeys.add("protocol");
    skipKeys.add("issues");
    skipKeys.add("identifiedByIds"); // multi value field
    skipKeys.add("recordedByIds"); // multi value field
    skipKeys.add("machineTags");
    skipKeys.add("parentsLineage");
    skipKeys.add(
        "establishmentMeans"); // GBIF treats it as a JSON, but ALA needs a String which is defined
<<<<<<< HEAD
=======
    skipKeys.add(
        "degreeOfEstablishment"); // GBIF treats it as a JSON, but ALA needs a String which is
    // defined
    skipKeys.add("identifiedByIds");
    skipKeys.add("recordedByIds");
>>>>>>> 16b55dfa
    skipKeys.add(DwcTerm.typeStatus.simpleName());
    skipKeys.add(DwcTerm.recordedBy.simpleName());
    skipKeys.add(DwcTerm.identifiedBy.simpleName());
    skipKeys.add(DwcTerm.preparations.simpleName());
    skipKeys.add(DwcTerm.datasetID.simpleName());
    skipKeys.add(DwcTerm.datasetName.simpleName());
    skipKeys.add(DwcTerm.samplingProtocol.simpleName());
    skipKeys.add(DwcTerm.otherCatalogNumbers.simpleName());

    IndexRecord.Builder indexRecord = IndexRecord.newBuilder().setId(ur.getUuid());
    indexRecord.setBooleans(new HashMap<>());
    indexRecord.setStrings(new HashMap<>());
    indexRecord.setLongs(new HashMap<>());
    indexRecord.setInts(new HashMap<>());
    indexRecord.setDates(new HashMap<>());
    indexRecord.setDoubles(new HashMap<>());
    indexRecord.setMultiValues(new HashMap<>());
    List<String> assertions = new ArrayList<>();

    // add timestamps
    indexRecord.getDates().put(LAST_LOAD_DATE, lastLoadDate);
    indexRecord.getDates().put(LAST_PROCESSED_DATE, lastProcessedDate);

    // If a sensitive record, construct new versions of the data with adjustments
    boolean isSensitive = sr != null && sr.getIsSensitive() != null && sr.getIsSensitive();
    if (isSensitive) {
      Set<Term> sensitiveTerms =
          sr.getAltered().keySet().stream().map(TERM_FACTORY::findTerm).collect(Collectors.toSet());
      if (br != null) {
        br = BasicRecord.newBuilder(br).build();
        SensitiveDataInterpreter.applySensitivity(sensitiveTerms, sr, br);
      }
      if (tr != null) {
        tr = TemporalRecord.newBuilder(tr).build();
        SensitiveDataInterpreter.applySensitivity(sensitiveTerms, sr, tr);
      }
      if (lr != null) {
        lr = LocationRecord.newBuilder(lr).build();
        SensitiveDataInterpreter.applySensitivity(sensitiveTerms, sr, lr);
      }
      if (txr != null) {
        txr = TaxonRecord.newBuilder(txr).build();
        SensitiveDataInterpreter.applySensitivity(sensitiveTerms, sr, txr);
      }
      if (atxr != null) {
        atxr = ALATaxonRecord.newBuilder(atxr).build();
        SensitiveDataInterpreter.applySensitivity(sensitiveTerms, sr, atxr);
      }
      if (er != null) {
        er = ExtendedRecord.newBuilder(er).build();
        SensitiveDataInterpreter.applySensitivity(sensitiveTerms, sr, er);
      }
      if (aar != null) {
        aar = ALAAttributionRecord.newBuilder(aar).build();
        SensitiveDataInterpreter.applySensitivity(sensitiveTerms, sr, aar);
      }
    }

    addToIndexRecord(lr, indexRecord, skipKeys);
    addToIndexRecord(tr, indexRecord, skipKeys);
    addToIndexRecord(br, indexRecord, skipKeys);

    applyBasicRecord(br, indexRecord);

    // add event date
    applyTemporalRecord(tr, indexRecord);

    // GBIF taxonomy - add if available
    if (txr != null) {
      addGBIFTaxonomy(txr, indexRecord, assertions);
    }

    if (isSensitive) {
      indexRecord.getStrings().put(SENSITIVE, sr.getSensitive());
      if (sr.getDataGeneralizations() != null)
        indexRecord
            .getStrings()
            .put(DwcTerm.dataGeneralizations.simpleName(), sr.getDataGeneralizations());
      if (sr.getInformationWithheld() != null)
        indexRecord
            .getStrings()
            .put(DwcTerm.informationWithheld.simpleName(), sr.getInformationWithheld());
      if (sr.getGeneralisationInMetres() != null)
        indexRecord.getStrings().put(GENERALISATION_IN_METRES, sr.getGeneralisationInMetres());
      if (sr.getGeneralisationInMetres() != null)
        indexRecord
            .getStrings()
            .put(GENERALISATION_TO_APPLY_IN_METRES, sr.getGeneralisationInMetres());
      for (Map.Entry<String, String> entry : sr.getOriginal().entrySet()) {
        Term field = TERM_FACTORY.findTerm(entry.getKey());
        if (entry.getValue() != null) {
          indexRecord.getStrings().put(SENSITIVE_PREFIX + field.simpleName(), entry.getValue());
        }
      }
    }

    addGeo(indexRecord, lr);

    // ALA taxonomy & species groups - backwards compatible for EYA
    applyTaxonomy(atxr, skipKeys, indexRecord, assertions);

    // see https://github.com/AtlasOfLivingAustralia/la-pipelines/issues/99
    boolean spatiallyValid = lr.getHasGeospatialIssue() == null || !lr.getHasGeospatialIssue();
    indexRecord.getBooleans().put(SPATIALLY_VALID, spatiallyValid);

    // see  https://github.com/AtlasOfLivingAustralia/la-pipelines/issues/162
    if (ur.getFirstLoaded() != null) {
      indexRecord.getDates().put(FIRST_LOADED_DATE, ur.getFirstLoaded());
    }

    // Add legacy collectory fields
    applyAttribution(aar, indexRecord);

    // add image identifiers
    applyMultimedia(ur, isr, indexRecord);

    // add species lists
    addSpeciesListInfo(lr, tpr, indexRecord);

    List<String> temporalIssues = tr.getIssues().getIssueList();
    List<String> taxonomicIssues = atxr.getIssues().getIssueList();
    List<String> geospatialIssues = lr.getIssues().getIssueList();

    if (taxonomicIssues != null && !taxonomicIssues.isEmpty()) {
      indexRecord.getMultiValues().put(TAXONOMIC_ISSUES, temporalIssues);
    }

    if (geospatialIssues != null && !geospatialIssues.isEmpty()) {
      indexRecord.getMultiValues().put(GEOSPATIAL_ISSUES, geospatialIssues);
    }

    // add all to assertions
    assertions.addAll(temporalIssues);
    assertions.addAll(taxonomicIssues);
    assertions.addAll(geospatialIssues);

    if (mr != null) {
      assertions.addAll(mr.getIssues().getIssueList());
    }

    assertions.addAll(br.getIssues().getIssueList());

    if (sr != null) {
      assertions.addAll(sr.getIssues().getIssueList());
    }

    indexRecord.getMultiValues().put(ASSERTIONS, assertions);

    // Verbatim (Raw) data
    Map<String, String> raw = er.getCoreTerms();
    for (Map.Entry<String, String> entry : raw.entrySet()) {

      String key = entry.getKey();
      if (key.startsWith("http")) {
        key = key.substring(key.lastIndexOf("/") + 1);
      }

      // if we already have an interpreted value, prefix with raw_
      if (interpretedFields.contains(key)) {
        indexRecord.getStrings().put(RAW_PREFIX + key, entry.getValue());
      } else {
        if (key.endsWith(DwcTerm.dynamicProperties.simpleName())) {
          try {
            // index separate properties and the dynamicProperties
            // field as a string as it may not be parseable JSON
            indexRecord.getStrings().put(DwcTerm.dynamicProperties.simpleName(), entry.getValue());

            // attempt JSON parse - best effort service only, if this fails
            // we carry on indexing
            ObjectMapper om = new ObjectMapper();
            Map dynamicProperties = om.readValue(entry.getValue(), Map.class);

            // ensure the dynamic properties are maps of string, string to avoid serialisation
            // issues
            dynamicProperties.replaceAll((s, c) -> c != null ? c.toString() : "");

            indexRecord.setDynamicProperties(dynamicProperties);
          } catch (Exception e) {
            // NOP
          }
        } else {
          indexRecord.getStrings().put(key, entry.getValue());
        }
      }
    }

    Map<String, List<Map<String, String>>> extensions = er.getExtensions();

    List<Map<String, String>> identifications =
        extensions.get(Extension.IDENTIFICATION.getRowType());
    if (identifications != null && !identifications.isEmpty()) {
      // the flat SOLR schema will only allow for 1 identification per record
      Map<String, String> identification = identifications.get(0);
      addTermSafely(indexRecord, identification, DwcTerm.identificationID);
      addMultiValueTermSafely(indexRecord, identification, DwcTerm.identifiedBy);
      addTermSafely(indexRecord, identification, DwcTerm.identificationRemarks);
      addTermSafely(indexRecord, identification, DwcTerm.dateIdentified);
      addTermSafely(indexRecord, identification, DwcTerm.identificationQualifier);
    }

    List<Map<String, String>> loans = extensions.get(GGBN_TERMS_LOAN);
    if (loans != null && !loans.isEmpty()) {
      // the flat SOLR schema will only allow for 1 loan per record
      Map<String, String> loan = loans.get(0);
      addTermSafely(indexRecord, loan, LOAN_DESTINATION_TERM);
      addTermSafely(indexRecord, loan, LOAN_IDENTIFIER_TERM);
    }

    // apply inherited fields as required
    applyEventCore(indexRecord, ecr, skipKeys);
    applyEventLocation(indexRecord, elr, skipKeys);
    applyEventTemporal(indexRecord, etr, skipKeys);
    return indexRecord.build();
  }

  private static void applyMultimedia(
      ALAUUIDRecord ur, ImageRecord isr, IndexRecord.Builder indexRecord) {
    if (isr != null && isr.getImageItems() != null && !isr.getImageItems().isEmpty()) {

      Set<String> multimedia = new HashSet<>();
      Set<String> licenses = new HashSet<>();
      List<String> images = new ArrayList<>();
      List<String> videos = new ArrayList<>();
      List<String> sounds = new ArrayList<>();
      isr.getImageItems()
          .forEach(
              image -> {
                if (StringUtils.isNotEmpty(image.getLicense())) {
                  licenses.add(image.getLicense());
                }

                if (image.getFormat() != null) {
                  if (image.getFormat().startsWith("image")) {
                    multimedia.add(IMAGE);
                    images.add(image.getIdentifier());
                  }
                  if (image.getFormat().startsWith("audio")) {
                    multimedia.add(SOUND);
                    sounds.add(image.getIdentifier());
                  }
                  if (image.getFormat().startsWith("video")) {
                    multimedia.add(VIDEO);
                    videos.add(image.getIdentifier());
                  }
                }
              });

      if (!images.isEmpty()) {
        indexRecord.getStrings().put(IMAGE_ID, isr.getImageItems().get(0).getIdentifier());
        indexRecord
            .getMultiValues()
            .put(
                IMAGE_IDS,
                isr.getImageItems().stream()
                    .map(Image::getIdentifier)
                    .collect(Collectors.toList()));
      }
      if (!sounds.isEmpty()) {
        indexRecord
            .getMultiValues()
            .put(
                SOUND_IDS,
                isr.getImageItems().stream()
                    .map(Image::getIdentifier)
                    .collect(Collectors.toList()));
      }
      if (!videos.isEmpty()) {
        indexRecord
            .getMultiValues()
            .put(
                VIDEO_IDS,
                isr.getImageItems().stream()
                    .map(Image::getIdentifier)
                    .collect(Collectors.toList()));
      }

      List<MultimediaIndexRecord> mir =
          isr.getImageItems().stream()
              .map(imageItem -> convertToMultimediaRecord(ur.getUuid(), imageItem))
              .collect(Collectors.toList());
      indexRecord.setMultimedia(mir);

      if (!multimedia.isEmpty()) {
        List<String> distinctList = new ArrayList<>(multimedia);
        indexRecord.getMultiValues().put(MULTIMEDIA, distinctList);
      }

      if (!licenses.isEmpty()) {
        indexRecord.getMultiValues().put(MULTIMEDIA_LICENSE, new ArrayList<>(licenses));
      }
    }
  }

  private static void applyAttribution(ALAAttributionRecord aar, IndexRecord.Builder indexRecord) {
    if (aar != null) {
      // if the licence is null in the basic record (which is the record-level licence)
      // or licence is License.UNSPECIFIED in the basic record (licence provided at the record-level
      // is null)
      // then use the licence supplied by the collectory
      // see https://github.com/AtlasOfLivingAustralia/la-pipelines/issues/271
      if (indexRecord.getStrings().get(DcTerm.license.simpleName()) == null
          || indexRecord
              .getStrings()
              .get(DcTerm.license.simpleName())
              .equals(License.UNSPECIFIED.name())) {
        addIfNotEmpty(indexRecord, DcTerm.license.simpleName(), aar.getLicenseType());
      }

      addIfNotEmpty(indexRecord, DATA_RESOURCE_UID, aar.getDataResourceUid());
      addIfNotEmpty(indexRecord, DATA_RESOURCE_NAME, aar.getDataResourceName());
      addIfNotEmpty(indexRecord, DATA_PROVIDER_UID, aar.getDataProviderUid());
      addIfNotEmpty(indexRecord, DATA_PROVIDER_NAME, aar.getDataProviderName());
      addIfNotEmpty(indexRecord, INSTITUTION_UID, aar.getInstitutionUid());
      addIfNotEmpty(indexRecord, COLLECTION_UID, aar.getCollectionUid());
      addIfNotEmpty(indexRecord, INSTITUTION_NAME, aar.getInstitutionName());
      addIfNotEmpty(indexRecord, COLLECTION_NAME, aar.getCollectionName());
      addIfNotEmpty(indexRecord, PROVENANCE, aar.getProvenance());
      addIfNotEmpty(indexRecord, CONTENT_TYPES, aar.getContentTypes());
      indexRecord
          .getBooleans()
          .put(
              DEFAULT_VALUES_USED,
              aar.getHasDefaultValues() != null ? aar.getHasDefaultValues() : false);

      // add hub IDs
      if (aar.getHubMembership() != null && !aar.getHubMembership().isEmpty()) {
        indexRecord
            .getMultiValues()
            .put(
                DATA_HUB_UID,
                aar.getHubMembership().stream()
                    .map(EntityReference::getUid)
                    .collect(Collectors.toList()));
      }
    }
  }

  private static void applyTaxonomy(
      ALATaxonRecord atxr,
      Set<String> skipKeys,
      IndexRecord.Builder indexRecord,
      List<String> assertions) {
    if (atxr.getTaxonConceptID() != null) {
      List<Field> fields = atxr.getSchema().getFields();
      for (Field field : fields) {
        Object value = atxr.get(field.name());
        if (value != null
            && !field.name().equals(SPECIES_GROUP)
            && !field.name().equals(SPECIES_SUBGROUP)
            && !field.name().equals(TAXON_RANK)
            && !skipKeys.contains(field.name())) {

          if (field.name().equalsIgnoreCase(CLASSS)) {
            indexRecord.getStrings().put(DwcTerm.class_.simpleName(), value.toString());
          } else if (field.name().equalsIgnoreCase(ISSUES)) {
            assertions.add((String) value);
          } else {
            if (value instanceof Integer) {
              indexRecord.getInts().put(field.name(), (Integer) value);
            } else {
              indexRecord.getStrings().put(field.name(), value.toString());
            }
          }
        }

        if (atxr.getClasss() != null) {
          indexRecord.getStrings().put(DwcTerm.class_.simpleName(), atxr.getClasss());
        }

        if (atxr.getTaxonRank() != null) {
          indexRecord
              .getStrings()
              .put(DwcTerm.taxonRank.simpleName(), atxr.getTaxonRank().toLowerCase());
          if (atxr.getTaxonRankID() != null && atxr.getTaxonRankID() == SUBSPECIES_RANK_ID) {
            indexRecord.getStrings().put(SUBSPECIES, atxr.getScientificName());
            indexRecord.getStrings().put(SUBSPECIES_ID, atxr.getTaxonConceptID());
          }
        }
      }
      // legacy fields referenced in biocache-service code
      indexRecord.setTaxonID(atxr.getTaxonConceptID());
      indexRecord
          .getMultiValues()
          .put(
              SPECIES_GROUP,
              atxr.getSpeciesGroup().stream().distinct().collect(Collectors.toList()));
      indexRecord
          .getMultiValues()
          .put(
              SPECIES_SUBGROUP,
              atxr.getSpeciesSubgroup().stream().distinct().collect(Collectors.toList()));

      // required for EYA
      indexRecord
          .getStrings()
          .put(
              NAMES_AND_LSID,
              String.join(
                  "|",
                  atxr.getScientificName(),
                  atxr.getTaxonConceptID(),
                  StringUtils.trimToEmpty(atxr.getVernacularName()),
                  atxr.getKingdom(),
                  atxr.getFamily())); // is set to IGNORE in headerAttributes

      indexRecord
          .getStrings()
          .put(
              COMMON_NAME_AND_LSID,
              String.join(
                  "|",
                  StringUtils.trimToEmpty(atxr.getVernacularName()),
                  atxr.getScientificName(),
                  atxr.getTaxonConceptID(),
                  StringUtils.trimToEmpty(atxr.getVernacularName()),
                  atxr.getKingdom(),
                  atxr.getFamily())); // is set to IGNORE in headerAttribute
    }
  }

  private static void applyBasicRecord(BasicRecord br, IndexRecord.Builder indexRecord) {
    if (br != null) {
      addEstablishmentValueSafely(
          indexRecord, DwcTerm.establishmentMeans.simpleName(), br.getEstablishmentMeans());
<<<<<<< HEAD
=======
      addDegreeOfEstablishmentValueSafely(
          indexRecord, DwcTerm.degreeOfEstablishment.simpleName(), br.getDegreeOfEstablishment());
      addTermWithAgentsSafely(
          indexRecord, DwcTerm.recordedByID.simpleName(), br.getRecordedByIds());
>>>>>>> 16b55dfa
      addMultiValueTermSafely(indexRecord, DwcTerm.typeStatus.simpleName(), br.getTypeStatus());
      addMultiValueTermSafely(indexRecord, DwcTerm.recordedBy.simpleName(), br.getRecordedBy());
      addMultiValueTermSafely(indexRecord, DwcTerm.identifiedBy.simpleName(), br.getIdentifiedBy());
      addMultiValueTermSafely(indexRecord, DwcTerm.preparations.simpleName(), br.getPreparations());
      addMultiValueTermSafely(indexRecord, DwcTerm.datasetID.simpleName(), br.getDatasetID());
      addMultiValueTermSafely(indexRecord, DwcTerm.datasetName.simpleName(), br.getDatasetName());
      addMultiValueTermSafely(
          indexRecord, DwcTerm.samplingProtocol.simpleName(), br.getSamplingProtocol());
      addMultiValueTermSafely(
          indexRecord, DwcTerm.otherCatalogNumbers.simpleName(), br.getOtherCatalogNumbers());
    }
  }

  private static void applyTemporalRecord(TemporalRecord tr, IndexRecord.Builder indexRecord) {
    if (tr.getEventDate() != null) {

      Long date = parseInterpretedDate(tr.getEventDate().getGte());
      if (date != null) {
        indexRecord.getDates().put(DwcTerm.eventDate.simpleName(), date);
      }

      // eventDateEnd
      Long endDate = parseInterpretedDate(tr.getEventDate().getLte());
      if (endDate != null) {
        indexRecord.getDates().put(EVENT_DATE_END, endDate);
      }
    }

    if (tr.getDatePrecision() != null) {
      indexRecord.getStrings().put(DATE_PRECISION, tr.getDatePrecision());
    }

    if (tr.getYear() != null && tr.getYear() > 0) {
      indexRecord.getInts().put(DECADE, ((tr.getYear() / 10) * 10));

      // Added for backwards compatibility
      // see
      // https://github.com/AtlasOfLivingAustralia/biocache-store/blob/develop/src/main/scala/au/org/ala/biocache/index/IndexDAO.scala#L1077
      String occurrenceYear = tr.getYear() + "-01-01";
      try {
        long occurrenceYearTime =
            new SimpleDateFormat(YYYY_DD_MM_FORMAT).parse(occurrenceYear).getTime();
        indexRecord.getDates().put(OCCURRENCE_YEAR, occurrenceYearTime);
      } catch (ParseException ex) {
        // NOP
      }
    }
  }

  private static void applyEventTemporal(
      IndexRecord.Builder indexRecord, TemporalRecord ecr, Set<String> skipKeys) {
    if (ecr != null) {
      boolean hasTemporalInfo = indexRecord.getDates().get(DwcTerm.eventDate.simpleName()) != null;
      addToIndexRecord(ecr, indexRecord, skipKeys, false);
      if (!hasTemporalInfo) {
        applyTemporalRecord(ecr, indexRecord);
      }
    }
  }

  private static void applyEventLocation(
      IndexRecord.Builder indexRecord, LocationRecord ecr, Set<String> skipKeys) {
    if (ecr != null) {
      addToIndexRecord(ecr, indexRecord, skipKeys, false);
      if (StringUtils.isEmpty(indexRecord.getLatLng())) {
        addGeo(indexRecord, ecr);
      }
    }
  }

  private static void applyEventCore(
      IndexRecord.Builder indexRecord, EventCoreRecord eventCore, Set<String> skipKeys) {

    if (eventCore != null) {

      addToIndexRecord(eventCore, indexRecord, skipKeys, false);

      // add event hierarchy
      if (eventCore.getParentsLineage() != null && !eventCore.getParentsLineage().isEmpty()) {

        final List<String> eventIDs =
            eventCore.getParentsLineage().stream()
                .sorted(
                    Comparator.comparingInt(org.gbif.pipelines.io.avro.Parent::getOrder).reversed())
                .map(e -> e.getId())
                .collect(Collectors.toList());
        eventIDs.add(eventCore.getId());

        final List<String> eventTypes =
            eventCore.getParentsLineage().stream()
                .sorted(
                    Comparator.comparingInt(org.gbif.pipelines.io.avro.Parent::getOrder).reversed())
                .filter(e -> e.getEventType() != null)
                .map(e -> e.getEventType())
                .collect(Collectors.toList());

        // set surveyID
        List<org.gbif.pipelines.io.avro.Parent> surveys =
            eventCore.getParentsLineage().stream()
                .filter(
                    e ->
                        e.getEventType() != null
                            && e.getEventType().equalsIgnoreCase(SURVEY_VOC_TERM))
                .collect(Collectors.toList());

        if (!surveys.isEmpty()) {
          indexRecord.getStrings().put(SURVEY_ID, surveys.get(0).getId());
        }

        if (eventCore.getEventType() != null) {
          eventTypes.add(eventCore.getEventType().getConcept());
        }

        // add the eventID / eventy
        if (!eventIDs.isEmpty()) indexRecord.getMultiValues().put(EVENT_HIERARCHY, eventIDs);
        if (!eventTypes.isEmpty())
          indexRecord.getMultiValues().put(EVENT_TYPE_HIERARCHY, eventTypes);
      }
    }
  }

  /**
   * Event dates come through interpretation 3 formats 1) yyyy-MM-dd 2) yyyy-MM-ddTHH:mm:ssXXX e.g.
   * 2019-09-13T13:35+10:00 3) yyyy-MM-dd'T'HH:mm:ss.SSSZ e.g. 2022-06-15T00:02:11.396Z
   *
   * @param dateString
   * @return
   * @throws ParseException
   */
  private static Long parseInterpretedDate(String dateString) {

    if (dateString == null) {
      return null;
    }

    try {
      MultiinputTemporalParser temporalParser = MultiinputTemporalParser.create();
      OccurrenceParseResult<TemporalAccessor> r = temporalParser.parseRecordedDate(dateString);

      // FIXME  - im sure there is a better way to do this
      if (r.getPayload() instanceof LocalDateTime) {
        LocalDateTime ldt = ((LocalDateTime) r.getPayload());
        return ldt.atZone(ZoneId.systemDefault()).toInstant().toEpochMilli();
      } else if (r.getPayload() instanceof LocalDate) {
        LocalDate ldt = ((LocalDate) r.getPayload());
        ZoneId zoneId = ZoneId.systemDefault();
        return ldt.atStartOfDay(zoneId).toEpochSecond() * 1000;
      } else if (r.getPayload() instanceof OffsetDateTime) {
        OffsetDateTime ldt = ((OffsetDateTime) r.getPayload());
        return ldt.toInstant().toEpochMilli();
      } else if (r.getPayload() instanceof ZonedDateTime) {
        ZonedDateTime ldt = ((ZonedDateTime) r.getPayload());
        return ldt.toInstant().toEpochMilli();
      }
    } catch (Exception e) {
      log.error("Un-parsable date produced by downstream interpretation " + dateString);
    }
    return null;
  }

  private static void addTermWithAgentsSafely(
      IndexRecord.Builder indexRecord, String field, List<AgentIdentifier> agents) {
    if (agents != null && !agents.isEmpty()) {
      indexRecord
          .getMultiValues()
          // .put(field,
          // agents.stream().map(AgentIdentifier::getValue).distinct().collect(Collectors.toList()));
          .put(field, agents.stream().map(AgentIdentifier::getValue).collect(Collectors.toList()));
    }
  }

  private static void addMultiValueTermSafely(
      IndexRecord.Builder indexRecord, String indexField, List<String> values) {
    if (values != null && !values.isEmpty()) {
      List<String> multiValuedField =
          indexRecord.getMultiValues().getOrDefault(indexField, new ArrayList<>());
      multiValuedField.addAll(values);
      indexRecord.getMultiValues().put(indexField, multiValuedField);
    }
  }

  private static void addEstablishmentValueSafely(
      IndexRecord.Builder indexRecord, String field, VocabularyConcept establishmentMeans) {
    if (establishmentMeans != null) {
      indexRecord.getStrings().put(field, establishmentMeans.getConcept());
    }
  }

  private static void addDegreeOfEstablishmentValueSafely(
      IndexRecord.Builder indexRecord, String field, VocabularyConcept degreeOfEstablishment) {
    if (degreeOfEstablishment != null) {
      indexRecord.getStrings().put(field, degreeOfEstablishment.getConcept());
    }
  }

  private static void addTermSafely(
      IndexRecord.Builder indexRecord, Map<String, String> extension, DwcTerm dwcTerm) {
    String termValue = extension.get(dwcTerm.name());
    if (isNotBlank(termValue)) {
      indexRecord.getStrings().put(dwcTerm.simpleName(), termValue);
    }
  }

  private static void addMultiValueTermSafely(
      IndexRecord.Builder indexRecord, Map<String, String> extension, DwcTerm dwcTerm) {
    String termValue = extension.get(dwcTerm.name());
    if (isNotBlank(termValue)) {
      List<String> multiValuedField =
          indexRecord.getMultiValues().getOrDefault(dwcTerm.simpleName(), new ArrayList<>());
      multiValuedField.add(termValue);
      indexRecord.getMultiValues().put(dwcTerm.simpleName(), multiValuedField);
    }
  }

  private static void addTermSafely(
      IndexRecord.Builder indexRecord, Map<String, String> extension, String dwcTerm) {
    String termValue = extension.get(dwcTerm);
    if (isNotBlank(termValue)) {
      String termToUse = dwcTerm;
      if (dwcTerm.startsWith("http")) {
        termToUse = dwcTerm.substring(dwcTerm.lastIndexOf("/") + 1);
      }
      indexRecord.getStrings().put(termToUse, termValue);
    }
  }

  public static Set<String> getAddedValues() {
    return ImmutableSet.<String>builder()
        .addAll(
            LocationRecord.getClassSchema().getFields().stream()
                .map(Field::name)
                .collect(Collectors.toList()))
        .addAll(
            ALAAttributionRecord.getClassSchema().getFields().stream()
                .map(Field::name)
                .collect(Collectors.toList()))
        .addAll(
            ALATaxonRecord.getClassSchema().getFields().stream()
                .map(Field::name)
                .collect(Collectors.toList()))
        .addAll(
            BasicRecord.getClassSchema().getFields().stream()
                .map(Field::name)
                .collect(Collectors.toList()))
        .addAll(
            TemporalRecord.getClassSchema().getFields().stream()
                .map(Field::name)
                .collect(Collectors.toList()))
        .addAll(
            ALASensitivityRecord.getClassSchema().getFields().stream()
                .map(Field::name)
                .collect(Collectors.toList()))
        .add(DwcTerm.class_.simpleName())
        .add(DwcTerm.geodeticDatum.simpleName())
        .add(DwcTerm.associatedOccurrences.simpleName())
        .build();
  }

  private static void addSpeciesListInfo(
      LocationRecord lr, TaxonProfile tpr, IndexRecord.Builder indexRecord) {

    if (tpr == null || tpr.getSpeciesListID() == null || tpr.getSpeciesListID().isEmpty()) {
      return;
    }

    indexRecord.getMultiValues().put(SPECIES_LIST_UID, tpr.getSpeciesListID());

    // CONSERVATION STATUS
    String stateProvince = lr.getStateProvince();
    String country = lr.getCountry();

    // index conservation status
    List<ConservationStatus> conservationStatuses = tpr.getConservationStatuses();
    for (ConservationStatus conservationStatus : conservationStatuses) {
      if (conservationStatus.getRegion() != null) {
        if (conservationStatus.getRegion().equalsIgnoreCase(stateProvince)) {

          if (isNotBlank(conservationStatus.getSourceStatus())) {
            indexRecord
                .getStrings()
                .put(RAW_STATE_CONSERVATION, conservationStatus.getSourceStatus());
          }
          if (isNotBlank(conservationStatus.getStatus())) {
            indexRecord.getStrings().put(STATE_CONSERVATION, conservationStatus.getStatus());
          }
        }
        if (conservationStatus.getRegion().equalsIgnoreCase(country)) {
          if (isNotBlank(conservationStatus.getStatus())) {
            indexRecord.getStrings().put(COUNTRY_CONSERVATION, conservationStatus.getStatus());
          }
        }
      }
    }

    // index invasive status
    List<InvasiveStatus> invasiveStatuses = tpr.getInvasiveStatuses();
    for (InvasiveStatus invasiveStatus : invasiveStatuses) {
      if (invasiveStatus.getRegion() != null) {
        if (invasiveStatus.getRegion().equalsIgnoreCase(stateProvince)) {
          indexRecord.getStrings().put(STATE_INVASIVE, INVASIVE);
        }
        if (invasiveStatus.getRegion().equalsIgnoreCase(country)) {
          indexRecord.getStrings().put(COUNTRY_INVASIVE, INVASIVE);
        }
      }
    }
  }

  private static MultimediaIndexRecord convertToMultimediaRecord(String uuid, Image image) {
    return MultimediaIndexRecord.newBuilder()
        .setId(uuid)
        .setAudience(image.getAudience())
        .setContributor(image.getContributor())
        .setCreated(image.getCreated())
        .setCreator(image.getCreator())
        .setFormat(image.getFormat())
        .setDescription(image.getDescription())
        .setTitle(image.getTitle())
        .setIdentifier(image.getIdentifier())
        .setLicense(image.getLicense())
        .setPublisher(image.getPublisher())
        .setRights(image.getRights())
        .setRightsHolder(image.getRightsHolder())
        .setReferences(image.getReferences())
        .build();
  }

  private static void addGBIFTaxonomy(
      TaxonRecord txr, IndexRecord.Builder indexRecord, List<String> assertions) {
    // add the classification
    List<RankedName> taxonomy = txr.getClassification();
    for (RankedName entry : taxonomy) {
      indexRecord
          .getInts()
          .put("gbif_s_" + entry.getRank().toString().toLowerCase() + "_id", entry.getKey());
      indexRecord
          .getStrings()
          .put("gbif_s_" + entry.getRank().toString().toLowerCase(), entry.getName());
    }

    indexRecord.getStrings().put("gbif_s_rank", txr.getAcceptedUsage().getRank().toString());
    indexRecord.getStrings().put("gbif_s_scientificName", txr.getAcceptedUsage().getName());

    IssueRecord taxonomicIssues = txr.getIssues();
    assertions.addAll(taxonomicIssues.getIssueList());
  }

  public ParDo.SingleOutput<KV<String, CoGbkResult>, IndexRecord> converter() {

    DoFn<KV<String, CoGbkResult>, IndexRecord> fn =
        new DoFn<KV<String, CoGbkResult>, IndexRecord>() {

          private final Counter counter =
              Metrics.counter(IndexRecordTransform.class, AVRO_TO_JSON_COUNT);

          @ProcessElement
          public void processElement(ProcessContext c) {
            CoGbkResult v = c.element().getValue();
            String k = c.element().getKey();

            // ALA specific
            ALAUUIDRecord ur = v.getOnly(urTag, null);

            if (ur != null && !ur.getId().startsWith(REMOVED_PREFIX_MARKER)) {

              // Core
              ExtendedRecord er = v.getOnly(erTag, ExtendedRecord.newBuilder().setId(k).build());
              BasicRecord br = v.getOnly(brTag, BasicRecord.newBuilder().setId(k).build());
              TemporalRecord tr = v.getOnly(trTag, TemporalRecord.newBuilder().setId(k).build());
              LocationRecord lr = v.getOnly(lrTag, LocationRecord.newBuilder().setId(k).build());
              TaxonRecord txr = null;

              if (txrTag != null) {
                txr = v.getOnly(txrTag, TaxonRecord.newBuilder().setId(k).build());
              }

              ALATaxonRecord atxr =
                  v.getOnly(atxrTag, ALATaxonRecord.newBuilder().setId(k).build());

              ALAAttributionRecord aar =
                  v.getOnly(aarTag, ALAAttributionRecord.newBuilder().setId(k).build());

              ImageRecord isr = null;
              if (isTag != null) {
                isr = v.getOnly(isTag, ImageRecord.newBuilder().setId(k).build());
              }

              TaxonProfile tpr = null;
              if (tpTag != null) {
                tpr = v.getOnly(tpTag, TaxonProfile.newBuilder().setId(k).build());
              }

              ALASensitivityRecord sr = null;
              if (srTag != null) {
                sr = v.getOnly(srTag, null);
              }

              MultimediaRecord mr = null;
              if (srTag != null) {
                mr = v.getOnly(mrTag, null);
              }

              EventCoreRecord ecr = v.getOnly(eventCoreTag, null);
              LocationRecord elr = v.getOnly(eventLocationTag, null);
              TemporalRecord etr = v.getOnly(eventTemporalTag, null);

              if (aar != null && aar.getDataResourceUid() != null) {
                IndexRecord doc =
                    createIndexRecord(
                        br,
                        tr,
                        lr,
                        txr,
                        atxr,
                        er,
                        aar,
                        ur,
                        isr,
                        tpr,
                        sr,
                        mr,
                        ecr,
                        elr,
                        etr,
                        lastLoadDate,
                        lastLoadProcessed);
                c.output(doc);
                counter.inc();
              } else {
                if (aar == null) {
                  throw new PipelinesException("AAR missing for record ID " + ur.getId());
                } else {
                  throw new PipelinesException(
                      "AAR is present, but data resource UID is null for"
                          + " ur.getId():"
                          + ur.getId()
                          + " ur.getUuid():"
                          + ur.getUuid()
                          + " aar.getId(): "
                          + aar.getId());
                }
              }
            } else {
              if (ur != null && !ur.getId().startsWith(REMOVED_PREFIX_MARKER)) {
                log.error("UUID missing and ER empty");
                throw new PipelinesException("UUID missing and ER empty");
              }
            }
          }
        };

    return ParDo.of(fn);
  }

  static void addIfNotEmpty(IndexRecord.Builder doc, String fieldName, String value) {
    if (StringUtils.isNotEmpty(value)) {
      doc.getStrings().put(fieldName, value);
    }
  }

  static void addIfNotEmpty(IndexRecord.Builder doc, String fieldName, List<String> values) {
    if (values != null && !values.isEmpty()) {
      doc.getMultiValues().put(fieldName, values);
    }
  }

  static void addGeo(IndexRecord.Builder doc, LocationRecord lr) {

    if (lr.getDecimalLatitude() == null || lr.getDecimalLongitude() == null) return;

    Double lat = lr.getDecimalLatitude();
    Double lon = lr.getDecimalLongitude();

    String latlon = "";
    // ensure that the lat longs are in the required range before
    if (lat <= 90 && lat >= -90d && lon <= 180 && lon >= -180d) {
      // https://lucene.apache.org/solr/guide/7_0/spatial-search.html#indexing-points
      latlon = lat + "," + lon; // required format for indexing geodetic points in SOLR
      doc.setLatLng(latlon);
    } else {
      return;
    }
    doc.getStrings().put(DwcTerm.geodeticDatum.simpleName(), PIPELINES_GEODETIC_DATUM);

    doc.getStrings().put(LAT_LONG, latlon); // is set to IGNORE in headerAttributes
    doc.getStrings()
        .put(POINT_1, getLatLongString(lat, lon, "#")); // is set to IGNORE in headerAttributes
    doc.getStrings()
        .put(POINT_0_1, getLatLongString(lat, lon, "#.#")); // is set to IGNORE in headerAttributes
    doc.getStrings()
        .put(
            POINT_0_01, getLatLongString(lat, lon, "#.##")); // is set to IGNORE in headerAttributes
    doc.getStrings()
        .put(
            POINT_0_02,
            getLatLongStringStep(lat, lon, "#.##", 0.02)); // is set to IGNORE in headerAttributes
    doc.getStrings()
        .put(
            POINT_0_001,
            getLatLongString(lat, lon, "#.###")); // is set to IGNORE in headerAttributes
    doc.getStrings()
        .put(
            POINT_0_0001,
            getLatLongString(lat, lon, "#.####")); // is set to IGNORE in headerAttributes
  }

  static String getLatLongStringStep(Double lat, Double lon, String format, Double step) {
    DecimalFormat df = new DecimalFormat(format);
    // By some "strange" decision the default rounding model is HALF_EVEN
    df.setRoundingMode(java.math.RoundingMode.HALF_UP);
    return df.format(Math.round(lat / step) * step)
        + ","
        + df.format(Math.round(lon / step) * step);
  }

  /** Returns a lat,long string expression formatted to the supplied Double format */
  static String getLatLongString(Double lat, Double lon, String format) {
    DecimalFormat df = new DecimalFormat(format);
    // By some "strange" decision the default rounding model is HALF_EVEN
    df.setRoundingMode(java.math.RoundingMode.HALF_UP);
    return df.format(lat) + "," + df.format(lon);
  }

  static void addToIndexRecord(
      SpecificRecordBase record, IndexRecord.Builder builder, Set<String> skipKeys) {
    addToIndexRecord(record, builder, skipKeys, true);
  }

  static void addToIndexRecord(
      SpecificRecordBase record,
      IndexRecord.Builder builder,
      Set<String> skipKeys,
      boolean overwrite) {

    record.getSchema().getFields().stream()
        .filter(n -> !skipKeys.contains(n.name()))
        .forEach(
            f ->
                Optional.ofNullable(record.get(f.pos()))
                    .ifPresent(
                        r -> {
                          Schema schema = f.schema();
                          Optional<Schema.Type> type =
                              schema.getType() == UNION
                                  ? schema.getTypes().stream()
                                      .filter(t -> t.getType() != Schema.Type.NULL)
                                      .findFirst()
                                      .map(Schema::getType)
                                  : Optional.of(schema.getType());
                          type.ifPresent(
                              t -> {
                                switch (t) {
                                  case BOOLEAN:
                                    if (overwrite || builder.getBooleans().get(f.name()) == null) {
                                      builder.getBooleans().put(f.name(), (Boolean) r);
                                    }
                                    break;
                                  case FLOAT:
                                  case DOUBLE:
                                    if (overwrite || builder.getDoubles().get(f.name()) == null) {
                                      builder.getDoubles().put(f.name(), (Double) r);
                                    }
                                    break;
                                  case INT:
                                    if (overwrite || builder.getInts().get(f.name()) == null) {
                                      builder.getInts().put(f.name(), (Integer) r);
                                    }
                                    break;
                                  case LONG:
                                    if (overwrite || builder.getLongs().get(f.name()) == null) {
                                      builder.getLongs().put(f.name(), (Long) r);
                                    }
                                    break;
                                  case ARRAY:
                                    if (overwrite
                                        || builder.getMultiValues().get(f.name()) == null) {
                                      builder.getMultiValues().put(f.name(), (List) r);
                                    }
                                    break;
                                  default:
                                    if (overwrite || builder.getStrings().get(f.name()) == null) {
                                      builder.getStrings().put(f.name(), r.toString());
                                    }
                                    break;
                                }
                              });
                        }));
  }

  private static boolean startsWithPrefix(List<String> dynamicFieldPrefixes, String value) {
    for (String prefix : dynamicFieldPrefixes) {
      if (value.startsWith(prefix)) {
        return true;
      }
    }
    return false;
  }

  public static void addStringSafely(SolrInputDocument doc, String key, String value) {
    // current limitation on SOLR string field size
    if (value != null && value.getBytes().length < 32765) {
      doc.addField(key, value);
    }
  }

  public static void addIntegerSafely(SolrInputDocument doc, String key, String value) {
    try {
      doc.addField(key, Integer.parseInt(value));
    } catch (NumberFormatException e) {
      //
    }
  }

  public static void addDoubleSafely(SolrInputDocument doc, String key, String value) {
    try {
      doc.addField(key, Double.parseDouble(value));
    } catch (NumberFormatException e) {
      //
    }
  }

  public static SolrInputDocument convertIndexRecordToSolrDoc(
      IndexRecord indexRecord,
      Map<String, SolrFieldSchema> schemaFields,
      List<String> dynamicFieldPrefixes) {

    SolrInputDocument doc = new SolrInputDocument();
    doc.setField(ID, indexRecord.getId());

    // keep track of added dynamic properties
    for (Map.Entry<String, String> s : indexRecord.getStrings().entrySet()) {
      if (schemaFields.containsKey(s.getKey())
          || startsWithPrefix(dynamicFieldPrefixes, s.getKey())) {
        addStringSafely(doc, s.getKey(), s.getValue());
      } else {
        // clean up field name before adding
        String key = s.getKey().replaceAll("[^A-Za-z0-9]", "_");
        if (StringUtils.isNotEmpty(key)
            && doc.getFieldValue(DYNAMIC_PROPERTIES_PREFIX + key) == null) {
          SolrFieldSchema fieldSchema = schemaFields.get(DYNAMIC_PROPERTIES_PREFIX + key);
          if ((fieldSchema != null) && (fieldSchema.type != null)) {
            if (fieldSchema.multiple) {
              doc.addField(
                  DYNAMIC_PROPERTIES_PREFIX + key, s.getValue().split(MULTIPLE_VALUES_DELIM));
            } else {
              switch (fieldSchema.type) {
                case BOOLEAN:
                  doc.addField(DYNAMIC_PROPERTIES_PREFIX + key, Boolean.valueOf(s.getValue()));
                  break;
                case DATE:
                  try {
                    Date date = null;
                    if ((s.getValue() != null)
                        && (s.getValue().length() == YYYY_MM_DDTHH_mm_ss_Z_LENGTH)) {
                      SimpleDateFormat sdf = new SimpleDateFormat(YYYY_MM_DDTHH_mm_ss_Z_FORMAT);
                      date = sdf.parse(s.getValue());
                    }
                    if ((s.getValue() != null)
                        && (s.getValue().length() == YYYY_DD_MM_FORMAT_LENGTH)) {
                      SimpleDateFormat sdf = new SimpleDateFormat(YYYY_DD_MM_FORMAT);
                      date = sdf.parse(s.getValue());
                    }
                    doc.addField(DYNAMIC_PROPERTIES_PREFIX + key, date);
                  } catch (ParseException e) {
                    log.error("Cannot parse date " + s.getValue());
                  }
                  break;
                case DOUBLE:
                  doc.addField(DYNAMIC_PROPERTIES_PREFIX + key, Double.valueOf(s.getValue()));
                  break;
                case FLOAT:
                  doc.addField(DYNAMIC_PROPERTIES_PREFIX + key, Float.valueOf(s.getValue()));
                  break;
                case INT:
                  doc.addField(DYNAMIC_PROPERTIES_PREFIX + key, Integer.valueOf(s.getValue()));
                  break;
                case LONG:
                  doc.addField(DYNAMIC_PROPERTIES_PREFIX + key, Long.valueOf(s.getValue()));
                  break;
                case STRING:
                  addStringSafely(doc, DYNAMIC_PROPERTIES_PREFIX + key, s.getValue());
                  break;
              }
            }
          } else {
            addStringSafely(doc, DYNAMIC_PROPERTIES_PREFIX + key, s.getValue());
          }
        }
      }
    }

    // doubles
    for (Map.Entry<String, Double> s : indexRecord.getDoubles().entrySet()) {
      doc.addField(s.getKey(), s.getValue());
    }

    // integers
    for (Map.Entry<String, Integer> s : indexRecord.getInts().entrySet()) {
      doc.addField(s.getKey(), s.getValue());
    }

    // longs
    for (Map.Entry<String, Long> s : indexRecord.getLongs().entrySet()) {
      doc.addField(s.getKey(), s.getValue());
    }

    // dates
    for (Map.Entry<String, Long> s : indexRecord.getDates().entrySet()) {
      doc.addField(s.getKey(), new Date(s.getValue()));
    }

    // booleans
    for (Map.Entry<String, Boolean> s : indexRecord.getBooleans().entrySet()) {
      doc.addField(s.getKey(), s.getValue());
    }

    // multi-value fields
    for (Map.Entry<String, List<String>> s : indexRecord.getMultiValues().entrySet()) {
      for (String value : s.getValue()) {
        addStringSafely(doc, s.getKey(), value);
      }
    }

    // dynamic properties
    if (indexRecord.getDynamicProperties() != null
        && !indexRecord.getDynamicProperties().isEmpty()) {
      for (Map.Entry<String, String> entry : indexRecord.getDynamicProperties().entrySet()) {
        if (StringUtils.isNotEmpty(entry.getValue())) {
          String key = entry.getKey().replaceAll("[^A-Za-z0-9]", "_");
          if (StringUtils.isNotEmpty(key)
              && doc.getFieldValue(DYNAMIC_PROPERTIES_PREFIX + key) == null) {
            addStringSafely(doc, DYNAMIC_PROPERTIES_PREFIX + key, entry.getValue());
          }
        }
      }
    }

    // annotations
    if (indexRecord.getAnnotations() != null && !indexRecord.getAnnotations().isEmpty()) {
      // add the annotations
      List<SolrInputDocument> annotations = new ArrayList<>();
      indexRecord
          .getAnnotations()
          .forEach(
              annotation -> {
                SolrInputDocument childDoc = new SolrInputDocument();
                childDoc.setField(ID, indexRecord.getId() + "-" + annotation.getDoi());
                addStringSafely(
                    childDoc, IndexFields.DATA_RESOURCE_UID, annotation.getDatasetKey());
                addStringSafely(childDoc, DcTerm.identifier.simpleName(), annotation.getDoi());
                addStringSafely(
                    childDoc, DwcTerm.scientificName.simpleName(), annotation.getScientificName());
                addDoubleSafely(
                    childDoc,
                    DwcTerm.decimalLongitude.simpleName(),
                    annotation.getDecimalLongitude());
                addDoubleSafely(
                    childDoc,
                    DwcTerm.decimalLatitude.simpleName(),
                    annotation.getDecimalLatitude());
                addIntegerSafely(childDoc, DwcTerm.year.simpleName(), annotation.getYear());
                addIntegerSafely(childDoc, DwcTerm.month.simpleName(), annotation.getMonth());
                addStringSafely(
                    childDoc, DwcTerm.eventDate.simpleName(), annotation.getEventDate());
                addStringSafely(
                    childDoc,
                    DwcTerm.occurrenceRemarks.simpleName(),
                    annotation.getOccurrenceRemarks());

                annotations.add(childDoc);
              });
      doc.setField("annotations", annotations);
    }

    return doc;
  }

  private static boolean isNotBlank(String s) {
    return s != null && !s.trim().isEmpty();
  }
}<|MERGE_RESOLUTION|>--- conflicted
+++ resolved
@@ -192,14 +192,11 @@
     skipKeys.add("parentsLineage");
     skipKeys.add(
         "establishmentMeans"); // GBIF treats it as a JSON, but ALA needs a String which is defined
-<<<<<<< HEAD
-=======
     skipKeys.add(
         "degreeOfEstablishment"); // GBIF treats it as a JSON, but ALA needs a String which is
     // defined
     skipKeys.add("identifiedByIds");
     skipKeys.add("recordedByIds");
->>>>>>> 16b55dfa
     skipKeys.add(DwcTerm.typeStatus.simpleName());
     skipKeys.add(DwcTerm.recordedBy.simpleName());
     skipKeys.add(DwcTerm.identifiedBy.simpleName());
@@ -624,13 +621,10 @@
     if (br != null) {
       addEstablishmentValueSafely(
           indexRecord, DwcTerm.establishmentMeans.simpleName(), br.getEstablishmentMeans());
-<<<<<<< HEAD
-=======
       addDegreeOfEstablishmentValueSafely(
           indexRecord, DwcTerm.degreeOfEstablishment.simpleName(), br.getDegreeOfEstablishment());
       addTermWithAgentsSafely(
           indexRecord, DwcTerm.recordedByID.simpleName(), br.getRecordedByIds());
->>>>>>> 16b55dfa
       addMultiValueTermSafely(indexRecord, DwcTerm.typeStatus.simpleName(), br.getTypeStatus());
       addMultiValueTermSafely(indexRecord, DwcTerm.recordedBy.simpleName(), br.getRecordedBy());
       addMultiValueTermSafely(indexRecord, DwcTerm.identifiedBy.simpleName(), br.getIdentifiedBy());
@@ -796,8 +790,6 @@
     if (agents != null && !agents.isEmpty()) {
       indexRecord
           .getMultiValues()
-          // .put(field,
-          // agents.stream().map(AgentIdentifier::getValue).distinct().collect(Collectors.toList()));
           .put(field, agents.stream().map(AgentIdentifier::getValue).collect(Collectors.toList()));
     }
   }
