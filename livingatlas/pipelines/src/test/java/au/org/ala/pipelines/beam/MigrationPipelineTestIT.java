package au.org.ala.pipelines.beam;

import static org.junit.Assert.assertEquals;

import au.org.ala.util.AvroUtils;
import au.org.ala.util.TestUtils;
import java.io.File;
import java.util.Map;
import org.apache.commons.io.FileUtils;
import org.gbif.pipelines.ingest.options.InterpretationPipelineOptions;
import org.gbif.pipelines.ingest.options.PipelinesOptionsFactory;
import org.junit.Test;

public class MigrationPipelineTestIT {

  @Test
  public void testMigration() throws Exception {

    FileUtils.deleteQuietly(new File("/tmp/la-pipelines-test/uuid-migration"));

    String absolutePath = new File("src/test/resources").getAbsolutePath();
    InterpretationPipelineOptions options =
        PipelinesOptionsFactory.create(
            InterpretationPipelineOptions.class,
            new String[] {
              "--datasetId=ALL",
              "--attempt=1",
              "--runner=DirectRunner",
              "--metaFileName=/tmp/la-pipelines-test/uuid-migration/migration-metrics.yml",
              "--targetPath=/tmp/la-pipelines-test/uuid-migration",
              "--inputPath=" + absolutePath + "/uuid-migration/occ_uuid.csv",
<<<<<<< HEAD
              "--properties=target/test-classes/pipelines.yaml"
=======
              "--properties=" + TestUtils.getPipelinesConfigFile()
>>>>>>> 9ba874d8
            });
    MigrateUUIDPipeline.run(options);

    Map<String, String> dr1 =
        AvroUtils.readKeysForPath(
            "/tmp/la-pipelines-test/uuid-migration/dr1/1/identifiers/ala_uuid/interpret-*");
    assertEquals(4, dr1.size());

    Map<String, String> dr2 =
        AvroUtils.readKeysForPath(
            "/tmp/la-pipelines-test/uuid-migration/dr2/1/identifiers/ala_uuid/interpret-*");
    assertEquals(1, dr2.size());

    Map<String, String> dr3 =
        AvroUtils.readKeysForPath(
            "/tmp/la-pipelines-test/uuid-migration/dr3/1/identifiers/ala_uuid/interpret-*");
    assertEquals(1, dr3.size());
  }
}<|MERGE_RESOLUTION|>--- conflicted
+++ resolved
@@ -29,11 +29,7 @@
               "--metaFileName=/tmp/la-pipelines-test/uuid-migration/migration-metrics.yml",
               "--targetPath=/tmp/la-pipelines-test/uuid-migration",
               "--inputPath=" + absolutePath + "/uuid-migration/occ_uuid.csv",
-<<<<<<< HEAD
-              "--properties=target/test-classes/pipelines.yaml"
-=======
               "--properties=" + TestUtils.getPipelinesConfigFile()
->>>>>>> 9ba874d8
             });
     MigrateUUIDPipeline.run(options);
 
