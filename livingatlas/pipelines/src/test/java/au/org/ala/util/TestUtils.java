--- conflicted
+++ resolved
@@ -9,11 +9,7 @@
 public class TestUtils {
 
   public static ALAPipelinesConfig getConfig() {
-<<<<<<< HEAD
-    String absolutePath = new File("target/test-classes/pipelines.yaml").getAbsolutePath();
-=======
     String absolutePath = new File(getPipelinesConfigFile()).getAbsolutePath();
->>>>>>> 9ba874d8
     return ALAPipelinesConfigFactory.getInstance(null, null, absolutePath).get();
   }
 
