--- conflicted
+++ resolved
@@ -384,13 +384,8 @@
     map.put(DwcTerm.decimalLongitude.qualifiedName(), "149.55");
     ExtendedRecord er = ExtendedRecord.newBuilder().setId("1").setCoreTerms(map).build();
     Map<String, String> properties = new HashMap<>();
-<<<<<<< HEAD
     SensitiveDataInterpreter.constructFields(this.sensitive, properties, er);
     SensitiveDataInterpreter.sourceQualityChecks(properties, sr);
-=======
-    SensitiveDataInterpreter.constructFields(this.sensitiveFields, properties, er);
-    SensitiveDataInterpreter.sourceQualityChecks(properties, sr, this.dataResource);
->>>>>>> cfceaaeb
     assertTrue(sr.getIssues().getIssueList().isEmpty());
   }
 
@@ -405,13 +400,8 @@
     map.put(DwcTerm.decimalLongitude.simpleName(), "149.55");
     ExtendedRecord er = ExtendedRecord.newBuilder().setId("1").setCoreTerms(map).build();
     Map<String, String> properties = new HashMap<>();
-<<<<<<< HEAD
     SensitiveDataInterpreter.constructFields(this.sensitive, properties, er);
     SensitiveDataInterpreter.sourceQualityChecks(properties, sr);
-=======
-    SensitiveDataInterpreter.constructFields(this.sensitiveFields, properties, er);
-    SensitiveDataInterpreter.sourceQualityChecks(properties, sr, this.dataResource);
->>>>>>> cfceaaeb
     assertFalse(sr.getIssues().getIssueList().isEmpty());
     assertTrue(
         sr.getIssues().getIssueList().contains(ALAOccurrenceIssue.NAME_NOT_SUPPLIED.getId()));
@@ -432,16 +422,12 @@
     Map<String, String> properties = new HashMap<>();
     SensitiveDataInterpreter.constructFields(this.sensitiveFields, properties, er);
     SensitiveDataInterpreter.sensitiveDataInterpreter(
-<<<<<<< HEAD
         this.sensitivityLookup,
         this.sensitivityReportLookup,
         this.generalisations,
         "dr1",
         properties,
         sr);
-=======
-        dataResource, this.sensitivityLookup, this.conservationApi, properties, sr);
->>>>>>> cfceaaeb
     assertTrue(sr.getIssues().getIssueList().isEmpty());
     assertTrue(sr.getSensitive());
     assertEquals("Test generalisation", sr.getDataGeneralizations());
