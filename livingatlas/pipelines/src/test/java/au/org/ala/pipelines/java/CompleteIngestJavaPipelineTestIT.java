package au.org.ala.pipelines.java;

import static org.junit.jupiter.api.Assertions.assertEquals;
import static org.junit.jupiter.api.Assertions.assertNotNull;

import au.org.ala.pipelines.beam.*;
<<<<<<< HEAD
=======
import au.org.ala.pipelines.beam.ALAUUIDMintingPipeline;
import au.org.ala.pipelines.beam.DwcaToVerbatimPipeline;
>>>>>>> 0b301f1f
import au.org.ala.pipelines.options.ALASolrPipelineOptions;
import au.org.ala.pipelines.options.AllDatasetsPipelinesOptions;
import au.org.ala.pipelines.options.UUIDPipelineOptions;
import au.org.ala.sampling.LayerCrawler;
import au.org.ala.util.SolrUtils;
import au.org.ala.util.TestUtils;
import au.org.ala.utils.CombinedYamlConfiguration;
import au.org.ala.utils.ValidationUtils;
import java.io.File;
import java.util.UUID;
import okhttp3.mockwebserver.MockWebServer;
import org.apache.commons.io.FileUtils;
import org.apache.solr.common.SolrDocument;
import org.gbif.pipelines.common.beam.options.DwcaPipelineOptions;
import org.gbif.pipelines.common.beam.options.InterpretationPipelineOptions;
import org.gbif.pipelines.common.beam.options.PipelinesOptionsFactory;
import org.junit.After;
import org.junit.Before;
import org.junit.Test;

/**
 * Complete pipeline tests that use the java variant of the pipeline where possible. Currently this
 * is for Interpretation and SOLR indexing only.
 *
 * <p>This needs to be ran with -Xmx128m
 */
public class CompleteIngestJavaPipelineTestIT {

  MockWebServer server;

  @Before
  public void setup() throws Exception {
    // clear up previous test runs
    server = TestUtils.createMockCollectory();
    server.start(TestUtils.getCollectoryPort());
  }

  @After
  public void teardown() throws Exception {
    server.shutdown();
  }

  /** Tests for SOLR index creation. */
  @Test
  public void testIngestPipeline() throws Exception {

    // clear up previous test runs
    FileUtils.deleteQuietly(new File("/tmp/la-pipelines-test/complete-pipeline-java"));

    // clear SOLR index
    SolrUtils.setupIndex();

    String absolutePath = new File("src/test/resources").getAbsolutePath();

    // Step 1: load a dataset and verify all records have a UUID associated
    loadTestDataset("dr893", absolutePath + "/complete-pipeline-java/dr893");

    // reload
    SolrUtils.reloadSolrIndex();

    // validate SOLR index
    assertEquals(Long.valueOf(6), SolrUtils.getRecordCount("*:*"));

    // 1. includes UUIDs
    String documentId = (String) SolrUtils.getRecords("*:*").get(0).get("id");
    assertNotNull(documentId);
    UUID uuid = null;
    try {
      uuid = UUID.fromString(documentId);
      // do something
    } catch (IllegalArgumentException exception) {
      // handle the case where string is not valid UUID
    }

    assertNotNull(uuid);

    // 2. includes samples
    assertEquals(Long.valueOf(6), SolrUtils.getRecordCount("cl620:*"));
    assertEquals(Long.valueOf(6), SolrUtils.getRecordCount("cl927:*"));

    // 3. has a sensitive record
    assertEquals(Long.valueOf(1), SolrUtils.getRecordCount("sensitive:true"));
    SolrDocument sensitive = SolrUtils.getRecords("sensitive:true").get(0);
    assertEquals(-35.3, (double) sensitive.get("decimalLatitude"), 0.00001);
    assertEquals("-35.260319", sensitive.get("original_decimalLatitude"));
  }

  public void loadTestDataset(String datasetID, String inputPath) throws Exception {

    // convert DwCA
    DwcaPipelineOptions dwcaOptions =
        PipelinesOptionsFactory.create(
            DwcaPipelineOptions.class,
            new String[] {
              "--datasetId=" + datasetID,
              "--appName=DWCA",
              "--attempt=1",
              "--runner=DirectRunner",
              "--metaFileName=" + ValidationUtils.VERBATIM_METRICS,
              "--targetPath=/tmp/la-pipelines-test/complete-pipeline-java",
              "--inputPath=" + inputPath
            });
    DwcaToVerbatimPipeline.run(dwcaOptions);

    // interpret
    InterpretationPipelineOptions interpretationOptions =
        PipelinesOptionsFactory.create(
            InterpretationPipelineOptions.class,
            new String[] {
              "--datasetId=" + datasetID,
              "--attempt=1",
              "--runner=DirectRunner",
              "--interpretationTypes=ALL",
              "--metaFileName=" + ValidationUtils.INTERPRETATION_METRICS,
              "--targetPath=/tmp/la-pipelines-test/complete-pipeline-java",
              "--inputPath=/tmp/la-pipelines-test/complete-pipeline-java/dr893/1/verbatim.avro",
              "--properties=" + TestUtils.getPipelinesConfigFile(),
              "--useExtendedRecordId=true"
            });
    au.org.ala.pipelines.java.ALAVerbatimToInterpretedPipeline.run(interpretationOptions);

    // validate and create UUIDs
    UUIDPipelineOptions uuidOptions =
        PipelinesOptionsFactory.create(
            UUIDPipelineOptions.class,
            new String[] {
              "--datasetId=" + datasetID,
              "--attempt=1",
              "--runner=DirectRunner",
              "--metaFileName=" + ValidationUtils.UUID_METRICS,
              "--targetPath=/tmp/la-pipelines-test/complete-pipeline-java",
              "--inputPath=/tmp/la-pipelines-test/complete-pipeline-java",
              "--properties=" + TestUtils.getPipelinesConfigFile(),
              "--useExtendedRecordId=true"
            });
    ALAUUIDMintingPipeline.run(uuidOptions);

<<<<<<< HEAD
    // export lat lngs
    AllDatasetsPipelinesOptions latLngOptions =
=======
    // run SDS checks
    InterpretationPipelineOptions sensitivityOptions =
>>>>>>> 0b301f1f
        PipelinesOptionsFactory.create(
            AllDatasetsPipelinesOptions.class,
            new String[] {
              "--datasetId=" + datasetID,
              "--attempt=1",
              "--runner=DirectRunner",
              "--metaFileName=" + ValidationUtils.SENSITIVE_METRICS,
              "--targetPath=/tmp/la-pipelines-test/complete-pipeline-java",
              "--inputPath=/tmp/la-pipelines-test/complete-pipeline-java",
              "--properties=" + TestUtils.getPipelinesConfigFile(),
              "--useExtendedRecordId=true"
            });
<<<<<<< HEAD
    LatLongPipeline.run(latLngOptions);
=======
    ALAInterpretedToSensitivePipeline.run(sensitivityOptions);
>>>>>>> 0b301f1f

    // index record generation
    ALASolrPipelineOptions solrOptions =
        PipelinesOptionsFactory.create(
            ALASolrPipelineOptions.class,
            new String[] {
              "--datasetId=" + datasetID,
              "--attempt=1",
              "--runner=DirectRunner",
              "--metaFileName=" + ValidationUtils.INDEXING_METRICS,
              "--targetPath=/tmp/la-pipelines-test/complete-pipeline-java",
              "--inputPath=/tmp/la-pipelines-test/complete-pipeline-java",
              "--allDatasetsInputPath=/tmp/la-pipelines-test/complete-pipeline-java/all-datasets",
              "--properties=" + TestUtils.getPipelinesConfigFile(),
              "--includeImages=false"
            });
    IndexRecordPipeline.run(solrOptions);

<<<<<<< HEAD
    // index record generation
    ALASolrPipelineOptions solrOptions =
        PipelinesOptionsFactory.create(
            ALASolrPipelineOptions.class,
=======
    // export lat lngs
    AllDatasetsPipelinesOptions latLngOptions =
        PipelinesOptionsFactory.create(
            AllDatasetsPipelinesOptions.class,
>>>>>>> 0b301f1f
            new String[] {
              "--datasetId=" + datasetID,
              "--attempt=1",
              "--runner=DirectRunner",
              "--metaFileName=" + ValidationUtils.INDEXING_METRICS,
              "--targetPath=/tmp/la-pipelines-test/complete-pipeline-java",
              "--inputPath=/tmp/la-pipelines-test/complete-pipeline-java",
              "--allDatasetsInputPath=/tmp/la-pipelines-test/complete-pipeline-java/all-datasets",
<<<<<<< HEAD
              "--properties=" + TestUtils.getPipelinesConfigFile(),
              "--includeImages=false"
            });
    IndexRecordPipeline.run(solrOptions);

=======
              "--properties=" + TestUtils.getPipelinesConfigFile()
            });
    LatLongPipeline.run(latLngOptions);

    // sample
    LayerCrawler.init(
        (new CombinedYamlConfiguration(
            new String[] {
              "--datasetId=" + datasetID,
              "--attempt=1",
              "--runner=DirectRunner",
              "--targetPath=/tmp/la-pipelines-test/complete-pipeline-java",
              "--inputPath=/tmp/la-pipelines-test/complete-pipeline-java",
              "--config=" + TestUtils.getPipelinesConfigFile()
            })));
    LayerCrawler.run(latLngOptions);

>>>>>>> 0b301f1f
    // index into SOLR
    ALASolrPipelineOptions solrOptions2 =
        PipelinesOptionsFactory.create(
            ALASolrPipelineOptions.class,
            new String[] {
              "--datasetId=" + datasetID,
              "--attempt=1",
              "--runner=DirectRunner",
              "--metaFileName=" + ValidationUtils.INDEXING_METRICS,
              "--targetPath=/tmp/la-pipelines-test/complete-pipeline-java",
              "--inputPath=/tmp/la-pipelines-test/complete-pipeline-java",
              "--allDatasetsInputPath=/tmp/la-pipelines-test/complete-pipeline-java/all-datasets",
              "--properties=" + TestUtils.getPipelinesConfigFile(),
              "--zkHost=" + SolrUtils.getZkHost(),
              "--solrCollection=" + SolrUtils.BIOCACHE_TEST_SOLR_COLLECTION,
              "--includeSampling=true",
              "--includeSensitiveData=true",
              "--includeImages=false"
            });
    IndexRecordToSolrPipeline.run(solrOptions2);
  }
}<|MERGE_RESOLUTION|>--- conflicted
+++ resolved
@@ -4,11 +4,8 @@
 import static org.junit.jupiter.api.Assertions.assertNotNull;
 
 import au.org.ala.pipelines.beam.*;
-<<<<<<< HEAD
-=======
 import au.org.ala.pipelines.beam.ALAUUIDMintingPipeline;
 import au.org.ala.pipelines.beam.DwcaToVerbatimPipeline;
->>>>>>> 0b301f1f
 import au.org.ala.pipelines.options.ALASolrPipelineOptions;
 import au.org.ala.pipelines.options.AllDatasetsPipelinesOptions;
 import au.org.ala.pipelines.options.UUIDPipelineOptions;
@@ -146,74 +143,50 @@
             });
     ALAUUIDMintingPipeline.run(uuidOptions);
 
-<<<<<<< HEAD
+    // run SDS checks
+    InterpretationPipelineOptions sensitivityOptions =
+        PipelinesOptionsFactory.create(
+            InterpretationPipelineOptions.class,
+            new String[] {
+              "--datasetId=" + datasetID,
+              "--attempt=1",
+              "--runner=DirectRunner",
+              "--metaFileName=" + ValidationUtils.SENSITIVE_METRICS,
+              "--targetPath=/tmp/la-pipelines-test/complete-pipeline-java",
+              "--inputPath=/tmp/la-pipelines-test/complete-pipeline-java",
+              "--properties=" + TestUtils.getPipelinesConfigFile(),
+              "--useExtendedRecordId=true"
+            });
+    ALAInterpretedToSensitivePipeline.run(sensitivityOptions);
+
+    // index record generation
+    ALASolrPipelineOptions solrOptions =
+        PipelinesOptionsFactory.create(
+            ALASolrPipelineOptions.class,
+            new String[] {
+              "--datasetId=" + datasetID,
+              "--attempt=1",
+              "--runner=DirectRunner",
+              "--metaFileName=" + ValidationUtils.INDEXING_METRICS,
+              "--targetPath=/tmp/la-pipelines-test/complete-pipeline-java",
+              "--inputPath=/tmp/la-pipelines-test/complete-pipeline-java",
+              "--allDatasetsInputPath=/tmp/la-pipelines-test/complete-pipeline-java/all-datasets",
+              "--properties=" + TestUtils.getPipelinesConfigFile(),
+              "--includeImages=false"
+            });
+    IndexRecordPipeline.run(solrOptions);
+
     // export lat lngs
     AllDatasetsPipelinesOptions latLngOptions =
-=======
-    // run SDS checks
-    InterpretationPipelineOptions sensitivityOptions =
->>>>>>> 0b301f1f
         PipelinesOptionsFactory.create(
             AllDatasetsPipelinesOptions.class,
             new String[] {
               "--datasetId=" + datasetID,
               "--attempt=1",
               "--runner=DirectRunner",
-              "--metaFileName=" + ValidationUtils.SENSITIVE_METRICS,
-              "--targetPath=/tmp/la-pipelines-test/complete-pipeline-java",
-              "--inputPath=/tmp/la-pipelines-test/complete-pipeline-java",
-              "--properties=" + TestUtils.getPipelinesConfigFile(),
-              "--useExtendedRecordId=true"
-            });
-<<<<<<< HEAD
-    LatLongPipeline.run(latLngOptions);
-=======
-    ALAInterpretedToSensitivePipeline.run(sensitivityOptions);
->>>>>>> 0b301f1f
-
-    // index record generation
-    ALASolrPipelineOptions solrOptions =
-        PipelinesOptionsFactory.create(
-            ALASolrPipelineOptions.class,
-            new String[] {
-              "--datasetId=" + datasetID,
-              "--attempt=1",
-              "--runner=DirectRunner",
-              "--metaFileName=" + ValidationUtils.INDEXING_METRICS,
               "--targetPath=/tmp/la-pipelines-test/complete-pipeline-java",
               "--inputPath=/tmp/la-pipelines-test/complete-pipeline-java",
               "--allDatasetsInputPath=/tmp/la-pipelines-test/complete-pipeline-java/all-datasets",
-              "--properties=" + TestUtils.getPipelinesConfigFile(),
-              "--includeImages=false"
-            });
-    IndexRecordPipeline.run(solrOptions);
-
-<<<<<<< HEAD
-    // index record generation
-    ALASolrPipelineOptions solrOptions =
-        PipelinesOptionsFactory.create(
-            ALASolrPipelineOptions.class,
-=======
-    // export lat lngs
-    AllDatasetsPipelinesOptions latLngOptions =
-        PipelinesOptionsFactory.create(
-            AllDatasetsPipelinesOptions.class,
->>>>>>> 0b301f1f
-            new String[] {
-              "--datasetId=" + datasetID,
-              "--attempt=1",
-              "--runner=DirectRunner",
-              "--metaFileName=" + ValidationUtils.INDEXING_METRICS,
-              "--targetPath=/tmp/la-pipelines-test/complete-pipeline-java",
-              "--inputPath=/tmp/la-pipelines-test/complete-pipeline-java",
-              "--allDatasetsInputPath=/tmp/la-pipelines-test/complete-pipeline-java/all-datasets",
-<<<<<<< HEAD
-              "--properties=" + TestUtils.getPipelinesConfigFile(),
-              "--includeImages=false"
-            });
-    IndexRecordPipeline.run(solrOptions);
-
-=======
               "--properties=" + TestUtils.getPipelinesConfigFile()
             });
     LatLongPipeline.run(latLngOptions);
@@ -231,7 +204,6 @@
             })));
     LayerCrawler.run(latLngOptions);
 
->>>>>>> 0b301f1f
     // index into SOLR
     ALASolrPipelineOptions solrOptions2 =
         PipelinesOptionsFactory.create(
