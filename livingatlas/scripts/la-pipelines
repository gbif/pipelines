--- conflicted
+++ resolved
@@ -50,7 +50,6 @@
 
 -  'dwca-avro' reads a Dwc-A and converts it to an Avro file;
 -  'interpret' reads a Dwc-A, interprets it and write the interpreted data and the issues in Avro files;
--  'generalise' reads interpeted data, generalises it and write the generalised data and the issues in Avro files;
 -  'uuid' minting on new records and rematching existing UUIDs to records that have been previously loaded;
 -  'export-latlng' exports a unique set of coordinates for a dataset into CSV;
 -  'sample' crawl the LA layers. Requires an input csv containing lat, lng (no header) and output directory.
@@ -490,25 +489,6 @@
     logStepEnd "Sample-avro" $dr $ltype $SECONDS
 }
 
-<<<<<<< HEAD
-function generalise () {
-    local dr="$1" ltype="$2"
-    CLASS=au.org.ala.pipelines.beam.ALAInterpretedToSensitivePipeline
-
-    logStepStart "Generalising" $dr
-    SECONDS=0
-
-    SH_ARGS=generalise-sh-args.local
-    java-pipeline $ltype $SH_ARGS $CLASS $dr
-
-    SH_ARGS=generalise-sh-args.spark-embedded
-    spark-embed-pipeline $ltype $SH_ARGS $CLASS $dr
-
-    SH_ARGS=generalise-sh-args.spark-cluster
-    spark-cluster-pipeline $ltype $SH_ARGS $CLASS $dr "Sensitivity generalisation $dr"
-
-    logStepEnd "Generalising" $dr $ltype $SECONDS
-=======
 function sds () {
     local dr="$1" ltype="$2"
 
@@ -528,7 +508,6 @@
     spark-cluster-pipeline $ltype $SH_ARGS $CLASS $dr "SDS for $dr"
 
     logStepEnd "SDS" $dr $ltype $SECONDS
->>>>>>> d9fa99c5
 }
 
 function index () {
@@ -635,12 +614,6 @@
     # WARN: Previosly here 'local' was not executed, always 'cluster' or 'embeded' it's this correct?
 fi
 
-
-if ($generalise || $do_all); then
-    do_step generalise
-fi
-
-
 if ($index || $do_all); then
     do_step index
 fi
