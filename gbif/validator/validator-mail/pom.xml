<?xml version="1.0" encoding="UTF-8"?>
<project xmlns="http://maven.apache.org/POM/4.0.0" xmlns:xsi="http://www.w3.org/2001/XMLSchema-instance" xsi:schemaLocation="http://maven.apache.org/POM/4.0.0 http://maven.apache.org/xsd/maven-4.0.0.xsd">
  <parent>
    <groupId>org.gbif.pipelines</groupId>
    <artifactId>validator</artifactId>
<<<<<<< HEAD
    <version>2.14.2-SNAPSHOT</version>
=======
    <version>2.14.1</version>
>>>>>>> debe6554
    <relativePath>../pom.xml</relativePath>
  </parent>
  <modelVersion>4.0.0</modelVersion>

  <name>Pipelines :: GBIF :: Validator :: Mail</name>

  <artifactId>validator-mail</artifactId>
  <packaging>jar</packaging>

  <dependencies>
    <!-- Utilities -->
    <dependency>
      <groupId>org.projectlombok</groupId>
      <artifactId>lombok</artifactId>
    </dependency>

    <!--GBIF -->
    <dependency>
      <groupId>org.gbif.pipelines</groupId>
      <artifactId>validator-api</artifactId>
    </dependency>
    <dependency>
      <groupId>org.gbif.pipelines</groupId>
      <artifactId>variables</artifactId>
    </dependency>

    <!-- Spring dependencies -->
    <dependency>
      <groupId>org.springframework.boot</groupId>
      <artifactId>spring-boot-starter</artifactId>
    </dependency>
    <dependency>
      <groupId>org.springframework.boot</groupId>
      <artifactId>spring-boot-starter-validation</artifactId>
    </dependency>
    <dependency>
      <groupId>org.springframework.boot</groupId>
      <artifactId>spring-boot-starter-mail</artifactId>
    </dependency>
    <dependency>
      <groupId>org.springframework.boot</groupId>
      <artifactId>spring-boot-starter-freemarker</artifactId>
    </dependency>
    <dependency>
      <groupId>org.springframework.boot</groupId>
      <artifactId>spring-boot-configuration-processor</artifactId>
      <optional>true</optional>
    </dependency>
  </dependencies>

</project><|MERGE_RESOLUTION|>--- conflicted
+++ resolved
@@ -3,11 +3,7 @@
   <parent>
     <groupId>org.gbif.pipelines</groupId>
     <artifactId>validator</artifactId>
-<<<<<<< HEAD
-    <version>2.14.2-SNAPSHOT</version>
-=======
     <version>2.14.1</version>
->>>>>>> debe6554
     <relativePath>../pom.xml</relativePath>
   </parent>
   <modelVersion>4.0.0</modelVersion>
