--- conflicted
+++ resolved
@@ -5,7 +5,7 @@
   <parent>
     <groupId>org.gbif.pipelines</groupId>
     <artifactId>gbif</artifactId>
-    <version>2.13.0-SNAPSHOT</version>
+    <version>2.13.0-spark3-SNAPSHOT</version>
     <relativePath>../pom.xml</relativePath>
   </parent>
 
@@ -30,11 +30,7 @@
 
     <!-- GBIF -->
     <gbif-common-mybatis.version>1.1</gbif-common-mybatis.version>
-<<<<<<< HEAD
-    <gbif-metadata-profile-eml.version>2.1-SNAPSHOT</gbif-metadata-profile-eml.version>
-=======
     <gbif-metadata-profile-eml.version>2.1</gbif-metadata-profile-eml.version>
->>>>>>> ae75bbfe
 
     <!-- Checklists validation-->
     <gbif-checklistbank.version>2.101</gbif-checklistbank.version>
