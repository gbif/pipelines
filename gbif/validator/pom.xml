<?xml version="1.0" encoding="UTF-8"?>
<project xmlns="http://maven.apache.org/POM/4.0.0" xmlns:xsi="http://www.w3.org/2001/XMLSchema-instance" xsi:schemaLocation="http://maven.apache.org/POM/4.0.0 http://maven.apache.org/xsd/maven-4.0.0.xsd">
  <modelVersion>4.0.0</modelVersion>

  <parent>
    <groupId>org.gbif.pipelines</groupId>
    <artifactId>gbif</artifactId>
<<<<<<< HEAD
    <version>2.12.0-SNAPSHOT</version>
=======
    <version>2.11.13-SNAPSHOT</version>
>>>>>>> 99dadaeb
    <relativePath>../pom.xml</relativePath>
  </parent>

  <artifactId>validator</artifactId>
  <packaging>pom</packaging>

  <name>Pipelines :: GBIF :: Validator</name>
  <description>GBIF data validation pipelines</description>

  <modules>
    <module>validator-core</module>
    <module>validator-api</module>
    <module>pipelines-validator-ws</module>
    <module>validator-ws-client</module>
    <module>validator-it-tests</module>
    <module>validator-mail</module>
    <module>validator-eml</module>
    <module>validator-checklists</module>
  </modules>

  <properties>

    <!-- GBIF -->
    <gbif-common-mybatis.version>1.1</gbif-common-mybatis.version>

    <!-- Checklists validation-->
    <gbif-checklistbank.version>2.101</gbif-checklistbank.version>
    <neo4j.version>3.5.29</neo4j.version>
    <neo4j-lucene.version>5.5.0</neo4j-lucene.version>
    <lucene-analyzers.version>5.4.1</lucene-analyzers.version>

    <!-- Spring -->
    <spring-boot.version>2.3.7.RELEASE</spring-boot.version>
    <spring-boot-admin.version>2.2.4</spring-boot-admin.version>
    <spring-cloud-openfeign.version>2.2.6.RELEASE</spring-cloud-openfeign.version>
    <spring-cloud-zookeeper.version>2.2.4.RELEASE</spring-cloud-zookeeper.version>
    <mybatis-spring-boot-starter.version>2.0.1</mybatis-spring-boot-starter.version>
    <springdoc-openapi-ui.version>1.5.8</springdoc-openapi-ui.version>
    <spring-cloud-sleuth.version>2.2.8.RELEASE</spring-cloud-sleuth.version>
    <spring-boot-maven-plugin.version>${spring-boot.version}</spring-boot-maven-plugin.version>
    <spring.version>5.2.12.RELEASE</spring.version>
    <spring-security.version>5.3.6.RELEASE</spring-security.version>
    <feign.version>10.11</feign.version>
    <zookeeper.version>3.4.14</zookeeper.version>
    <curator.version>4.0.1</curator.version>

    <!-- Tests -->
    <junit-jupiter.version>5.7.2</junit-jupiter.version>
    <mockserver.version>5.11.2</mockserver.version>
    <testcontainers.postgres.version>1.15.3</testcontainers.postgres.version>
    <junit-platform-commons.version>1.7.0</junit-platform-commons.version>

    <!-- Json/Xml-->
    <xml-apis.version>1.4.01</xml-apis.version>

    <!-- Special media type handling-->
    <apache-poi.version>5.0.0</apache-poi.version>
    <apache-odftoolkit.version>0.8.2-incubating</apache-odftoolkit.version>
    <apache-tika.version>1.17</apache-tika.version>

    <!-- Commons -->
    <commons-io.version>2.2</commons-io.version>
    <commons-fileupload.version>1.4</commons-fileupload.version>

    <!-- Validation -->
    <jsr305.version>3.0.1</jsr305.version>

    <!-- Persistence-->
    <hikari.version>3.2.0</hikari.version>
    <mybatis.version>3.5.1</mybatis.version>

    <!-- Logging -->
    <logstash-encoder.version>4.11</logstash-encoder.version>
    <slf4j.version>1.7.30</slf4j.version>

    <!-- Plugin versions -->
    <spring-boot-maven-plugin.version>${spring-boot.version}</spring-boot-maven-plugin.version>
    <junit-platform-surefire-provider.version>1.3.2</junit-platform-surefire-provider.version>
    <maven-surefire-plugin-validator.version>2.22.2</maven-surefire-plugin-validator.version>
  </properties>

  <dependencyManagement>
    <dependencies>
      <!-- GBIF -->
      <dependency>
        <groupId>org.gbif</groupId>
        <artifactId>gbif-api</artifactId>
        <version>${gbif-api.version}</version>
        <exclusions>
          <exclusion>
            <groupId>org.gbif</groupId>
            <artifactId>gbif-common</artifactId>
          </exclusion>
          <exclusion>
            <groupId>org.codehaus.jackson</groupId>
            <artifactId>jackson-core-asl</artifactId>
          </exclusion>
        </exclusions>
      </dependency>
      <dependency>
        <groupId>org.gbif</groupId>
        <artifactId>gbif-common</artifactId>
        <version>${gbif-common.version}</version>
      </dependency>
      <dependency>
        <groupId>org.gbif</groupId>
        <artifactId>gbif-common-ws</artifactId>
        <version>${gbif-common-ws.version}</version>
        <exclusions>
          <exclusion>
            <artifactId>commons-logging</artifactId>
            <groupId>commons-logging</groupId>
          </exclusion>
          <exclusion>
            <groupId>com.google.guava</groupId>
            <artifactId>guava</artifactId>
          </exclusion>
          <exclusion>
            <groupId>org.gbif</groupId>
            <artifactId>gbif-common</artifactId>
          </exclusion>
        </exclusions>
      </dependency>
      <dependency>
        <groupId>org.gbif.common</groupId>
        <artifactId>gbif-postal-service</artifactId>
        <version>${gbif-postal-service.version}</version>
      </dependency>
      <dependency>
        <groupId>org.gbif</groupId>
        <artifactId>gbif-common-mybatis</artifactId>
        <version>${gbif-common-mybatis.version}</version>
      </dependency>
      <dependency>
        <groupId>org.gbif.registry</groupId>
        <artifactId>registry-ws-client</artifactId>
        <version>${registry.version}</version>
      </dependency>
      <dependency>
        <groupId>org.gbif.registry</groupId>
        <artifactId>registry-metadata</artifactId>
        <version>${registry.version}</version>
      </dependency>
      <dependency>
        <groupId>org.gbif.registry</groupId>
        <artifactId>registry-persistence</artifactId>
        <version>${registry.version}</version>
      </dependency>

      <!-- Spring dependencies -->
      <dependency>
        <groupId>org.springframework.boot</groupId>
        <artifactId>spring-boot-dependencies</artifactId>
        <version>${spring-boot.version}</version>
        <type>pom</type>
        <scope>import</scope>
      </dependency>
      <dependency>
        <groupId>org.mybatis.spring.boot</groupId>
        <artifactId>mybatis-spring-boot-starter</artifactId>
        <version>${mybatis-spring-boot-starter.version}</version>
      </dependency>
      <dependency>
        <groupId>org.mybatis</groupId>
        <artifactId>mybatis-spring</artifactId>
        <version>${mybatis-spring-boot-starter.version}</version>
      </dependency>
      <dependency>
        <groupId>org.springframework.cloud</groupId>
        <artifactId>spring-cloud-starter-zookeeper-discovery</artifactId>
        <version>${spring-cloud-zookeeper.version}</version>
        <exclusions>
          <exclusion>
            <groupId>org.apache.zookeeper</groupId>
            <artifactId>zookeeper</artifactId>
          </exclusion>
          <exclusion>
            <groupId>org.springframework.cloud</groupId>
            <artifactId>spring-cloud-starter-netflix-ribbon</artifactId>
          </exclusion>
          <exclusion>
            <groupId>org.springframework.cloud</groupId>
            <artifactId>spring-cloud-starter-netflix-archaius</artifactId>
          </exclusion>
          <exclusion>
            <groupId>org.springframework.cloud</groupId>
            <artifactId>spring-cloud-netflix-core</artifactId>
          </exclusion>
          <exclusion>
            <groupId>org.springframework.cloud</groupId>
            <artifactId>spring-cloud-starter-loadbalancer</artifactId>
          </exclusion>
        </exclusions>
      </dependency>
      <dependency>
        <groupId>org.springframework.cloud</groupId>
        <artifactId>spring-cloud-starter-zookeeper-config</artifactId>
        <version>${spring-cloud-zookeeper.version}</version>
      </dependency>
      <dependency>
        <groupId>org.springframework.cloud</groupId>
        <artifactId>spring-cloud-openfeign-core</artifactId>
        <version>${spring-cloud-openfeign.version}</version>
      </dependency>
      <dependency>
        <groupId>org.springframework.cloud</groupId>
        <artifactId>spring-cloud-starter-openfeign</artifactId>
        <version>${spring-cloud-openfeign.version}</version>
      </dependency>
      <dependency>
        <groupId>de.codecentric</groupId>
        <artifactId>spring-boot-admin-starter-client</artifactId>
        <version>${spring-boot-admin.version}</version>
      </dependency>
      <dependency>
        <groupId>org.springframework.cloud</groupId>
        <artifactId>spring-cloud-starter-sleuth</artifactId>
        <version>${spring-cloud-sleuth.version}</version>
      </dependency>
      <dependency>
        <groupId>org.springdoc</groupId>
        <artifactId>springdoc-openapi-ui</artifactId>
        <version>${springdoc-openapi-ui.version}</version>
      </dependency>
      <dependency>
        <groupId>org.springframework.boot</groupId>
        <artifactId>spring-boot-actuator-autoconfigure</artifactId>
        <version>${spring-boot.version}</version>
      </dependency>
      <dependency>
        <groupId>org.springframework.boot</groupId>
        <artifactId>spring-boot-autoconfigure</artifactId>
        <version>${spring-boot.version}</version>
      </dependency>
      <dependency>
        <groupId>org.springframework.boot</groupId>
        <artifactId>spring-boot</artifactId>
        <version>${spring-boot.version}</version>
      </dependency>
      <dependency>
        <groupId>org.springframework</groupId>
        <artifactId>spring-core</artifactId>
        <version>${spring.version}</version>
      </dependency>
      <dependency>
        <groupId>org.springframework</groupId>
        <artifactId>spring-context</artifactId>
        <version>${spring.version}</version>
      </dependency>
      <dependency>
        <groupId>org.springframework</groupId>
        <artifactId>spring-web</artifactId>
        <version>${spring.version}</version>
      </dependency>
      <dependency>
        <groupId>org.springframework</groupId>
        <artifactId>spring-webmvc</artifactId>
        <version>${spring.version}</version>
      </dependency>
      <dependency>
        <groupId>org.springframework.security</groupId>
        <artifactId>spring-security-core</artifactId>
        <version>${spring-security.version}</version>
      </dependency>
      <dependency>
        <groupId>org.springframework.security</groupId>
        <artifactId>spring-security-crypto</artifactId>
        <version>${spring-security.version}</version>
      </dependency>
      <dependency>
        <groupId>org.springframework.boot</groupId>
        <artifactId>spring-boot-starter-mail</artifactId>
        <version>${spring-boot.version}</version>
      </dependency>
      <dependency>
        <groupId>org.springframework.boot</groupId>
        <artifactId>spring-boot-starter-freemarker</artifactId>
        <version>${spring-boot.version}</version>
      </dependency>
      <dependency>
        <groupId>org.springframework.boot</groupId>
        <artifactId>spring-boot-configuration-processor</artifactId>
        <version>${spring-boot.version}</version>
        <optional>true</optional>
      </dependency>

      <!-- Feing Clients-->
      <dependency>
        <groupId>io.github.openfeign</groupId>
        <artifactId>feign-jackson</artifactId>
        <version>${feign.version}</version>
      </dependency>

      <!-- Special media type handling -->
      <dependency>
        <groupId>org.apache.poi</groupId>
        <artifactId>poi</artifactId>
        <version>${apache-poi.version}</version>
      </dependency>
      <dependency>
        <groupId>org.apache.poi</groupId>
        <artifactId>poi-ooxml</artifactId>
        <version>${apache-poi.version}</version>
      </dependency>
      <dependency>
        <groupId>org.apache.odftoolkit</groupId>
        <artifactId>simple-odf</artifactId>
        <version>${apache-odftoolkit.version}</version>
        <exclusions>
          <exclusion>
            <groupId>org.slf4j</groupId>
            <artifactId>slf4j-log4j12</artifactId>
          </exclusion>
          <exclusion>
            <groupId>log4j</groupId>
            <artifactId>log4j</artifactId>
          </exclusion>
        </exclusions>
      </dependency>
      <dependency>
        <groupId>org.apache.tika</groupId>
        <artifactId>tika-core</artifactId>
        <version>${apache-tika.version}</version>
      </dependency>

      <!-- Commons -->
      <dependency>
        <groupId>commons-io</groupId>
        <artifactId>commons-io</artifactId>
        <version>${commons-io.version}</version>
      </dependency>
      <dependency>
        <groupId>org.apache.commons</groupId>
        <artifactId>commons-lang3</artifactId>
        <version>${commons-lang3.version}</version>
      </dependency>
      <dependency>
        <groupId>commons-fileupload</groupId>
        <artifactId>commons-fileupload</artifactId>
        <version>${commons-fileupload.version}</version>
      </dependency>
      <dependency>
        <groupId>org.apache.zookeeper</groupId>
        <artifactId>zookeeper</artifactId>
        <version>${zookeeper.version}</version>
        <scope>runtime</scope>
        <exclusions>
          <exclusion>
            <groupId>log4j</groupId>
            <artifactId>log4j</artifactId>
          </exclusion>
        </exclusions>
      </dependency>

      <!-- Validation -->
      <dependency>
        <groupId>com.google.code.findbugs</groupId>
        <artifactId>jsr305</artifactId>
        <version>${jsr305.version}</version>
      </dependency>

      <!-- Persistence -->
      <dependency>
        <groupId>com.zaxxer</groupId>
        <artifactId>HikariCP</artifactId>
        <version>${hikari.version}</version>
      </dependency>
      <dependency>
        <groupId>org.mybatis</groupId>
        <artifactId>mybatis</artifactId>
        <version>${mybatis.version}</version>
      </dependency>

      <!-- Xml -->
      <dependency>
        <groupId>xml-apis</groupId>
        <artifactId>xml-apis</artifactId>
        <version>${xml-apis.version}</version>
      </dependency>

      <!-- Logging -->
      <dependency>
        <groupId>org.slf4j</groupId>
        <artifactId>slf4j-api</artifactId>
        <version>${slf4j.version}</version>
      </dependency>
      <dependency>
        <groupId>org.slf4j</groupId>
        <artifactId>slf4j-simple</artifactId>
        <scope>test</scope>
        <version>${slf4j.version}</version>
      </dependency>
      <dependency>
        <groupId>net.logstash.logback</groupId>
        <artifactId>logstash-logback-encoder</artifactId>
        <version>${logstash-encoder.version}</version>
      </dependency>

      <!-- Tests -->
      <dependency>
        <groupId>org.junit</groupId>
        <artifactId>junit-bom</artifactId>
        <version>${junit-jupiter.version}</version>
        <type>pom</type>
        <scope>import</scope>
      </dependency>
      <dependency>
        <groupId>org.junit.jupiter</groupId>
        <artifactId>junit-jupiter-api</artifactId>
        <version>${junit-jupiter.version}</version>
        <scope>test</scope>
      </dependency>
      <dependency>
        <groupId>org.junit.jupiter</groupId>
        <artifactId>junit-jupiter-engine</artifactId>
        <version>${junit-jupiter.version}</version>
        <scope>test</scope>
      </dependency>
      <dependency>
        <groupId>org.junit.platform</groupId>
        <artifactId>junit-platform-commons</artifactId>
        <version>${junit-platform-commons.version}</version>
        <scope>test</scope>
      </dependency>
      <dependency>
        <groupId>org.mock-server</groupId>
        <artifactId>mockserver-core</artifactId>
        <version>${mockserver.version}</version>
        <scope>test</scope>
      </dependency>
      <dependency>
        <groupId>org.mock-server</groupId>
        <artifactId>mockserver-client-java</artifactId>
        <version>${mockserver.version}</version>
        <scope>test</scope>
      </dependency>
      <dependency>
        <groupId>org.mock-server</groupId>
        <artifactId>mockserver-netty</artifactId>
        <version>${mockserver.version}</version>
        <scope>test</scope>
        <exclusions>
          <exclusion>
            <groupId>org.apache.commons</groupId>
            <artifactId>commons-lang3</artifactId>
          </exclusion>
        </exclusions>
      </dependency>
      <dependency>
        <groupId>org.mock-server</groupId>
        <artifactId>mockserver-junit-jupiter</artifactId>
        <version>${mockserver.version}</version>
        <scope>test</scope>
      </dependency>
      <dependency>
        <groupId>org.mock-server</groupId>
        <artifactId>mockserver-spring-test-listener</artifactId>
        <version>${mockserver.version}</version>
        <scope>test</scope>
      </dependency>
      <dependency>
        <groupId>org.springframework.boot</groupId>
        <artifactId>spring-boot-starter-test</artifactId>
        <scope>test</scope>
        <version>${spring-boot.version}</version>
        <exclusions>
          <exclusion>
            <groupId>org.springframework.boot</groupId>
            <artifactId>spring-boot-starter-tomcat</artifactId>
          </exclusion>
          <exclusion>
            <groupId>ch.qos.logback</groupId>
            <artifactId>logback-classic</artifactId>
          </exclusion>
        </exclusions>
      </dependency>
      <dependency>
        <groupId>org.springframework.security</groupId>
        <artifactId>spring-security-test</artifactId>
        <version>${spring-security.version}</version>
        <scope>test</scope>
      </dependency>
      <dependency>
        <groupId>org.testcontainers</groupId>
        <artifactId>postgresql</artifactId>
        <version>${testcontainers.postgres.version}</version>
        <scope>test</scope>
      </dependency>
      <dependency>
        <groupId>org.springframework</groupId>
        <artifactId>spring-test</artifactId>
        <version>${spring.version}</version>
        <scope>test</scope>
      </dependency>
      <dependency>
        <groupId>org.springframework.boot</groupId>
        <artifactId>spring-boot-test</artifactId>
        <version>${spring-boot.version}</version>
        <scope>test</scope>
      </dependency>
      <dependency>
        <groupId>org.springframework.boot</groupId>
        <artifactId>spring-boot-test-autoconfigure</artifactId>
        <version>${spring-boot.version}</version>
        <scope>test</scope>
      </dependency>
    </dependencies>
  </dependencyManagement>

</project><|MERGE_RESOLUTION|>--- conflicted
+++ resolved
@@ -5,11 +5,7 @@
   <parent>
     <groupId>org.gbif.pipelines</groupId>
     <artifactId>gbif</artifactId>
-<<<<<<< HEAD
     <version>2.12.0-SNAPSHOT</version>
-=======
-    <version>2.11.13-SNAPSHOT</version>
->>>>>>> 99dadaeb
     <relativePath>../pom.xml</relativePath>
   </parent>
 
