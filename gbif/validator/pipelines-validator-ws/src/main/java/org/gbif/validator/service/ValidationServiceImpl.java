package org.gbif.validator.service;

import static org.gbif.validator.service.EncodingUtil.encode;
import static org.gbif.validator.service.ValidationFactory.metricsFromError;
import static org.gbif.validator.service.ValidationFactory.newValidationInstance;

import io.vavr.control.Either;
import io.vavr.control.Option;
import java.io.IOException;
import java.security.Principal;
import java.util.Arrays;
import java.util.HashSet;
import java.util.Optional;
import java.util.Set;
import java.util.UUID;
import lombok.RequiredArgsConstructor;
import lombok.SneakyThrows;
import lombok.extern.slf4j.Slf4j;
import org.gbif.api.model.common.paging.Pageable;
import org.gbif.api.model.common.paging.PagingRequest;
import org.gbif.api.model.common.paging.PagingResponse;
import org.gbif.api.model.pipelines.StepType;
import org.gbif.common.messaging.api.MessagePublisher;
import org.gbif.common.messaging.api.messages.PipelinesArchiveValidatorMessage;
import org.gbif.registry.security.UserRoles;
import org.gbif.validator.api.FileFormat;
import org.gbif.validator.api.Validation;
import org.gbif.validator.api.Validation.Status;
import org.gbif.validator.persistence.mapper.ValidationMapper;
import org.gbif.validator.ws.file.DataFile;
import org.gbif.validator.ws.file.FileSizeException;
import org.gbif.validator.ws.file.UploadFileManager;
import org.springframework.beans.factory.annotation.Value;
import org.springframework.security.core.context.SecurityContextHolder;
import org.springframework.stereotype.Service;
import org.springframework.web.multipart.MultipartFile;

@Service
@Slf4j
@RequiredArgsConstructor
public class ValidationServiceImpl implements ValidationService<MultipartFile> {

  private final UploadFileManager fileTransferManager;

  private final ValidationMapper validationMapper;

  private final MessagePublisher messagePublisher;

  @Value("${maxRunningValidationPerUser}")
  private final int maxRunningValidationPerUser;

  /** Asserts the user has not reached the maximum number of executing validations. */
  @Override
  public Optional<Validation.Error> reachedMaxRunningValidation(String userName) {
    if (validationMapper.count(userName, Validation.executingStatuses())
        >= maxRunningValidationPerUser) {
      return Optional.of(Validation.Error.of(Validation.Error.Code.MAX_RUNNING_VALIDATIONS));
    }
    return Optional.empty();
  }

  @Override
  public Either<Validation.Error, Validation> submitFile(MultipartFile file, Principal principal) {
    Optional<Validation.Error> error = reachedMaxRunningValidation(principal.getName());
    if (error.isPresent()) {
      return Either.left(error.get());
    }
    UUID key = UUID.randomUUID();
    UploadFileManager.AsyncDataFileTask task =
        fileTransferManager.uploadDataFile(file, key.toString());
<<<<<<< HEAD
=======
    fileTransferManager.uploadDataFile(file, key.toString());
    task.getTask()
        .whenCompleteAsync(
            (df, tr) -> {
              if (tr == null) {
                notify(key, df.getFileFormat());
              } else {
                log.error(tr.getMessage(), tr);
                updateFailedValidation(key, "Error during file submitting");
              }
            });
>>>>>>> f60055c6
    return Either.right(
        create(key, task.getStart(), principal.getName(), Validation.Status.SUBMITTED));
  }

  @Override
  public Either<Validation.Error, Validation> validateFileFromUrl(
      String fileURL, Principal principal) {
    try {
      Optional<Validation.Error> error = reachedMaxRunningValidation(principal.getName());
      if (error.isPresent()) {
        return Either.left(error.get());
      }
      UUID key = UUID.randomUUID();
      String encodedFileURL = encode(fileURL);
      // this should also become asynchronous at some point
      UploadFileManager.AsyncDownloadResult downloadResult =
          fileTransferManager.downloadDataFile(
              encodedFileURL,
              key.toString(),
              resultDataFile -> update(key, resultDataFile, Validation.Status.SUBMITTED),
              err -> {
                log.error("Error processing file", err);
                updateFailedValidation(key, err.getMessage());
              });
      return Either.right(
          create(
              key,
              downloadResult.getDataFile(),
              principal.getName(),
              Validation.Status.DOWNLOADING));
    } catch (FileSizeException ex) {
      log.error("File limit error", ex);
      return Either.left(Validation.Error.of(Validation.Error.Code.MAX_FILE_SIZE_VIOLATION, ex));
    } catch (IOException ex) {
      log.error("Can not download file submitted", ex);
      return Either.left(Validation.Error.of(Validation.Error.Code.IO_ERROR, ex));
    }
  }

  /** Gets a validation by its key, if exists */
  @Override
  public Either<Validation.Error, Validation> get(UUID key) {
    return Option.of(validationMapper.get(key))
        .toEither(Validation.Error.of(Validation.Error.Code.NOT_FOUND));
  }

  /** Updates validation data. */
  @Override
  public Either<Validation.Error, Validation> update(Validation validation, Principal principal) {
    return get(validation.getKey())
        .filterOrElse(
            v -> canUpdate(v, principal),
            v -> Validation.Error.of(Validation.Error.Code.AUTHORIZATION_ERROR))
        .map(v -> updateAndGet(validation));
  }

  /** Cancels a running validation. */
  @Override
  public Either<Validation.Error, Validation> cancel(UUID key, Principal principal) {
    return get(key)
        .filterOrElse(
            v -> canUpdate(v, principal),
            v -> Validation.Error.of(Validation.Error.Code.AUTHORIZATION_ERROR))
        .filterOrElse(
            Validation::isExecuting,
            v -> Validation.Error.of(Validation.Error.Code.VALIDATION_IS_NOT_EXECUTING))
        .map(
            v -> {
              v.setStatus(Validation.Status.ABORTED);
              return updateAndGet(v);
            });
  }

  /** Paged result of validations of a an user. */
  @Override
  public PagingResponse<Validation> list(
      Pageable page, Set<Validation.Status> status, Principal principal) {
    page = page == null ? new PagingRequest() : page;
    long total = validationMapper.count(principal.getName(), status);
    return new PagingResponse<>(
        page.getOffset(),
        page.getLimit(),
        total,
        validationMapper.list(page, principal.getName(), status));
  }

  /** Can the authenticated user update the validation object. */
  private boolean canUpdate(Validation validation, Principal principal) {
    return SecurityContextHolder.getContext().getAuthentication().getAuthorities().stream()
            .anyMatch(a -> a.getAuthority().equals(UserRoles.ADMIN_ROLE))
        || validation.getUsername().equals(principal.getName());
  }

  /** Persists an validation entity. */
  private Validation create(
      UUID key, DataFile dataFile, String userName, Validation.Status status) {
    validationMapper.create(newValidationInstance(key, dataFile, userName, status));
    return validationMapper.get(key);
  }

  /** Updates the data of a validation. */
  private Validation update(UUID key, DataFile dataFile, Validation.Status status) {
    Validation validation = updateAndGet(newValidationInstance(key, dataFile, status));
    if (status == Status.SUBMITTED) {
      notify(key, dataFile.getFileFormat());
    }
    return validation;
  }

  /** Updates the status of a validation process. */
  private Validation updateFailedValidation(UUID key, String errorMessage) {
    Validation validation =
        newValidationInstance(key, Validation.Status.FAILED, metricsFromError(errorMessage));
    return updateAndGet(validation);
  }

  /** Updates and gets the updated validation */
  private Validation updateAndGet(Validation validation) {
    validationMapper.update(validation);
    return validationMapper.get(validation.getKey());
  }

  /** Notifies when the file is submitted. */
  @SneakyThrows
  private void notify(UUID key, FileFormat fileFormat) {
    PipelinesArchiveValidatorMessage message = new PipelinesArchiveValidatorMessage();
    message.setValidator(true);
    message.setDatasetUuid(key);
    message.setAttempt(1);
    message.setExecutionId(1L);
    message.setPipelineSteps(
        new HashSet<>(
            Arrays.asList(
                StepType.VALIDATOR_VALIDATE_ARCHIVE.name(),
                StepType.VALIDATOR_DWCA_TO_VERBATIM.name(),
                StepType.VALIDATOR_VERBATIM_TO_INTERPRETED.name(),
                StepType.VALIDATOR_INTERPRETED_TO_INDEX.name(),
                StepType.VALIDATOR_COLLECT_METRICS.name())));
    message.setFileFormat(fileFormat.name());
    messagePublisher.send(message);
  }
}<|MERGE_RESOLUTION|>--- conflicted
+++ resolved
@@ -68,20 +68,6 @@
     UUID key = UUID.randomUUID();
     UploadFileManager.AsyncDataFileTask task =
         fileTransferManager.uploadDataFile(file, key.toString());
-<<<<<<< HEAD
-=======
-    fileTransferManager.uploadDataFile(file, key.toString());
-    task.getTask()
-        .whenCompleteAsync(
-            (df, tr) -> {
-              if (tr == null) {
-                notify(key, df.getFileFormat());
-              } else {
-                log.error(tr.getMessage(), tr);
-                updateFailedValidation(key, "Error during file submitting");
-              }
-            });
->>>>>>> f60055c6
     return Either.right(
         create(key, task.getStart(), principal.getName(), Validation.Status.SUBMITTED));
   }
