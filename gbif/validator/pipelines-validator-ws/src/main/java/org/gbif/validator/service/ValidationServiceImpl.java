package org.gbif.validator.service;

import static org.gbif.validator.service.EncodingUtil.encode;
import static org.gbif.validator.service.ValidationFactory.metricsSubmitError;
import static org.gbif.validator.service.ValidationFactory.newValidationInstance;

import java.io.IOException;
import java.util.Arrays;
import java.util.HashSet;
import java.util.Optional;
import java.util.Set;
import java.util.UUID;
import lombok.RequiredArgsConstructor;
import lombok.SneakyThrows;
import lombok.extern.slf4j.Slf4j;
import org.gbif.api.model.common.paging.PagingResponse;
import org.gbif.api.model.pipelines.StepType;
import org.gbif.common.messaging.api.MessagePublisher;
import org.gbif.common.messaging.api.messages.PipelinesArchiveValidatorMessage;
import org.gbif.mail.validator.ValidatorEmailService;
import org.gbif.registry.security.UserRoles;
import org.gbif.validator.api.FileFormat;
import org.gbif.validator.api.StepsMapper;
import org.gbif.validator.api.Validation;
import org.gbif.validator.api.Validation.Status;
import org.gbif.validator.api.ValidationRequest;
import org.gbif.validator.api.ValidationSearchRequest;
import org.gbif.validator.persistence.mapper.ValidationMapper;
import org.gbif.validator.ws.file.DataFile;
import org.gbif.validator.ws.file.FileSizeException;
import org.gbif.validator.ws.file.FileStoreManager;
import org.gbif.ws.security.GbifUserPrincipal;
import org.springframework.beans.factory.annotation.Value;
import org.springframework.security.core.Authentication;
import org.springframework.security.core.context.SecurityContextHolder;
import org.springframework.stereotype.Service;
import org.springframework.web.multipart.MultipartFile;

@Service
@Slf4j
@RequiredArgsConstructor
public class ValidationServiceImpl implements ValidationService<MultipartFile> {

  private final FileStoreManager fileStoreManager;

  private final ValidationMapper validationMapper;

  private final MessagePublisher messagePublisher;

  private final ValidatorEmailService emailService;

  @Value("${maxRunningValidationPerUser}")
  private final int maxRunningValidationPerUser;

  private final ErrorMapper errorMapper;

  /** Asserts the user has not reached the maximum number of executing validations. */
  @Override
  public boolean reachedMaxRunningValidations(String userName) {
    boolean reachedMaximum =
        validationMapper.count(
                userName,
                ValidationSearchRequest.builder().status(Validation.executingStatuses()).build())
            >= maxRunningValidationPerUser;
    if (reachedMaximum) {
      log.info("User {} reached maximum running validations", userName);
    }
    return reachedMaximum;
  }

  public Optional<Validation.ErrorCode> validate(ValidationRequest validationRequest) {
    if (validationRequest.getInstallationKey() != null
        && (validationRequest.getNotificationEmail() == null
            || validationRequest.getNotificationEmail().isEmpty())) {
      return Optional.of(Validation.ErrorCode.NOTIFICATION_EMAILS_MISSING);
    }
    return reachedMaxRunningValidations(getPrincipal().getUsername())
        ? Optional.of(Validation.ErrorCode.MAX_RUNNING_VALIDATIONS)
        : Optional.empty();
  }

  @Override
  public Validation validateFile(MultipartFile file, ValidationRequest validationRequest) {
    Optional<Validation.ErrorCode> error = validate(validationRequest);
    if (error.isPresent()) {
      throw errorMapper.apply(error.get());
    }
    log.info("Staring validation for the file {}", file.getName());
    UUID key = UUID.randomUUID();
    FileStoreManager.AsyncDataFileTask task = fileStoreManager.uploadDataFile(file, key.toString());
    task.getTask()
        .whenCompleteAsync(
            (df, tr) -> {
              if (tr == null) {
                log.info("File has been uploaded and decompressed, key {}", key);
                updateAndNotifySubmitted(key, df);
              } else {
                log.error(tr.getMessage(), tr);
                updateFailedValidation(key, "Error during the file submitting");
              }
            });
    return create(key, task.getStart(), Validation.Status.SUBMITTED, validationRequest);
  }

  private GbifUserPrincipal getPrincipal() {
    Authentication authentication = SecurityContextHolder.getContext().getAuthentication();
    if (authentication != null
        && authentication.isAuthenticated()
        && authentication.getPrincipal() instanceof GbifUserPrincipal) {
      return (GbifUserPrincipal) authentication.getPrincipal();
    }
    throw new SecurityException("User credentials not found");
  }

  @Override
  public Validation validateFileFromUrl(String fileURL, ValidationRequest validationRequest) {
    try {
      Optional<Validation.ErrorCode> error = validate(validationRequest);
      if (error.isPresent()) {
        throw errorMapper.apply(error.get());
      }
      log.info("Staring validation for the URL {}", fileURL);
      UUID key = UUID.randomUUID();
      String encodedFileURL = encode(fileURL);
      // this should also become asynchronous at some point
      FileStoreManager.AsyncDownloadResult downloadResult =
          fileStoreManager.downloadDataFile(
              encodedFileURL,
              key.toString(),
              resultDataFile -> {
                log.info(
                    "File has been uploded and decompressed from URL {}, key {}", fileURL, key);
                updateAndNotifySubmitted(key, resultDataFile);
              },
              err -> {
                log.error("Error processing file", err);
                updateFailedValidation(key, err.getMessage());
              });
      return create(
          key, downloadResult.getDataFile(), Validation.Status.DOWNLOADING, validationRequest);
    } catch (FileSizeException ex) {
      log.error("File limit error", ex);
      throw errorMapper.apply(Validation.ErrorCode.MAX_FILE_SIZE_VIOLATION);
    } catch (IOException ex) {
      log.error("Can not download file submitted", ex);
      throw errorMapper.apply(Validation.ErrorCode.IO_ERROR);
    }
  }

  /** Gets a validation by its key, if exists */
  @Override
  public Validation get(UUID key) {
    Validation validation = validationMapper.get(key);
    if (validation == null) {
      throw errorMapper.apply(Validation.ErrorCode.NOT_FOUND);
    }
    if (!canAccess(validation)) {
      throw errorMapper.apply(Validation.ErrorCode.AUTHORIZATION_ERROR);
    }
    return validation;
  }

  /** Updates validation data. */
  @Override
  public Validation update(Validation validation) {
    if (validation.getKey() != null) {
      Optional.ofNullable(get(validation.getKey()))
          .ifPresent(
              v ->
                  log.info(
                      "Updating validation key {}, status {}",
                      validation.getKey(),
                      validation.getStatus()));
    } else {
      throw errorMapper.apply(Validation.ErrorCode.NOT_FOUND);
    }
    return updateAndGet(validation);
  }

  /** Cancels a running validation. */
  @Override
  public Validation cancel(UUID key) {
    Validation validation = get(key);
    if (!validation.isExecuting()) {
      throw errorMapper.apply(Validation.ErrorCode.VALIDATION_IS_NOT_EXECUTING);
    }
    log.info("Cancel validation record for key {}", key);
    validation.setStatus(Status.ABORTED);
    fileStoreManager.deleteIfExist(key.toString());
    return updateAndGet(validation);
  }

  @Override
  public void delete(UUID key) {
    UUID keyToDelete = get(key).getKey();
    log.info("Delete validation record for key {}", key);
    // A get is executed to check if the validation exists and current user has access
    validationMapper.delete(keyToDelete);
    fileStoreManager.deleteIfExist(key.toString());
  }

  /** Paged result of validations of a an user. */
  @Override
  public PagingResponse<Validation> list(ValidationSearchRequest validationSearchRequest) {
    GbifUserPrincipal principal = getPrincipal();
    long total = validationMapper.count(principal.getUsername(), validationSearchRequest);
    return new PagingResponse<>(
        validationSearchRequest.getOffset(),
        validationSearchRequest.getLimit(),
        total,
        validationMapper.list(principal.getUsername(), validationSearchRequest));
  }

  /** Can the authenticated user update the validation object. */
  private boolean canAccess(Validation validation) {
    return SecurityContextHolder.getContext().getAuthentication().getAuthorities().stream()
            .anyMatch(a -> a.getAuthority().equals(UserRoles.ADMIN_ROLE))
        || validation.getUsername().equals(getPrincipal().getUsername());
  }

  /** Persists an validation entity. */
  private Validation create(
      UUID key, DataFile dataFile, Validation.Status status, ValidationRequest validationRequest) {
    validationMapper.create(
        newValidationInstance(
            key,
            dataFile,
            getPrincipal().getUsername(), // this will validate credentials
            status,
            validationRequest.getSourceId(),
            validationRequest.getInstallationKey(),
            validationRequest.getNotificationEmail()));

    log.info("Create validation record for key {}", key);
    return validationMapper.get(key);
  }

  /** Updates the data of a validation and send MQ message. */
  private void updateAndNotifySubmitted(UUID key, DataFile dataFile) {

    Validation v =
        Optional.ofNullable(validationMapper.get(key))
            .orElse(newValidationInstance(key, dataFile, Status.QUEUED));

    Set<String> pipelinesSteps = getPipelineSteps(dataFile.getFileFormat());

    // Set future steps
    v.setStatus(Status.QUEUED);
<<<<<<< HEAD
    v.getMetrics().setStepTypes(StepsMapper.mapToValidationSteps(pipelinesSteps));
=======
    v.setFileFormat(dataFile.getFileFormat());
    v.getMetrics().setStepTypes(Metrics.mapToValidationSteps(pipelinesSteps));
>>>>>>> 4d446872

    // Update DB
    updateAndGet(v);

    // Sent RabbitMQ message
    notify(key, dataFile, pipelinesSteps);
  }

  /** Updates the status of a validation process. */
  private Validation updateFailedValidation(UUID key, String errorMessage) {
    Validation validation =
        newValidationInstance(key, Validation.Status.FAILED, metricsSubmitError(errorMessage));
    return updateAndGet(validation);
  }

  /** Updates and gets the updated validation */
  private Validation updateAndGet(Validation validation) {
    validationMapper.update(validation);
    if (validation.hasFinished()) {
      log.info(
          "Validation {} finished with status {}", validation.getKey(), validation.getStatus());
      emailService.sendEmailNotification(validation);
    }
    return validationMapper.get(validation.getKey());
  }

  /** Notifies when the file is submitted. */
  @SneakyThrows
  private void notify(UUID key, DataFile dataFile, Set<String> pipelinesSteps) {

    PipelinesArchiveValidatorMessage message = new PipelinesArchiveValidatorMessage();
    message.setValidator(true);
    message.setDatasetUuid(key);
    message.setAttempt(1);
    message.setExecutionId(1L);
    message.setPipelineSteps(pipelinesSteps);
    message.setFileFormat(dataFile.getFileFormat().name());

    log.info("Send the MQ message to the validator queue for key - {}", key);
    messagePublisher.send(message);
  }

  private Set<String> getPipelineSteps(FileFormat fileFormat) {
    String stepType;
    if (fileFormat == FileFormat.DWCA) {
      stepType = StepType.VALIDATOR_DWCA_TO_VERBATIM.name();
    } else if (fileFormat == FileFormat.XML) {
      stepType = StepType.VALIDATOR_XML_TO_VERBATIM.name();
    } else {
      throw new IllegalArgumentException("FileFormat is not supported - " + fileFormat);
    }
    return new HashSet<>(
        Arrays.asList(
            StepType.VALIDATOR_VALIDATE_ARCHIVE.name(),
            stepType,
            StepType.VALIDATOR_VERBATIM_TO_INTERPRETED.name(),
            StepType.VALIDATOR_INTERPRETED_TO_INDEX.name(),
            StepType.VALIDATOR_COLLECT_METRICS.name()));
  }
}<|MERGE_RESOLUTION|>--- conflicted
+++ resolved
@@ -246,12 +246,8 @@
 
     // Set future steps
     v.setStatus(Status.QUEUED);
-<<<<<<< HEAD
+    v.setFileFormat(dataFile.getFileFormat());
     v.getMetrics().setStepTypes(StepsMapper.mapToValidationSteps(pipelinesSteps));
-=======
-    v.setFileFormat(dataFile.getFileFormat());
-    v.getMetrics().setStepTypes(Metrics.mapToValidationSteps(pipelinesSteps));
->>>>>>> 4d446872
 
     // Update DB
     updateAndGet(v);
