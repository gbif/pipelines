package org.gbif.pipelines.validator.checklists;

import java.nio.file.Path;
import java.util.ArrayList;
import java.util.Arrays;
import java.util.Collections;
<<<<<<< HEAD
=======
import java.util.HashMap;
>>>>>>> 4251354f
import java.util.HashSet;
import java.util.List;
import java.util.Set;
import java.util.UUID;
import java.util.stream.Collectors;
import lombok.SneakyThrows;
import lombok.extern.slf4j.Slf4j;
import org.gbif.api.vocabulary.Extension;
import org.gbif.checklistbank.cli.common.NeoConfiguration;
import org.gbif.checklistbank.cli.normalizer.Normalizer;
import org.gbif.checklistbank.neo.UsageDao;
import org.gbif.dwc.Archive;
import org.gbif.dwc.ArchiveFile;
import org.gbif.dwc.DwcFiles;
import org.gbif.dwc.terms.DwcTerm;
import org.gbif.nub.lookup.straight.IdLookupPassThru;
import org.gbif.pipelines.validator.checklists.collector.ValidationDataCollector;
import org.gbif.pipelines.validator.checklists.model.NormalizedNameUsageData;
import org.gbif.validator.api.DwcFileType;
import org.gbif.validator.api.Metrics;
import org.neo4j.graphdb.Node;
import org.neo4j.graphdb.Transaction;

/**
 * Evaluates checklists using ChecklistBank Normalizer. Currently, no nub matching is done. Not
 * Thread-Safe.
 */
@Slf4j
public class ChecklistValidator {

  private static final Set<String> NAME_USAGES_RELATED_EXTENSIONS =
      new HashSet<>(
          Arrays.asList(
              Extension.DISTRIBUTION.getRowType(),
              Extension.DESCRIPTION.getRowType(),
              Extension.IDENTIFIER.getRowType(),
              Extension.REFERENCE.getRowType(),
              Extension.VERNACULAR_NAME.getRowType(),
              Extension.TYPES_AND_SPECIMEN.getRowType(),
              Extension.SPECIES_PROFILE.getRowType(),
              Extension.MULTIMEDIA.getRowType(),
              DwcTerm.Taxon.qualifiedName()));

  private final NeoConfiguration configuration;

  private Set<String> visitedUsages = new HashSet<>();

  /** @param neoConfiguration Neo4j configuration. */
  public ChecklistValidator(NeoConfiguration neoConfiguration) {
    // use our own neo repository
    this.configuration = neoConfiguration;
  }

  /**
   * By using the Checklist Normalizer collects the issues for all Taxon file core or extensions.
   */
  @SneakyThrows
  public List<Metrics.FileInfo> evaluate(Path archivePath) {
    Archive archive = DwcFiles.fromLocation(archivePath);
    List<Metrics.FileInfo> results = new ArrayList<>();
    ArchiveFile core = archive.getCore();
    if (core.getRowType() == DwcTerm.Taxon) {
      results.addAll(validateArchive(archive));
    }
    return results;
  }

  /** Validates a ArchiveFile that checklist data. */
  private List<Metrics.FileInfo> validateArchive(Archive archive) {
    ValidationDataCollector collector = validate(archive);
    List<Metrics.FileInfo> results = new ArrayList<>();
    results.add(
        Metrics.FileInfo.builder()
            .rowType(DwcTerm.Taxon.simpleName())
            .count(LineCounter.count(archive.getCore()))
            .fileName(archive.getCore().getLocationFile().getName())
            .fileType(DwcFileType.CORE)
            .issues(collector.getIssuesInfo())
            .terms(collector.getTermInfo())
            .indexedCount(collector.getUsagesCount())
            .build());
    results.addAll(collectExtensionsData(archive, collector));
    return results;
  }

  public List<Metrics.FileInfo> collectExtensionsData(
      Archive archive, ValidationDataCollector collector) {
    if (archive.getExtensions() != null) {
      return archive.getExtensions().stream()
          .filter(
              extension ->
                  NAME_USAGES_RELATED_EXTENSIONS.contains(extension.getRowType().qualifiedName()))
          .map(
              extension -> {
                Extension nameUsageExtension =
                    Extension.fromRowType(extension.getRowType().qualifiedName());
                return Metrics.FileInfo.builder()
                    .rowType(extension.getRowType().qualifiedName())
                    .count(LineCounter.count(extension))
                    .fileName(extension.getLocationFile().getName())
                    .fileType(DwcFileType.EXTENSION)
                    .terms(collector.getExtensionTermInfo(nameUsageExtension))
                    .indexedCount(collector.getInterpretedExtensionRowCount(nameUsageExtension))
                    .build();
              })
          .collect(Collectors.toList());
    }
    return Collections.emptyList();
  }

  /** Executes the Checklistbank normalizer and collects all data using a BiConsumer. */
  private ValidationDataCollector validate(Archive archive) {
    ValidationDataCollector collector = new ValidationDataCollector();
    UUID key = UUID.randomUUID();
    try (UsageDao dao = UsageDao.create(configuration, key)) {
      Normalizer normalizer =
          Normalizer.create(
              key, dao, archive.getLocation(), new IdLookupPassThru(), configuration.batchSize);
      normalizer.run(false);
      try (Transaction tx = dao.beginTx()) {
        // iterate over all node and collect their issues
        dao.allNodes().forEach(node -> collector.collect(readUsageData(dao, node)));
      }
    }
    return collector;
  }

  /** Collects usages data from the DAO object. */
  private NormalizedNameUsageData readUsageData(UsageDao usageDao, Node node) {
    return NormalizedNameUsageData.builder()
        .nameUsage(usageDao.readUsage(node, true))
        .verbatimNameUsage(usageDao.readVerbatim(node.getId()))
        .parsedName(usageDao.readName(node.getId()))
        .usageExtensions(usageDao.readExtensions(node.getId()))
        .build();
  }
}<|MERGE_RESOLUTION|>--- conflicted
+++ resolved
@@ -4,10 +4,6 @@
 import java.util.ArrayList;
 import java.util.Arrays;
 import java.util.Collections;
-<<<<<<< HEAD
-=======
-import java.util.HashMap;
->>>>>>> 4251354f
 import java.util.HashSet;
 import java.util.List;
 import java.util.Set;
@@ -52,8 +48,6 @@
               DwcTerm.Taxon.qualifiedName()));
 
   private final NeoConfiguration configuration;
-
-  private Set<String> visitedUsages = new HashSet<>();
 
   /** @param neoConfiguration Neo4j configuration. */
   public ChecklistValidator(NeoConfiguration neoConfiguration) {
