<?xml version="1.0" encoding="UTF-8"?>
<project xmlns="http://maven.apache.org/POM/4.0.0" xmlns:xsi="http://www.w3.org/2001/XMLSchema-instance" xsi:schemaLocation="http://maven.apache.org/POM/4.0.0 http://maven.apache.org/xsd/maven-4.0.0.xsd">
  <modelVersion>4.0.0</modelVersion>

  <parent>
    <groupId>org.gbif.pipelines</groupId>
    <artifactId>validator</artifactId>
<<<<<<< HEAD
    <version>2.11.12.3-SNAPSHOT</version>
=======
    <version>2.12.2-SNAPSHOT</version>
>>>>>>> a6a071d2
    <relativePath>../pom.xml</relativePath>
  </parent>

  <artifactId>validator-api</artifactId>

  <name>Pipelines :: GBIF :: Validator :: API</name>
  <description>Model classes and services for the GBIF Data Validator</description>

  <dependencies>
    <!-- Tools -->
    <dependency>
      <groupId>org.projectlombok</groupId>
      <artifactId>lombok</artifactId>
    </dependency>

    <!-- GBIF -->
    <dependency>
      <groupId>org.gbif</groupId>
      <artifactId>gbif-api</artifactId>
    </dependency>

    <!-- Jackson -->
    <dependency>
      <groupId>com.fasterxml.jackson.core</groupId>
      <artifactId>jackson-annotations</artifactId>
    </dependency>
    <dependency>
      <groupId>com.fasterxml.jackson.core</groupId>
      <artifactId>jackson-databind</artifactId>
    </dependency>
    <dependency>
      <groupId>com.fasterxml.jackson.core</groupId>
      <artifactId>jackson-core</artifactId>
    </dependency>

    <!-- Tests -->
    <dependency>
      <groupId>junit</groupId>
      <artifactId>junit</artifactId>
    </dependency>
  </dependencies>

</project><|MERGE_RESOLUTION|>--- conflicted
+++ resolved
@@ -5,11 +5,7 @@
   <parent>
     <groupId>org.gbif.pipelines</groupId>
     <artifactId>validator</artifactId>
-<<<<<<< HEAD
-    <version>2.11.12.3-SNAPSHOT</version>
-=======
     <version>2.12.2-SNAPSHOT</version>
->>>>>>> a6a071d2
     <relativePath>../pom.xml</relativePath>
   </parent>
 
