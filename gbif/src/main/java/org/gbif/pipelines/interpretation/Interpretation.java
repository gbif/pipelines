package org.gbif.pipelines.interpretation;

import org.gbif.pipelines.core.functions.interpretation.error.Issue;
import org.gbif.pipelines.core.functions.interpretation.error.IssueLineageRecord;
import org.gbif.pipelines.core.functions.interpretation.error.IssueType;
import org.gbif.pipelines.core.functions.interpretation.error.Lineage;
import org.gbif.pipelines.core.functions.interpretation.error.LineageType;

import java.io.Serializable;
import java.util.ArrayList;
import java.util.Collections;
import java.util.HashMap;
import java.util.List;
import java.util.Map;
import java.util.function.Consumer;
import java.util.function.Function;

/**
 * A container object of interpretation result that can be combined with the result of other interpretations.
 *
 * @param <T> type of context element use as an input for interpretation
 */
public class Interpretation<T> implements Serializable {

  //Element to be interpreted
  private final T value;
  //Stores the transformations and operations applied during an interpretation
  private final List<Trace<LineageType>> lineage;
  //Stores the validations applied during an interpretation
  private final List<Trace<IssueType>> validations;

  /**
   * Creates a interpretation of a value.
   */
  public static <U> Interpretation<U> of(U value) {
    return new Interpretation<>(value, new ArrayList<>(), new ArrayList<>());
  }

  /**
   * Full constructor.
   */
  private Interpretation(T value, List<Trace<IssueType>> validations, List<Trace<LineageType>> lineage) {
    this.value = value;
    this.validations = validations;
    this.lineage = lineage;
  }

  /**
   * Adds a validation to the applied interpretation.
   */
  public Interpretation<T> withValidation(List<Trace<IssueType>> validations) {
    this.validations.addAll(validations);
    return this;
  }

  /**
   * Adds a validation to the applied interpretation.
   */
  public Interpretation<T> withValidation(String fieldName, List<Issue> validations) {
<<<<<<< HEAD
    validations.forEach((validation) -> this.validations.add(Trace.of(fieldName,
                                                                      validation.getIssueType(),
                                                                      validation.getRemark())));
=======
    validations.forEach(validation -> this.validations.add(Trace.of(fieldName,
                                                                    validation.getIssueType(),
                                                                    validation.getRemark())));
>>>>>>> 67d09b21
    return this;
  }

  /**
   * Adds a lineage trace to the interpretation operation.
   */
  public Interpretation<T> withLineage(List<Trace<LineageType>> lineages) {
    this.lineage.addAll(lineages);
    return this;
  }

  /**
   * Adds a lineage trace to the interpretation operation.
   */
  public Interpretation<T> withLineage(String fieldName, List<Lineage> lineages) {
<<<<<<< HEAD
    lineages.forEach((lineage) -> this.lineage.add(Trace.of(fieldName, lineage.getLineageType(), lineage.getRemark())));
=======
    lineages.forEach(lineage -> this.lineage.add(Trace.of(fieldName,
                                                            lineage.getLineageType(),
                                                            lineage.getRemark())));
>>>>>>> 67d09b21
    return this;
  }

  public <U> Interpretation<U> using(Function<? super T, Interpretation<U>> mapper) {
    Interpretation<U> interpretation = mapper.apply(value);

    List<Trace<LineageType>> newLineage = new ArrayList<>(lineage);
    newLineage.addAll(interpretation.lineage);

    List<Trace<IssueType>> newValidations = new ArrayList<>(validations);
    newValidations.addAll(interpretation.validations);

    return new Interpretation<>(interpretation.value, newValidations, newLineage);
  }

  /**
   * Consumes all traces in the validation.
   */
  public void forEachValidation(Consumer<Trace<IssueType>> traceConsumer) {
    validations.forEach(traceConsumer);
  }

  /**
   * Consumes all traces in the lineage.
   */
  public void forEachLineage(Consumer<Trace<LineageType>> traceConsumer) {
    lineage.forEach(traceConsumer);
  }

  public IssueLineageRecord getIssueLineageRecord(String occurrenceId) {
    Map<String, List<Issue>> fieldIssueMap = new HashMap<>();
    Map<String, List<Lineage>> fieldLineageMap = new HashMap<>();

<<<<<<< HEAD
    this.forEachValidation((issueTrace) -> {
      final Issue build = Issue.newBuilder().setRemark(issueTrace.getRemark()).setIssueType(issueTrace.context).build();
      if (fieldIssueMap.containsKey(issueTrace.fieldName)) fieldIssueMap.get(issueTrace.fieldName).add(build);
      fieldIssueMap.putIfAbsent(issueTrace.fieldName, new ArrayList<>(Collections.singletonList(build)));
    });
    this.forEachLineage((lineageTrace) -> {
      final Lineage build =
        Lineage.newBuilder().setRemark(lineageTrace.getRemark()).setLineageType(lineageTrace.context).build();
      if (fieldLineageMap.containsKey(lineageTrace.fieldName)) fieldLineageMap.get(lineageTrace.fieldName).add(build);
      fieldLineageMap.putIfAbsent(lineageTrace.fieldName, new ArrayList<>(Collections.singletonList(build)));
    });
=======
    forEachValidation(issueTrace -> {
      Issue build = Issue.newBuilder().setRemark(issueTrace.getRemark()).setIssueType(issueTrace.context).build();
      if (fieldIssueMap.containsKey(issueTrace.fieldName)) {
        fieldIssueMap.get(issueTrace.fieldName).add(build);
      }
      fieldIssueMap.putIfAbsent(issueTrace.fieldName, new ArrayList<>(Collections.singletonList(build)));
    });

    forEachLineage(lineageTrace -> {
      Lineage build = Lineage.newBuilder().setRemark(lineageTrace.getRemark())
        .setLineageType(lineageTrace.context).build();
      if (fieldLineageMap.containsKey(lineageTrace.fieldName)) {
        fieldLineageMap.get(lineageTrace.fieldName).add(build);
      }
      fieldLineageMap.putIfAbsent(lineageTrace.fieldName, new ArrayList<>(Collections.singletonList(build)));
    });

>>>>>>> 67d09b21
    return IssueLineageRecord.newBuilder()
      .setFieldLineageMap(fieldLineageMap)
      .setFieldIssueMap(fieldIssueMap)
      .setOccurenceId(occurrenceId)
      .build();

  }

  /**
   * Container class for an element that needs to be tracked during an interpretation.
   *
   * @param <T> type of element to be tracked
   */
  public static class Trace<T> implements Serializable {

    private final String fieldName;
    //What this class is tracing
    private final T context;

    //Observation about a trace event
    private final String remark;

<<<<<<< HEAD
    public static <U> Trace<U> of(U context) {
      return Trace.of(null, context, null);
    }

=======
>>>>>>> 67d09b21
    /**
     * Factory method to create a instance of trace object using a context element.
     */
    public static <U> Trace<U> of(String fieldName, U context) {
      return Trace.of(fieldName, context, null);
    }

    /**
     * Factory method to create a full instance of a trace object.
     */
    public static <U> Trace<U> of(String fieldName, U context, String remark) {
      return new Trace<>(fieldName, context, remark);
    }

    /**
     * Creates an instance of traceable element.
     */
    private Trace(String fieldName, T context, String remark) {
      this.fieldName = fieldName;
      this.context = context;
      this.remark = remark;
    }

    /**
     * field name of element being traced
     */
    public String getFieldName() {
      return fieldName;
    }

    /**
     * @return the element being traced
     */
    public T getContext() {
      return context;
    }

    /**
     * @return any comment or observation about the traced element
     */
    public String getRemark() {
      return remark;
    }
  }
<<<<<<< HEAD
}
=======
}
>>>>>>> 67d09b21
<|MERGE_RESOLUTION|>--- conflicted
+++ resolved
@@ -57,15 +57,9 @@
    * Adds a validation to the applied interpretation.
    */
   public Interpretation<T> withValidation(String fieldName, List<Issue> validations) {
-<<<<<<< HEAD
-    validations.forEach((validation) -> this.validations.add(Trace.of(fieldName,
-                                                                      validation.getIssueType(),
-                                                                      validation.getRemark())));
-=======
     validations.forEach(validation -> this.validations.add(Trace.of(fieldName,
                                                                     validation.getIssueType(),
                                                                     validation.getRemark())));
->>>>>>> 67d09b21
     return this;
   }
 
@@ -81,13 +75,9 @@
    * Adds a lineage trace to the interpretation operation.
    */
   public Interpretation<T> withLineage(String fieldName, List<Lineage> lineages) {
-<<<<<<< HEAD
-    lineages.forEach((lineage) -> this.lineage.add(Trace.of(fieldName, lineage.getLineageType(), lineage.getRemark())));
-=======
     lineages.forEach(lineage -> this.lineage.add(Trace.of(fieldName,
                                                             lineage.getLineageType(),
                                                             lineage.getRemark())));
->>>>>>> 67d09b21
     return this;
   }
 
@@ -121,19 +111,6 @@
     Map<String, List<Issue>> fieldIssueMap = new HashMap<>();
     Map<String, List<Lineage>> fieldLineageMap = new HashMap<>();
 
-<<<<<<< HEAD
-    this.forEachValidation((issueTrace) -> {
-      final Issue build = Issue.newBuilder().setRemark(issueTrace.getRemark()).setIssueType(issueTrace.context).build();
-      if (fieldIssueMap.containsKey(issueTrace.fieldName)) fieldIssueMap.get(issueTrace.fieldName).add(build);
-      fieldIssueMap.putIfAbsent(issueTrace.fieldName, new ArrayList<>(Collections.singletonList(build)));
-    });
-    this.forEachLineage((lineageTrace) -> {
-      final Lineage build =
-        Lineage.newBuilder().setRemark(lineageTrace.getRemark()).setLineageType(lineageTrace.context).build();
-      if (fieldLineageMap.containsKey(lineageTrace.fieldName)) fieldLineageMap.get(lineageTrace.fieldName).add(build);
-      fieldLineageMap.putIfAbsent(lineageTrace.fieldName, new ArrayList<>(Collections.singletonList(build)));
-    });
-=======
     forEachValidation(issueTrace -> {
       Issue build = Issue.newBuilder().setRemark(issueTrace.getRemark()).setIssueType(issueTrace.context).build();
       if (fieldIssueMap.containsKey(issueTrace.fieldName)) {
@@ -151,7 +128,6 @@
       fieldLineageMap.putIfAbsent(lineageTrace.fieldName, new ArrayList<>(Collections.singletonList(build)));
     });
 
->>>>>>> 67d09b21
     return IssueLineageRecord.newBuilder()
       .setFieldLineageMap(fieldLineageMap)
       .setFieldIssueMap(fieldIssueMap)
@@ -174,13 +150,6 @@
     //Observation about a trace event
     private final String remark;
 
-<<<<<<< HEAD
-    public static <U> Trace<U> of(U context) {
-      return Trace.of(null, context, null);
-    }
-
-=======
->>>>>>> 67d09b21
     /**
      * Factory method to create a instance of trace object using a context element.
      */
@@ -225,8 +194,4 @@
       return remark;
     }
   }
-<<<<<<< HEAD
 }
-=======
-}
->>>>>>> 67d09b21
