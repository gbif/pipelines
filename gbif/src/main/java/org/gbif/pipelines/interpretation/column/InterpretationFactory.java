package org.gbif.pipelines.interpretation.column;

import org.gbif.dwc.terms.DwcTerm;

import java.util.EnumMap;
import java.util.Map;
import java.util.Objects;
import java.util.Optional;

/**
 * Helper class for interpretation of raw records
 */
public class InterpretationFactory {

  private InterpretationFactory() {
    // Can't have an instance
  }

  private static final Map<DwcTerm, Interpretable<String,?>> TERM_INTERPRETATION_MAP = new EnumMap<>(DwcTerm.class);

  static {
    TERM_INTERPRETATION_MAP.put(DwcTerm.day, new DayInterpreter());
    TERM_INTERPRETATION_MAP.put(DwcTerm.month, new MonthInterpreter());
    TERM_INTERPRETATION_MAP.put(DwcTerm.year, new YearInterpreter());
    TERM_INTERPRETATION_MAP.put(DwcTerm.country, new CountryInterpreter());
    TERM_INTERPRETATION_MAP.put(DwcTerm.countryCode, new CountryCodeInterpreter());
    TERM_INTERPRETATION_MAP.put(DwcTerm.continent, new ContinentInterpreter());
  }

  /**
   * use it if you have custom interpreter
   */
<<<<<<< HEAD
  public static <U, T> InterpretationResult<U> interpret(Interpretable<T, U> interpretable, T input) {
    return Optional.ofNullable(input).map(interpretable).orElse(InterpretationResult.withSuccess(null));
=======
  public static <T,U> InterpretationResult<U> interpret(Interpretable<T,U> interpretable, T input) {
    return input == null ? InterpretationResult.withSuccess(null) : interpretable.apply(input);
>>>>>>> 67d09b21
  }

  /**
   * returns InterpretedResult if the interpreter is available else throw UnsupportedOperationException
   */
  public static <U> InterpretationResult<U> interpret(DwcTerm term, String input) {
    String errorText = "Interpreter for the " + term.name() + " is not supported";
    Interpretable<String,U> interpretable = (Interpretable<String,U>)Objects.requireNonNull(TERM_INTERPRETATION_MAP.get(term), errorText);
    return interpret(interpretable, input);
  }

}<|MERGE_RESOLUTION|>--- conflicted
+++ resolved
@@ -5,7 +5,6 @@
 import java.util.EnumMap;
 import java.util.Map;
 import java.util.Objects;
-import java.util.Optional;
 
 /**
  * Helper class for interpretation of raw records
@@ -30,13 +29,8 @@
   /**
    * use it if you have custom interpreter
    */
-<<<<<<< HEAD
-  public static <U, T> InterpretationResult<U> interpret(Interpretable<T, U> interpretable, T input) {
-    return Optional.ofNullable(input).map(interpretable).orElse(InterpretationResult.withSuccess(null));
-=======
   public static <T,U> InterpretationResult<U> interpret(Interpretable<T,U> interpretable, T input) {
     return input == null ? InterpretationResult.withSuccess(null) : interpretable.apply(input);
->>>>>>> 67d09b21
   }
 
   /**
