--- conflicted
+++ resolved
@@ -80,11 +80,7 @@
     options.setAttempt(1);
     options.setInterpretationTypes(Collections.singletonList(InterpretationType.TEMPORAL));
 
-<<<<<<< HEAD
-    Pipeline pipeline = GbifInterpretationPipeline.newInstance(options).get();
-=======
     Pipeline pipeline = GbifInterpretationPipeline.of(options).get();
->>>>>>> fc1c10f4
 
     PipelineResult.State state = pipeline.run().waitUntilFinish();
 
@@ -118,11 +114,7 @@
     options.setAttempt(1);
     options.setInterpretationTypes(interpretations);
 
-<<<<<<< HEAD
-    Pipeline pipeline = GbifInterpretationPipeline.newInstance(options).get();
-=======
     Pipeline pipeline = GbifInterpretationPipeline.of(options).get();
->>>>>>> fc1c10f4
 
     PipelineResult.State state = pipeline.run().waitUntilFinish();
 
@@ -152,11 +144,7 @@
     options.setDatasetId("123");
     options.setAttempt(1);
 
-<<<<<<< HEAD
-    Pipeline pipeline = GbifInterpretationPipeline.newInstance(options).get();
-=======
     Pipeline pipeline = GbifInterpretationPipeline.of(options).get();
->>>>>>> fc1c10f4
 
     PipelineResult.State state = pipeline.run().waitUntilFinish();
 
@@ -180,11 +168,7 @@
     options.setDatasetId("123");
     options.setAttempt(1);
 
-<<<<<<< HEAD
-    GbifInterpretationPipeline.newInstance(options).get();
-=======
     GbifInterpretationPipeline.of(options).get();
->>>>>>> fc1c10f4
   }
 
   @Test(expected = IllegalArgumentException.class)
@@ -193,11 +177,7 @@
 
     options.setDefaultTargetDirectory(hdfsClusterBaseUri + OUTPUT);
 
-<<<<<<< HEAD
-    GbifInterpretationPipeline.newInstance(options).get();
-=======
     GbifInterpretationPipeline.of(options).get();
->>>>>>> fc1c10f4
   }
 
   /**
