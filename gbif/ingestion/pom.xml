<?xml version="1.0" encoding="UTF-8"?>
<project xmlns="http://maven.apache.org/POM/4.0.0" xmlns:xsi="http://www.w3.org/2001/XMLSchema-instance" xsi:schemaLocation="http://maven.apache.org/POM/4.0.0 http://maven.apache.org/xsd/maven-4.0.0.xsd">
  <modelVersion>4.0.0</modelVersion>

  <parent>
    <groupId>org.gbif.pipelines</groupId>
    <artifactId>gbif</artifactId>
<<<<<<< HEAD
   <version>3.2.7-humboldt-SNAPSHOT</version>
=======
   <version>3.2.9-SNAPSHOT</version>
>>>>>>> 4fbf0a9d
    <relativePath>../pom.xml</relativePath>
  </parent>

  <artifactId>ingestion</artifactId>
  <packaging>pom</packaging>

  <name>Pipelines :: GBIF :: Ingestion</name>
  <description>Apache Beam pipelines</description>

  <modules>
    <module>ingest-gbif-beam</module>
    <module>ingest-gbif-fragmenter</module>
    <module>ingest-gbif-java</module>
    <module>ingestion-integration-tests</module>
    <module>ingestion-integration-tests-hbase</module>
    <module>pre-backbone-release</module>
  </modules>

</project><|MERGE_RESOLUTION|>--- conflicted
+++ resolved
@@ -5,11 +5,7 @@
   <parent>
     <groupId>org.gbif.pipelines</groupId>
     <artifactId>gbif</artifactId>
-<<<<<<< HEAD
-   <version>3.2.7-humboldt-SNAPSHOT</version>
-=======
    <version>3.2.9-SNAPSHOT</version>
->>>>>>> 4fbf0a9d
     <relativePath>../pom.xml</relativePath>
   </parent>
 
