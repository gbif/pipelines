<?xml version="1.0" encoding="UTF-8"?>
<project xmlns="http://maven.apache.org/POM/4.0.0" xmlns:xsi="http://www.w3.org/2001/XMLSchema-instance" xsi:schemaLocation="http://maven.apache.org/POM/4.0.0 http://maven.apache.org/xsd/maven-4.0.0.xsd">
  <modelVersion>4.0.0</modelVersion>

  <parent>
    <groupId>org.gbif.pipelines</groupId>
    <artifactId>ingestion</artifactId>
<<<<<<< HEAD
    <version>2.18.0-SNAPSHOT</version>
=======
    <version>2.17.11-SNAPSHOT</version>
>>>>>>> f5914a37
    <relativePath>../pom.xml</relativePath>
  </parent>

  <artifactId>clustering-gbif</artifactId>
  <packaging>jar</packaging>

  <name>Pipelines :: GBIF :: Ingestion :: Clustering</name>
  <description>Batch process to cluster all GBIF records</description>

  <properties>
    <maven-scala-plugin.version>4.3.1</maven-scala-plugin.version>
    <spark.version>2.3.0</spark.version>
    <!-- These must be compatible with Spark version (see https://stackoverflow.com/a/50114083) -->
    <janino.version>3.0.8</janino.version>
    <commons-compiler.version>3.0.8</commons-compiler.version>
    <sonar.skip>true</sonar.skip>
  </properties>

  <dependencies>
    <dependency>
      <groupId>org.gbif.pipelines</groupId>
      <artifactId>core</artifactId>
      <exclusions>
        <!-- Brings in huge transitive dependencies, while we only need a single interface -->
        <exclusion>
          <groupId>*</groupId>
          <artifactId>*</artifactId>
        </exclusion>
      </exclusions>
    </dependency>
    <dependency>
      <groupId>org.projectlombok</groupId>
      <artifactId>lombok</artifactId>
      <scope>provided</scope>
    </dependency>
    <dependency>
      <groupId>org.apache.spark</groupId>
      <artifactId>spark-core_2.11</artifactId>
      <version>${spark.version}</version>
      <scope>provided</scope>
    </dependency>
    <dependency>
      <groupId>org.apache.spark</groupId>
      <artifactId>spark-sql_2.11</artifactId>
      <version>${spark.version}</version>
      <scope>provided</scope>
    </dependency>
    <dependency>
      <groupId>org.apache.hbase</groupId>
      <artifactId>hbase-client</artifactId>
      <exclusions>
        <!-- Stops the MRAppMaster in Oozie from even starting (when in Oozie) -->
        <exclusion>
          <groupId>org.apache.hadoop</groupId>
          <artifactId>*</artifactId>
        </exclusion>
        <!-- Breaks spark2 -->
        <exclusion>
          <groupId>io.netty</groupId>
          <artifactId>*</artifactId>
        </exclusion>
      </exclusions>
    </dependency>

    <dependency>
      <groupId>org.apache.hbase</groupId>
      <artifactId>hbase-server</artifactId>
      <version>${hbase.version}</version>
      <exclusions>
        <!-- stops the MRAppMaster in Oozie from even starting (when in Oozie) -->
        <exclusion>
          <groupId>org.apache.hadoop</groupId>
          <artifactId>*</artifactId>
        </exclusion>
        <!-- unnecessary bloat -->
        <exclusion>
          <groupId>org.mortbay.jetty</groupId>
          <artifactId>*</artifactId>
        </exclusion>
        <!-- Breaks spark2 -->
        <exclusion>
          <groupId>io.netty</groupId>
          <artifactId>*</artifactId>
        </exclusion>
          <exclusion>
            <groupId>org.codehaus.jackson</groupId>
            <artifactId>jackson-core-asl</artifactId>
          </exclusion>
          <exclusion>
            <groupId>org.codehaus.jackson</groupId>
            <artifactId>jackson-mapper-asl</artifactId>
          </exclusion>
          <exclusion>
            <groupId>org.codehaus.jackson</groupId>
            <artifactId>jackson-jaxrs</artifactId>
          </exclusion>
      </exclusions>
    </dependency>
    <dependency>
      <groupId>org.apache.hadoop</groupId>
      <artifactId>hadoop-client</artifactId>
      <version>${hadoop.version}</version>
      <scope>provided</scope>
      <exclusions>
        <exclusion>
          <groupId>org.codehaus.jackson</groupId>
          <artifactId>jackson-mapper-asl</artifactId>
        </exclusion>
      </exclusions>
    </dependency>

    <!-- These needed for embedded Spark tests https://stackoverflow.com/a/50114083 -->
    <dependency>
      <groupId>org.codehaus.janino</groupId>
      <artifactId>commons-compiler</artifactId>
      <version>${commons-compiler.version}</version>
      <scope>test</scope>
    </dependency>
    <dependency>
      <groupId>org.codehaus.janino</groupId>
      <artifactId>janino</artifactId>
      <version>${janino.version}</version>
      <scope>test</scope>
    </dependency>

    <dependency>
      <groupId>junit</groupId>
      <artifactId>junit</artifactId>
    </dependency>
  </dependencies>

  <profiles>
    <profile>
      <id>extra-artifacts</id>
      <build>
        <plugins>
          <!-- Shade the project into an uber jar to send to Spark -->
          <plugin>
            <groupId>org.apache.maven.plugins</groupId>
            <artifactId>maven-shade-plugin</artifactId>
            <configuration>
              <createDependencyReducedPom>false</createDependencyReducedPom>
              <keepDependenciesWithProvidedScope>false</keepDependenciesWithProvidedScope>
              <!-- Breaks relocations otherwise -->
              <shadeTestJar>false</shadeTestJar>
              <filters>
                <filter>
                  <artifact>*:*</artifact>
                  <excludes>
                    <exclude>META-INF/*.SF</exclude>
                    <exclude>META-INF/*.DSA</exclude>
                    <exclude>META-INF/*.RSA</exclude>
                  </excludes>
                </filter>
              </filters>
            </configuration>
            <executions>
              <execution>
                <phase>package</phase>
                <goals>
                  <goal>shade</goal>
                </goals>
                <configuration>
                  <transformers>
                    <transformer implementation="org.apache.maven.plugins.shade.resource.ServicesResourceTransformer" />
                  </transformers>
                  <relocations>
                    <!-- Necessary for Oozie-based launching -->
                    <relocation>
                      <pattern>com.fasterxml.jackson</pattern>
                      <shadedPattern>gbif.com.fasterxml.jackson</shadedPattern>
                    </relocation>
                  </relocations>
                </configuration>
              </execution>
            </executions>
          </plugin>
        </plugins>
      </build>
    </profile>
  </profiles>
</project><|MERGE_RESOLUTION|>--- conflicted
+++ resolved
@@ -5,11 +5,7 @@
   <parent>
     <groupId>org.gbif.pipelines</groupId>
     <artifactId>ingestion</artifactId>
-<<<<<<< HEAD
     <version>2.18.0-SNAPSHOT</version>
-=======
-    <version>2.17.11-SNAPSHOT</version>
->>>>>>> f5914a37
     <relativePath>../pom.xml</relativePath>
   </parent>
 
@@ -191,4 +187,5 @@
       </build>
     </profile>
   </profiles>
+
 </project>