--- conflicted
+++ resolved
@@ -5,11 +5,7 @@
   <parent>
     <groupId>org.gbif.pipelines</groupId>
     <artifactId>ingestion</artifactId>
-<<<<<<< HEAD
-    <version>2.13.0-spark3-SNAPSHOT</version>
-=======
-    <version>2.14.0-SNAPSHOT</version>
->>>>>>> 5badb420
+    <version>2.14.0-spark3-SNAPSHOT</version>
     <relativePath>../pom.xml</relativePath>
   </parent>
 
