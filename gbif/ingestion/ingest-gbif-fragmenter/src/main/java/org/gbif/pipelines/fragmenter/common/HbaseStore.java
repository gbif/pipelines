--- conflicted
+++ resolved
@@ -65,18 +65,12 @@
     }
   }
 
-<<<<<<< HEAD
-    return fragmentsMap.entrySet().parallelStream()
-        .filter(es -> prFn.test(es.getKey(), es.getValue()))
-        .collect(Collectors.toMap(Map.Entry::getKey, Map.Entry::getValue, (x, y) -> y));
-=======
   @SneakyThrows
   public static List<RawRecord> filterRecordsByHash(Table table, List<RawRecord> fragmentsMap) {
     return fragmentsMap
         .parallelStream()
         .filter(rr -> isNewRawRecord(table, rr))
         .collect(Collectors.toList());
->>>>>>> 8a061580
   }
 
   @SneakyThrows
