--- conflicted
+++ resolved
@@ -50,7 +50,6 @@
     String datasetId = options.getDatasetId();
     Integer attempt = options.getAttempt();
     String targetPath = options.getTargetPath();
-    Integer numberOfShards = options.getNumberOfShards();
     HdfsConfigs hdfsConfigs =
         HdfsConfigs.create(options.getHdfsSiteConfig(), options.getCoreSiteConfig());
 
@@ -105,30 +104,18 @@
 
     idsTuple
         .get(uniqueIdTransform.getTag())
-<<<<<<< HEAD
-        .apply("Write GBIF ids to avro", idTransform.write(pathFn, numberOfShards));
-
-    idsTuple
-        .get(uniqueIdTransform.getInvalidTag())
-        .apply("Write invalid GBIF IDs to avro", idTransform.writeInvalid(pathFn, numberOfShards));
-=======
         .apply("Write GBIF ids to avro", idTransform.write(pathFn).withoutSharding());
 
     idsTuple
         .get(uniqueIdTransform.getInvalidTag())
         .apply(
             "Write invalid GBIF IDs to avro", idTransform.writeInvalid(pathFn).withoutSharding());
->>>>>>> b78a363c
 
     idCollection
         .get(tupleTransform.getAbsentTag())
         .apply(
             "Write absent GBIF ids to avro",
-<<<<<<< HEAD
-            idTransform.write(pathFn.apply(idTransform.getAbsentName()), numberOfShards));
-=======
             idTransform.write(pathFn.apply(idTransform.getAbsentName())).withoutSharding());
->>>>>>> b78a363c
 
     log.info("Running the pipeline");
     PipelineResult result = p.run();
