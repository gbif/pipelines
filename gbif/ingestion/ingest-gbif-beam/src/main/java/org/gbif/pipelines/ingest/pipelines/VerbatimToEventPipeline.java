package org.gbif.pipelines.ingest.pipelines;

import static org.gbif.api.model.pipelines.InterpretationType.RecordType.BASIC;
import static org.gbif.api.model.pipelines.InterpretationType.RecordType.EVENT;
import static org.gbif.api.model.pipelines.InterpretationType.RecordType.EVENT_IDENTIFIER;
import static org.gbif.api.model.pipelines.InterpretationType.RecordType.IDENTIFIER;
import static org.gbif.api.model.pipelines.InterpretationType.RecordType.IDENTIFIER_ABSENT;
import static org.gbif.pipelines.common.PipelinesVariables.Pipeline.ALL_AVRO;

import java.time.LocalDateTime;
import java.time.ZoneOffset;
import java.util.HashSet;
import java.util.Map;
import java.util.Set;
import java.util.function.Function;
import java.util.function.UnaryOperator;
import lombok.AccessLevel;
import lombok.NoArgsConstructor;
import lombok.extern.slf4j.Slf4j;
import org.apache.beam.sdk.Pipeline;
import org.apache.beam.sdk.PipelineResult;
import org.apache.beam.sdk.transforms.Create;
import org.apache.beam.sdk.transforms.View;
import org.apache.beam.sdk.values.PCollection;
import org.apache.beam.sdk.values.PCollectionView;
import org.gbif.api.model.pipelines.InterpretationType.RecordType;
import org.gbif.api.model.pipelines.StepType;
import org.gbif.dwc.terms.DwcTerm;
import org.gbif.pipelines.common.beam.metrics.MetricsHandler;
import org.gbif.pipelines.common.beam.options.InterpretationPipelineOptions;
import org.gbif.pipelines.common.beam.options.PipelinesOptionsFactory;
import org.gbif.pipelines.common.beam.utils.PathBuilder;
import org.gbif.pipelines.core.pojo.HdfsConfigs;
import org.gbif.pipelines.core.utils.FsUtils;
import org.gbif.pipelines.ingest.pipelines.interpretation.TransformsFactory;
import org.gbif.pipelines.io.avro.ExtendedRecord;
import org.gbif.pipelines.io.avro.MetadataRecord;
import org.gbif.pipelines.transforms.core.EventCoreTransform;
import org.gbif.pipelines.transforms.core.LocationTransform;
import org.gbif.pipelines.transforms.core.TaxonomyTransform;
import org.gbif.pipelines.transforms.core.TemporalTransform;
import org.gbif.pipelines.transforms.core.VerbatimTransform;
import org.gbif.pipelines.transforms.extension.AudubonTransform;
import org.gbif.pipelines.transforms.extension.ImageTransform;
import org.gbif.pipelines.transforms.extension.MeasurementOrFactTransform;
import org.gbif.pipelines.transforms.extension.MultimediaTransform;
import org.gbif.pipelines.transforms.metadata.MetadataTransform;
import org.gbif.pipelines.transforms.specific.IdentifierTransform;
import org.slf4j.MDC;

/**
 * Pipeline sequence:
 *
 * <pre>
 *    1) Reads verbatim.avro file
 *    2) Interprets and converts avro {@link ExtendedRecord} file to:
 *      {@link org.gbif.pipelines.io.avro.IdentifierRecord},
 *      {@link org.gbif.pipelines.io.avro.EventCoreRecord},
 *      {@link ExtendedRecord}
 *    3) Writes data to independent files
 * </pre>
 *
 * <p>How to run:
 *
 * <pre>{@code
 * java -jar target/examples-pipelines-BUILD_VERSION-shaded.jar
 * --datasetId=0057a720-17c9-4658-971e-9578f3577cf5
 * --attempt=1
 * --runner=SparkRunner
 * --targetPath=/some/path/to/output/
 * --inputPath=/some/path/to/output/0057a720-17c9-4658-971e-9578f3577cf5/1/verbatim.avro
 *
 * }</pre>
 */
@Slf4j
@NoArgsConstructor(access = AccessLevel.PRIVATE)
public class VerbatimToEventPipeline {

  private static final DwcTerm CORE_TERM = DwcTerm.Event;

  public static void main(String[] args) {
    InterpretationPipelineOptions options = PipelinesOptionsFactory.createInterpretation(args);
    run(options);
  }

  public static void run(InterpretationPipelineOptions options) {
    run(options, Pipeline::create);
  }

  public static void run(
      InterpretationPipelineOptions options,
      Function<InterpretationPipelineOptions, Pipeline> pipelinesFn) {

    String datasetId = options.getDatasetId();
    Integer attempt = options.getAttempt();
    Set<String> types = getEventTypes(options.getInterpretationTypes());
    String targetPath = options.getTargetPath();
    Integer numberOfShards = options.getNumberOfShards();

    MDC.put("datasetKey", datasetId);
    MDC.put("step", StepType.EVENTS_VERBATIM_TO_INTERPRETED.name());
    MDC.put("attempt", attempt.toString());

    HdfsConfigs hdfsConfigs =
        HdfsConfigs.create(options.getHdfsSiteConfig(), options.getCoreSiteConfig());
    TransformsFactory transformsFactory = TransformsFactory.create(options);

    FsUtils.deleteInterpretIfExist(hdfsConfigs, targetPath, datasetId, attempt, CORE_TERM, types);

    String id = Long.toString(LocalDateTime.now().toEpochSecond(ZoneOffset.UTC));

    // Path to write
    UnaryOperator<String> pathFn =
        t -> PathBuilder.buildPathInterpretUsingTargetPath(options, CORE_TERM, t, id);

    // Path function for reading avro files
    UnaryOperator<String> interpretedPathFn =
        t -> PathBuilder.buildPathInterpretUsingTargetPath(options, CORE_TERM, t, ALL_AVRO);

    log.info("Creating a pipeline from options");
    Pipeline p = pipelinesFn.apply(options);

    // Used transforms
    MetadataTransform metadataTransform = transformsFactory.createMetadataTransform();
    LocationTransform locationTransform = transformsFactory.createLocationTransform();
    VerbatimTransform verbatimTransform = transformsFactory.createVerbatimTransform();
    TemporalTransform temporalTransform = transformsFactory.createTemporalTransform();
    TaxonomyTransform taxonomyTransform = transformsFactory.createTaxonomyTransform();
    MultimediaTransform multimediaTransform = transformsFactory.createMultimediaTransform();
    AudubonTransform audubonTransform = transformsFactory.createAudubonTransform();
    ImageTransform imageTransform = transformsFactory.createImageTransform();
    EventCoreTransform eventCoreTransform = transformsFactory.createEventCoreTransform();
    IdentifierTransform identifierTransform = transformsFactory.createIdentifierTransform();
    MeasurementOrFactTransform measurementOrFactTransform =
        transformsFactory.createMeasurementOrFactTransform();

    log.info("Creating beam pipeline");

    // Create and write metadata
    PCollection<MetadataRecord> metadataRecord;
    if (useMetadataRecordWriteIO(types)) {
      metadataRecord =
          p.apply("Create metadata collection", Create.of(options.getDatasetId()))
              .apply("Interpret metadata", metadataTransform.interpret());

      metadataRecord.apply(
          "Write metadata to avro", metadataTransform.write(pathFn).withoutSharding());
    } else {
      metadataRecord = p.apply("Read metadata record", metadataTransform.read(interpretedPathFn));
    }

    PCollectionView<MetadataRecord> metadataView =
        metadataRecord.apply("Convert to event metadata view", View.asSingleton());

    // Read raw records and filter duplicates
    PCollection<ExtendedRecord> uniqueRawRecords =
        p.apply("Read event  verbatim", verbatimTransform.read(options.getInputPath()))
            .apply("Filter event duplicates", transformsFactory.createUniqueIdTransform())
            .apply("Filter event extensions", transformsFactory.createExtensionFilterTransform());

    // view with the records that have parents to find the hierarchy in the event core
    // interpretation later
    PCollectionView<Map<String, Map<String, String>>> erWithParentEventsView =
        uniqueRawRecords
            .apply(verbatimTransform.toParentEventsKv())
            .apply("View to find parents", View.asMap());
    eventCoreTransform.setErWithParentsView(erWithParentEventsView);

    uniqueRawRecords
        .apply("Interpret event identifiers", identifierTransform.interpret())
        .apply(
<<<<<<< HEAD
            "Write event identifiers to avro", identifierTransform.write(pathFn, numberOfShards));
=======
            "Write event identifiers to avro", identifierTransform.write(pathFn).withoutSharding());
>>>>>>> b78a363c

    uniqueRawRecords
        .apply("Check event core transform", eventCoreTransform.check(types))
        .apply("Interpret event core", eventCoreTransform.interpret())
<<<<<<< HEAD
        .apply("Write event core to avro", eventCoreTransform.write(pathFn, numberOfShards));
=======
        .apply("Write event core to avro", eventCoreTransform.write(pathFn).withoutSharding());
>>>>>>> b78a363c

    uniqueRawRecords
        .apply("Check event temporal transform", temporalTransform.check(types))
        .apply("Interpret event temporal", temporalTransform.interpret())
<<<<<<< HEAD
        .apply("Write event temporal to avro", temporalTransform.write(pathFn, numberOfShards));
=======
        .apply("Write event temporal to avro", temporalTransform.write(pathFn).withoutSharding());
>>>>>>> b78a363c

    uniqueRawRecords
        .apply("Check event taxonomy transform", taxonomyTransform.check(types))
        .apply("Interpret event taxonomy", taxonomyTransform.interpret())
<<<<<<< HEAD
        .apply("Write event taxon to avro", taxonomyTransform.write(pathFn, numberOfShards));
=======
        .apply("Write event taxon to avro", taxonomyTransform.write(pathFn).withoutSharding());
>>>>>>> b78a363c

    uniqueRawRecords
        .apply("Check event multimedia transform", multimediaTransform.check(types))
        .apply("Interpret event multimedia", multimediaTransform.interpret())
<<<<<<< HEAD
        .apply("Write event multimedia to avro", multimediaTransform.write(pathFn, numberOfShards));
=======
        .apply(
            "Write event multimedia to avro", multimediaTransform.write(pathFn).withoutSharding());
>>>>>>> b78a363c

    uniqueRawRecords
        .apply("Check event audubon transform", audubonTransform.check(types))
        .apply("Interpret event audubon", audubonTransform.interpret())
<<<<<<< HEAD
        .apply("Write event audubon to avro", audubonTransform.write(pathFn, numberOfShards));
=======
        .apply("Write event audubon to avro", audubonTransform.write(pathFn).withoutSharding());
>>>>>>> b78a363c

    uniqueRawRecords
        .apply("Check event image transform", imageTransform.check(types))
        .apply("Interpret event image", imageTransform.interpret())
<<<<<<< HEAD
        .apply("Write event image to avro", imageTransform.write(pathFn, numberOfShards));
=======
        .apply("Write event image to avro", imageTransform.write(pathFn).withoutSharding());
>>>>>>> b78a363c

    uniqueRawRecords
        .apply("Check location transform", locationTransform.check(types))
        .apply("Interpret event location", locationTransform.interpret(metadataView))
<<<<<<< HEAD
        .apply("Write event location to avro", locationTransform.write(pathFn, numberOfShards));
=======
        .apply("Write event location to avro", locationTransform.write(pathFn).withoutSharding());
>>>>>>> b78a363c

    uniqueRawRecords
        .apply("Check event measurementOrFact", measurementOrFactTransform.check(types))
        .apply("Interpret event measurementOrFact", measurementOrFactTransform.interpret())
        .apply(
            "Write event measurementOrFact to avro",
<<<<<<< HEAD
            measurementOrFactTransform.write(pathFn, numberOfShards));

    uniqueRawRecords
        .apply("Check event verbatim transform", verbatimTransform.check(types))
        .apply("Write event verbatim to avro", verbatimTransform.write(pathFn, numberOfShards));
=======
            measurementOrFactTransform.write(pathFn).withoutSharding());

    uniqueRawRecords
        .apply("Check event verbatim transform", verbatimTransform.check(types))
        .apply("Write event verbatim to avro", verbatimTransform.write(pathFn).withoutSharding());
>>>>>>> b78a363c

    log.info("Running the pipeline");
    PipelineResult result = p.run();
    result.waitUntilFinish();

    log.info("Save metrics into the file and set files owner");
    String metadataPath =
        PathBuilder.buildDatasetAttemptPath(options, options.getMetaFileName(), false);
    MetricsHandler.saveCountersToTargetPathFile(options, result.metrics());
    FsUtils.setOwnerToCrap(hdfsConfigs, metadataPath);

    log.info("Deleting beam temporal folders");
    String tempPath = String.join("/", targetPath, datasetId, attempt.toString());
    FsUtils.deleteDirectoryByPrefix(hdfsConfigs, tempPath, ".temp-beam");

    log.info("Set interpreted files permissions");
    String interpretedPath =
        PathBuilder.buildDatasetAttemptPath(options, CORE_TERM.simpleName(), false);
    FsUtils.setOwnerToCrap(hdfsConfigs, interpretedPath);

    log.info("Pipeline has been finished");
  }

  /** Remove directories with avro files for expected interpretation, except IDENTIFIER */
  private static Set<String> getEventTypes(Set<String> types) {
    Set<String> resultTypes = new HashSet<>(types);
    if (types.contains(BASIC.name())) {
      resultTypes.add(EVENT.name());
    }
    resultTypes.add(IDENTIFIER.name());
    resultTypes.add(EVENT_IDENTIFIER.name());
    resultTypes.remove(IDENTIFIER_ABSENT.name());
    return resultTypes;
  }

  private static boolean useMetadataRecordWriteIO(Set<String> types) {
    return types.contains(RecordType.METADATA.name()) || types.contains(RecordType.ALL.name());
  }
}<|MERGE_RESOLUTION|>--- conflicted
+++ resolved
@@ -95,7 +95,6 @@
     Integer attempt = options.getAttempt();
     Set<String> types = getEventTypes(options.getInterpretationTypes());
     String targetPath = options.getTargetPath();
-    Integer numberOfShards = options.getNumberOfShards();
 
     MDC.put("datasetKey", datasetId);
     MDC.put("step", StepType.EVENTS_VERBATIM_TO_INTERPRETED.name());
@@ -169,94 +168,54 @@
     uniqueRawRecords
         .apply("Interpret event identifiers", identifierTransform.interpret())
         .apply(
-<<<<<<< HEAD
-            "Write event identifiers to avro", identifierTransform.write(pathFn, numberOfShards));
-=======
             "Write event identifiers to avro", identifierTransform.write(pathFn).withoutSharding());
->>>>>>> b78a363c
 
     uniqueRawRecords
         .apply("Check event core transform", eventCoreTransform.check(types))
         .apply("Interpret event core", eventCoreTransform.interpret())
-<<<<<<< HEAD
-        .apply("Write event core to avro", eventCoreTransform.write(pathFn, numberOfShards));
-=======
         .apply("Write event core to avro", eventCoreTransform.write(pathFn).withoutSharding());
->>>>>>> b78a363c
 
     uniqueRawRecords
         .apply("Check event temporal transform", temporalTransform.check(types))
         .apply("Interpret event temporal", temporalTransform.interpret())
-<<<<<<< HEAD
-        .apply("Write event temporal to avro", temporalTransform.write(pathFn, numberOfShards));
-=======
         .apply("Write event temporal to avro", temporalTransform.write(pathFn).withoutSharding());
->>>>>>> b78a363c
 
     uniqueRawRecords
         .apply("Check event taxonomy transform", taxonomyTransform.check(types))
         .apply("Interpret event taxonomy", taxonomyTransform.interpret())
-<<<<<<< HEAD
-        .apply("Write event taxon to avro", taxonomyTransform.write(pathFn, numberOfShards));
-=======
         .apply("Write event taxon to avro", taxonomyTransform.write(pathFn).withoutSharding());
->>>>>>> b78a363c
 
     uniqueRawRecords
         .apply("Check event multimedia transform", multimediaTransform.check(types))
         .apply("Interpret event multimedia", multimediaTransform.interpret())
-<<<<<<< HEAD
-        .apply("Write event multimedia to avro", multimediaTransform.write(pathFn, numberOfShards));
-=======
         .apply(
             "Write event multimedia to avro", multimediaTransform.write(pathFn).withoutSharding());
->>>>>>> b78a363c
 
     uniqueRawRecords
         .apply("Check event audubon transform", audubonTransform.check(types))
         .apply("Interpret event audubon", audubonTransform.interpret())
-<<<<<<< HEAD
-        .apply("Write event audubon to avro", audubonTransform.write(pathFn, numberOfShards));
-=======
         .apply("Write event audubon to avro", audubonTransform.write(pathFn).withoutSharding());
->>>>>>> b78a363c
 
     uniqueRawRecords
         .apply("Check event image transform", imageTransform.check(types))
         .apply("Interpret event image", imageTransform.interpret())
-<<<<<<< HEAD
-        .apply("Write event image to avro", imageTransform.write(pathFn, numberOfShards));
-=======
         .apply("Write event image to avro", imageTransform.write(pathFn).withoutSharding());
->>>>>>> b78a363c
 
     uniqueRawRecords
         .apply("Check location transform", locationTransform.check(types))
         .apply("Interpret event location", locationTransform.interpret(metadataView))
-<<<<<<< HEAD
-        .apply("Write event location to avro", locationTransform.write(pathFn, numberOfShards));
-=======
         .apply("Write event location to avro", locationTransform.write(pathFn).withoutSharding());
->>>>>>> b78a363c
 
     uniqueRawRecords
         .apply("Check event measurementOrFact", measurementOrFactTransform.check(types))
         .apply("Interpret event measurementOrFact", measurementOrFactTransform.interpret())
         .apply(
             "Write event measurementOrFact to avro",
-<<<<<<< HEAD
-            measurementOrFactTransform.write(pathFn, numberOfShards));
-
-    uniqueRawRecords
-        .apply("Check event verbatim transform", verbatimTransform.check(types))
-        .apply("Write event verbatim to avro", verbatimTransform.write(pathFn, numberOfShards));
-=======
             measurementOrFactTransform.write(pathFn).withoutSharding());
 
     uniqueRawRecords
         .apply("Check event verbatim transform", verbatimTransform.check(types))
         .apply("Write event verbatim to avro", verbatimTransform.write(pathFn).withoutSharding());
->>>>>>> b78a363c
 
     log.info("Running the pipeline");
     PipelineResult result = p.run();
