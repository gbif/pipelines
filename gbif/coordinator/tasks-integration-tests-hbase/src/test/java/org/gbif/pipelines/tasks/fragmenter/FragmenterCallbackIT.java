--- conflicted
+++ resolved
@@ -114,12 +114,8 @@
             null,
             endpointType,
             VALIDATION_RESULT,
-<<<<<<< HEAD
-            Collections.singleton(OCCURRENCE.name()),
-            null);
-=======
-            Collections.singleton(OCCURRENCE.name()));
->>>>>>> 5e8cef0d
+            Collections.singleton(OCCURRENCE.name()),
+            null);
 
     FragmenterCallback callback =
         new FragmenterCallback(
@@ -180,12 +176,8 @@
             null,
             endpointType,
             VALIDATION_RESULT,
-<<<<<<< HEAD
-            Collections.singleton(OCCURRENCE.name()),
-            null);
-=======
-            Collections.singleton(OCCURRENCE.name()));
->>>>>>> 5e8cef0d
+            Collections.singleton(OCCURRENCE.name()),
+            null);
 
     FragmenterCallback callback =
         new FragmenterCallback(
@@ -246,12 +238,8 @@
             null,
             endpointType,
             VALIDATION_RESULT,
-<<<<<<< HEAD
-            Collections.singleton(OCCURRENCE.name()),
-            null);
-=======
-            Collections.singleton(OCCURRENCE.name()));
->>>>>>> 5e8cef0d
+            Collections.singleton(OCCURRENCE.name()),
+            null);
 
     FragmenterCallback callback =
         new FragmenterCallback(
@@ -310,12 +298,8 @@
             null,
             endpointType,
             VALIDATION_RESULT,
-<<<<<<< HEAD
-            Collections.singleton(OCCURRENCE.name()),
-            null);
-=======
-            Collections.singleton(OCCURRENCE.name()));
->>>>>>> 5e8cef0d
+            Collections.singleton(OCCURRENCE.name()),
+            null);
 
     FragmenterCallback callback =
         new FragmenterCallback(
@@ -366,12 +350,8 @@
             null,
             endpointType,
             VALIDATION_RESULT,
-<<<<<<< HEAD
-            Collections.singleton(OCCURRENCE.name()),
-            null);
-=======
-            Collections.singleton(OCCURRENCE.name()));
->>>>>>> 5e8cef0d
+            Collections.singleton(OCCURRENCE.name()),
+            null);
 
     FragmenterCallback callback =
         new FragmenterCallback(
