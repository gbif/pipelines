package org.gbif.pipelines.tasks.verbatims.xml;

import static org.gbif.api.model.pipelines.StepType.XML_TO_VERBATIM;
import static org.gbif.crawler.constants.PipelinesNodePaths.Fn;
import static org.junit.Assert.assertEquals;
import static org.junit.Assert.assertFalse;
import static org.junit.Assert.assertTrue;

import java.nio.file.Files;
import java.nio.file.Path;
import java.nio.file.Paths;
import java.util.Collections;
import java.util.UUID;
import java.util.concurrent.ExecutorService;
import java.util.concurrent.Executors;
<<<<<<< HEAD
=======
import org.apache.curator.framework.CuratorFramework;
import org.apache.curator.framework.CuratorFrameworkFactory;
import org.apache.curator.retry.RetryOneTime;
import org.apache.curator.test.TestingServer;
import org.apache.http.client.config.RequestConfig;
import org.apache.http.impl.client.CloseableHttpClient;
import org.apache.http.impl.client.HttpClients;
>>>>>>> 2b42662e
import org.gbif.api.model.crawler.FinishReason;
import org.gbif.api.vocabulary.EndpointType;
import org.gbif.common.messaging.api.messages.PipelinesXmlMessage;
import org.gbif.common.messaging.api.messages.Platform;
import org.gbif.pipelines.common.utils.HdfsUtils;
import org.gbif.pipelines.core.pojo.HdfsConfigs;
import org.gbif.pipelines.tasks.MessagePublisherStub;
<<<<<<< HEAD
import org.gbif.pipelines.tasks.resources.CuratorServer;
=======
import org.gbif.registry.ws.client.DatasetClient;
>>>>>>> 2b42662e
import org.gbif.registry.ws.client.pipelines.PipelinesHistoryClient;
import org.gbif.validator.ws.client.ValidationWsClient;
import org.junit.After;
import org.junit.AfterClass;
import org.junit.ClassRule;
import org.junit.Test;
import org.junit.runner.RunWith;
import org.mockito.Mock;
import org.mockito.junit.MockitoJUnitRunner;

@RunWith(MockitoJUnitRunner.class)
public class XmlToAvroCallbackIT {

  @ClassRule public static final CuratorServer CURATOR_SERVER = CuratorServer.getInstance();
  private static final String AVRO = "/verbatim.avro";
  private static final String STRING_UUID = "7ef15372-1387-11e2-bb2e-00145eb45e9a";
  private static final UUID DATASET_UUID = UUID.fromString(STRING_UUID);
  private static final String INPUT_DATASET_FOLDER = "/dataset";
  private static final long EXECUTION_ID = 1L;
  private static final String XML_LABEL = XML_TO_VERBATIM.getLabel();
<<<<<<< HEAD
  private static final MessagePublisherStub PUBLISHER = MessagePublisherStub.create();
  private static final ExecutorService EXECUTOR = Executors.newCachedThreadPool();
  @Mock private PipelinesHistoryClient historyClient;
  @Mock private ValidationWsClient validationClient;
=======

  private static CuratorFramework curator;
  private static TestingServer server;
  private static MessagePublisherStub publisher;
  @Mock private static DatasetClient datasetClient;
  @Mock private static PipelinesHistoryClient historyClient;
  @Mock private static ValidationWsClient validationClient;
  private static CloseableHttpClient httpClient;
  private static ExecutorService executor;

  @BeforeClass
  public static void setUp() throws Exception {

    server = new TestingServer();
    curator =
        CuratorFrameworkFactory.builder()
            .connectString(server.getConnectString())
            .namespace("crawler")
            .retryPolicy(new RetryOneTime(1))
            .build();
    curator.start();

    executor = Executors.newSingleThreadExecutor();
    publisher = MessagePublisherStub.create();
    httpClient =
        HttpClients.custom()
            .setDefaultRequestConfig(
                RequestConfig.custom().setConnectTimeout(60_000).setSocketTimeout(60_000).build())
            .build();
  }
>>>>>>> 2b42662e

  @AfterClass
  public static void tearDown() {
    EXECUTOR.shutdown();
  }

  @After
  public void after() {
    PUBLISHER.close();
  }

  @Test
  public void testNormalCaseWhenFilesInDirectory() throws Exception {
    // State
    int attempt = 61;
    XmlToAvroConfiguration config = new XmlToAvroConfiguration();
    config.archiveRepository = getClass().getResource(INPUT_DATASET_FOLDER).getFile();
    config.stepConfig.repositoryPath = getClass().getResource("/dataset/").getFile();
    config.xmlReaderParallelism = 4;
    config.archiveRepositorySubdir = "xml";

    XmlToAvroCallback callback =
<<<<<<< HEAD
        new XmlToAvroCallback(
            config,
            PUBLISHER,
            CURATOR_SERVER.getCurator(),
            historyClient,
            validationClient,
            EXECUTOR,
            null);
=======
        XmlToAvroCallback.builder()
            .config(config)
            .publisher(publisher)
            .curator(curator)
            .historyClient(historyClient)
            .validationClient(validationClient)
            .executor(executor)
            .httpClient(null)
            .datasetClient(datasetClient)
            .build();
>>>>>>> 2b42662e

    PipelinesXmlMessage message =
        new PipelinesXmlMessage(
            DATASET_UUID,
            attempt,
            20,
            FinishReason.NORMAL,
            Collections.emptySet(),
            EndpointType.BIOCASE_XML_ARCHIVE,
            Platform.PIPELINES,
            EXECUTION_ID);
    String crawlId = DATASET_UUID.toString();

    // When
    callback.handleMessage(message);

    // Should
    Path path = Paths.get(config.stepConfig.repositoryPath + STRING_UUID + "/" + attempt + AVRO);
    assertTrue(path.toFile().exists());
    assertTrue(Files.size(path) > 0L);
    assertTrue(CURATOR_SERVER.checkExists(crawlId, XML_LABEL));
    assertTrue(CURATOR_SERVER.checkExists(crawlId, Fn.SUCCESSFUL_MESSAGE.apply(XML_LABEL)));
    assertEquals(1, PUBLISHER.getMessages().size());

    // Clean
    HdfsUtils.deleteDirectory(HdfsConfigs.nullConfig(), path.toString());
    CURATOR_SERVER.deletePath(crawlId, XML_LABEL);
  }

  @Test
  public void testFailedCaseWhenXmlAvroEmpty() {
    // State
    int attempt = 62;
    XmlToAvroConfiguration config = new XmlToAvroConfiguration();
    config.archiveRepository = getClass().getResource(INPUT_DATASET_FOLDER).getFile();
    config.stepConfig.repositoryPath = getClass().getResource("/dataset/").getFile();
    config.xmlReaderParallelism = 4;
    config.archiveRepositorySubdir = "xml";

    XmlToAvroCallback callback =
<<<<<<< HEAD
        new XmlToAvroCallback(
            config,
            PUBLISHER,
            CURATOR_SERVER.getCurator(),
            historyClient,
            validationClient,
            EXECUTOR,
            null);
=======
        XmlToAvroCallback.builder()
            .config(config)
            .publisher(publisher)
            .curator(curator)
            .historyClient(historyClient)
            .validationClient(validationClient)
            .executor(executor)
            .httpClient(httpClient)
            .datasetClient(datasetClient)
            .build();
>>>>>>> 2b42662e

    PipelinesXmlMessage message =
        new PipelinesXmlMessage(
            DATASET_UUID,
            attempt,
            20,
            FinishReason.NORMAL,
            Collections.emptySet(),
            EndpointType.BIOCASE_XML_ARCHIVE,
            Platform.PIPELINES,
            EXECUTION_ID);
    String crawlId = DATASET_UUID.toString();

    // When
    callback.handleMessage(message);

    // Should
    Path path = Paths.get(config.stepConfig.repositoryPath + STRING_UUID + "/" + attempt + AVRO);
    assertFalse(path.toFile().exists());
    assertFalse(path.getParent().toFile().exists());
    assertTrue(CURATOR_SERVER.checkExists(crawlId, XML_LABEL));
    assertTrue(CURATOR_SERVER.checkExists(crawlId, Fn.ERROR_MESSAGE.apply(XML_LABEL)));
    assertTrue(PUBLISHER.getMessages().isEmpty());

    // Clean
    HdfsUtils.deleteDirectory(HdfsConfigs.nullConfig(), path.toString());
    CURATOR_SERVER.deletePath(crawlId, XML_LABEL);
  }

  @Test
  public void testReasonNotNormalCase() {
    // State
    int attempt = 1;
    UUID datasetKey = UUID.randomUUID();
    XmlToAvroConfiguration config = new XmlToAvroConfiguration();
    config.archiveRepository = getClass().getResource(INPUT_DATASET_FOLDER).getFile();
    config.stepConfig.repositoryPath = getClass().getResource("/dataset/").getFile();
    config.xmlReaderParallelism = 4;
    config.archiveRepositorySubdir = "xml";

    XmlToAvroCallback callback =
<<<<<<< HEAD
        new XmlToAvroCallback(
            config,
            PUBLISHER,
            CURATOR_SERVER.getCurator(),
            historyClient,
            validationClient,
            EXECUTOR,
            null);
=======
        XmlToAvroCallback.builder()
            .config(config)
            .publisher(publisher)
            .curator(curator)
            .historyClient(historyClient)
            .validationClient(validationClient)
            .executor(executor)
            .httpClient(httpClient)
            .datasetClient(datasetClient)
            .build();

>>>>>>> 2b42662e
    PipelinesXmlMessage message =
        new PipelinesXmlMessage(
            datasetKey,
            attempt,
            20,
            FinishReason.NOT_MODIFIED,
            Collections.emptySet(),
            EndpointType.BIOCASE_XML_ARCHIVE,
            Platform.PIPELINES,
            EXECUTION_ID);
    String crawlId = datasetKey.toString();

    // When
    callback.handleMessage(message);

    // Should
    Path path = Paths.get(config.stepConfig.repositoryPath + crawlId + "/" + attempt + AVRO);
    assertFalse(path.toFile().exists());
    assertFalse(CURATOR_SERVER.checkExists(crawlId, XML_LABEL));
    assertFalse(CURATOR_SERVER.checkExists(crawlId, Fn.SUCCESSFUL_MESSAGE.apply(XML_LABEL)));
    assertTrue(PUBLISHER.getMessages().isEmpty());

    // Clean
    HdfsUtils.deleteDirectory(HdfsConfigs.nullConfig(), path.toString());
  }
}<|MERGE_RESOLUTION|>--- conflicted
+++ resolved
@@ -13,16 +13,6 @@
 import java.util.UUID;
 import java.util.concurrent.ExecutorService;
 import java.util.concurrent.Executors;
-<<<<<<< HEAD
-=======
-import org.apache.curator.framework.CuratorFramework;
-import org.apache.curator.framework.CuratorFrameworkFactory;
-import org.apache.curator.retry.RetryOneTime;
-import org.apache.curator.test.TestingServer;
-import org.apache.http.client.config.RequestConfig;
-import org.apache.http.impl.client.CloseableHttpClient;
-import org.apache.http.impl.client.HttpClients;
->>>>>>> 2b42662e
 import org.gbif.api.model.crawler.FinishReason;
 import org.gbif.api.vocabulary.EndpointType;
 import org.gbif.common.messaging.api.messages.PipelinesXmlMessage;
@@ -30,11 +20,7 @@
 import org.gbif.pipelines.common.utils.HdfsUtils;
 import org.gbif.pipelines.core.pojo.HdfsConfigs;
 import org.gbif.pipelines.tasks.MessagePublisherStub;
-<<<<<<< HEAD
 import org.gbif.pipelines.tasks.resources.CuratorServer;
-=======
-import org.gbif.registry.ws.client.DatasetClient;
->>>>>>> 2b42662e
 import org.gbif.registry.ws.client.pipelines.PipelinesHistoryClient;
 import org.gbif.validator.ws.client.ValidationWsClient;
 import org.junit.After;
@@ -55,43 +41,11 @@
   private static final String INPUT_DATASET_FOLDER = "/dataset";
   private static final long EXECUTION_ID = 1L;
   private static final String XML_LABEL = XML_TO_VERBATIM.getLabel();
-<<<<<<< HEAD
   private static final MessagePublisherStub PUBLISHER = MessagePublisherStub.create();
   private static final ExecutorService EXECUTOR = Executors.newCachedThreadPool();
   @Mock private PipelinesHistoryClient historyClient;
   @Mock private ValidationWsClient validationClient;
-=======
-
-  private static CuratorFramework curator;
-  private static TestingServer server;
-  private static MessagePublisherStub publisher;
   @Mock private static DatasetClient datasetClient;
-  @Mock private static PipelinesHistoryClient historyClient;
-  @Mock private static ValidationWsClient validationClient;
-  private static CloseableHttpClient httpClient;
-  private static ExecutorService executor;
-
-  @BeforeClass
-  public static void setUp() throws Exception {
-
-    server = new TestingServer();
-    curator =
-        CuratorFrameworkFactory.builder()
-            .connectString(server.getConnectString())
-            .namespace("crawler")
-            .retryPolicy(new RetryOneTime(1))
-            .build();
-    curator.start();
-
-    executor = Executors.newSingleThreadExecutor();
-    publisher = MessagePublisherStub.create();
-    httpClient =
-        HttpClients.custom()
-            .setDefaultRequestConfig(
-                RequestConfig.custom().setConnectTimeout(60_000).setSocketTimeout(60_000).build())
-            .build();
-  }
->>>>>>> 2b42662e
 
   @AfterClass
   public static void tearDown() {
@@ -114,27 +68,16 @@
     config.archiveRepositorySubdir = "xml";
 
     XmlToAvroCallback callback =
-<<<<<<< HEAD
-        new XmlToAvroCallback(
-            config,
-            PUBLISHER,
-            CURATOR_SERVER.getCurator(),
-            historyClient,
-            validationClient,
-            EXECUTOR,
-            null);
-=======
         XmlToAvroCallback.builder()
             .config(config)
-            .publisher(publisher)
-            .curator(curator)
+            .publisher(PUBLISHER)
+            .curator(CURATOR_SERVER.getCurator())
             .historyClient(historyClient)
             .validationClient(validationClient)
-            .executor(executor)
+            .executor(EXECUTOR)
             .httpClient(null)
             .datasetClient(datasetClient)
             .build();
->>>>>>> 2b42662e
 
     PipelinesXmlMessage message =
         new PipelinesXmlMessage(
@@ -175,27 +118,16 @@
     config.archiveRepositorySubdir = "xml";
 
     XmlToAvroCallback callback =
-<<<<<<< HEAD
-        new XmlToAvroCallback(
-            config,
-            PUBLISHER,
-            CURATOR_SERVER.getCurator(),
-            historyClient,
-            validationClient,
-            EXECUTOR,
-            null);
-=======
         XmlToAvroCallback.builder()
             .config(config)
-            .publisher(publisher)
-            .curator(curator)
+            .publisher(PUBLISHER)
+            .curator(CURATOR_SERVER.getCurator())
             .historyClient(historyClient)
             .validationClient(validationClient)
-            .executor(executor)
+            .executor(EXECUTOR)
             .httpClient(httpClient)
             .datasetClient(datasetClient)
             .build();
->>>>>>> 2b42662e
 
     PipelinesXmlMessage message =
         new PipelinesXmlMessage(
@@ -237,28 +169,17 @@
     config.archiveRepositorySubdir = "xml";
 
     XmlToAvroCallback callback =
-<<<<<<< HEAD
-        new XmlToAvroCallback(
-            config,
-            PUBLISHER,
-            CURATOR_SERVER.getCurator(),
-            historyClient,
-            validationClient,
-            EXECUTOR,
-            null);
-=======
         XmlToAvroCallback.builder()
             .config(config)
-            .publisher(publisher)
-            .curator(curator)
+            .publisher(PUBLISHER)
+            .curator(CURATOR_SERVER.getCurator())
             .historyClient(historyClient)
             .validationClient(validationClient)
-            .executor(executor)
+            .executor(EXECUTOR)
             .httpClient(httpClient)
             .datasetClient(datasetClient)
             .build();
 
->>>>>>> 2b42662e
     PipelinesXmlMessage message =
         new PipelinesXmlMessage(
             datasetKey,
