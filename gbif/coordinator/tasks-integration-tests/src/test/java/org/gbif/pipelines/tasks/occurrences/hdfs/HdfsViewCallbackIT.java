--- conflicted
+++ resolved
@@ -23,13 +23,8 @@
 import org.gbif.pipelines.common.hdfs.CommonHdfsViewCallback;
 import org.gbif.pipelines.common.hdfs.HdfsViewConfiguration;
 import org.gbif.pipelines.tasks.MessagePublisherStub;
-<<<<<<< HEAD
 import org.gbif.pipelines.tasks.resources.CuratorServer;
 import org.gbif.pipelines.tasks.resources.ZkServer;
-=======
-import org.gbif.pipelines.tasks.utils.ZkServer;
-import org.gbif.registry.ws.client.DatasetClient;
->>>>>>> 2b42662e
 import org.gbif.registry.ws.client.pipelines.PipelinesHistoryClient;
 import org.junit.After;
 import org.junit.ClassRule;
@@ -46,40 +41,9 @@
   private static final String LABEL = StepType.HDFS_VIEW.getLabel();
   private static final String DATASET_UUID = "9bed66b3-4caa-42bb-9c93-71d7ba109dad";
   private static final long EXECUTION_ID = 1L;
-<<<<<<< HEAD
   private static final MessagePublisherStub PUBLISHER = MessagePublisherStub.create();
   @Mock private static PipelinesHistoryClient historyClient;
-=======
-  private static CuratorFramework curator;
-  private static TestingServer server;
-  private static MessagePublisherStub publisher;
-  @Mock private static PipelinesHistoryClient historyClient;
   @Mock private static DatasetClient datasetClient;
-
-  @ClassRule public static final ZkServer ZK_SERVER = new ZkServer();
-
-  @BeforeClass
-  public static void setUp() throws Exception {
-
-    server = new TestingServer();
-    curator =
-        CuratorFrameworkFactory.builder()
-            .connectString(server.getConnectString())
-            .namespace("crawler")
-            .retryPolicy(new RetryOneTime(1))
-            .build();
-    curator.start();
-
-    publisher = MessagePublisherStub.create();
-  }
-
-  @AfterClass
-  public static void tearDown() throws IOException {
-    curator.close();
-    server.stop();
-    publisher.close();
-  }
->>>>>>> 2b42662e
 
   @After
   public void after() {
