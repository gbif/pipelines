--- conflicted
+++ resolved
@@ -76,14 +76,10 @@
             null,
             EndpointType.DWC_ARCHIVE,
             "something",
-            new ValidationResult(true, true, true, null, null),
-            null,
-<<<<<<< HEAD
+            new ValidationResult(true, true, true, null),
+            null,
             EXECUTION_ID,
             null);
-=======
-            EXECUTION_ID);
->>>>>>> 5e8cef0d
 
     // Expected
     ProcessBuilder builder =
@@ -150,14 +146,10 @@
             null,
             EndpointType.DWC_ARCHIVE,
             "something",
-            new ValidationResult(true, true, true, null, null),
-            null,
-<<<<<<< HEAD
+            new ValidationResult(true, true, true, null),
+            null,
             EXECUTION_ID,
             null);
-=======
-            EXECUTION_ID);
->>>>>>> 5e8cef0d
 
     // Expected
     ProcessBuilder builder =
@@ -231,12 +223,8 @@
             null,
             null,
             null,
-<<<<<<< HEAD
             EXECUTION_ID,
             null);
-=======
-            EXECUTION_ID);
->>>>>>> 5e8cef0d
 
     // Expected
     ProcessBuilder builder =
