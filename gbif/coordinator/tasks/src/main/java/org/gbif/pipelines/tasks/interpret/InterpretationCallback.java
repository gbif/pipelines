--- conflicted
+++ resolved
@@ -182,12 +182,8 @@
         null,
         message.getEndpointType(),
         message.getValidationResult(),
-<<<<<<< HEAD
         message.getInterpretTypes(),
         message.getDatasetType());
-=======
-        message.getInterpretTypes());
->>>>>>> 5e8cef0d
   }
 
   private void runLocal(ProcessRunnerBuilderBuilder builder) {
@@ -300,7 +296,6 @@
     return fileNumber.get();
   }
 
-<<<<<<< HEAD
   private void runPostprocessValidation(PipelinesVerbatimMessage message) throws IOException {
     if (isValidator(message.getPipelineSteps(), config.validatorOnly)
         || Boolean.TRUE.equals(message.getValidationResult().isUseExtendedRecordId())) {
@@ -361,8 +356,6 @@
     }
   }
 
-=======
->>>>>>> 5e8cef0d
   /** Checks if the directory exists */
   @SneakyThrows
   private boolean pathExists(PipelinesVerbatimMessage message) {
