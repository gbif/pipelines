--- conflicted
+++ resolved
@@ -20,13 +20,7 @@
 import org.gbif.pipelines.common.interpretation.RecordCountReader;
 import org.gbif.pipelines.common.interpretation.SparkSettings;
 import org.gbif.pipelines.common.process.BeamSettings;
-<<<<<<< HEAD
 import org.gbif.pipelines.common.process.StackableSparkRunner;
-=======
-import org.gbif.pipelines.common.process.ProcessRunnerBuilder;
-import org.gbif.pipelines.common.process.ProcessRunnerBuilder.ProcessRunnerBuilderBuilder;
-import org.gbif.pipelines.ingest.java.pipelines.VerbatimToIdentifierPipeline;
->>>>>>> 8a0affed
 import org.gbif.pipelines.tasks.PipelinesCallback;
 import org.gbif.pipelines.tasks.StepHandler;
 import org.gbif.pipelines.tasks.occurrences.identifier.validation.IdentifierValidationResult;
@@ -89,20 +83,16 @@
     return () -> {
       log.info("Start the process. Message - {}", message);
       try {
-<<<<<<< HEAD
-        runDistributed(message);
-=======
 
         Predicate<StepRunner> runnerPr = sr -> config.processRunner.equalsIgnoreCase(sr.name());
 
         log.info("Start the process. Message - {}", message);
         if (runnerPr.test(StepRunner.DISTRIBUTED)) {
-          runDistributed(message, builder);
+          runDistributed(message);
         } else if (runnerPr.test(StepRunner.STANDALONE)) {
           runLocal(builder);
         }
 
->>>>>>> 8a0affed
         IdentifierValidationResult validationResult =
             PostprocessValidation.builder()
                 .httpClient(httpClient)
@@ -178,12 +168,7 @@
             .sparkSettings(sparkSettings);
 
     // Assembles a terminal java process and runs it
-<<<<<<< HEAD
     int exitValue = builder.build().start().waitFor();
-=======
-    ProcessRunnerBuilder prb = builder.build();
-    int exitValue = prb.get().start().waitFor();
->>>>>>> 8a0affed
 
     if (exitValue != 0) {
       throw new IllegalStateException(
