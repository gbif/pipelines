--- conflicted
+++ resolved
@@ -2,7 +2,6 @@
 
 import static org.gbif.pipelines.common.PipelinesVariables.Pipeline.ALL_AVRO;
 
-import java.util.List;
 import java.util.Objects;
 import java.util.Optional;
 import java.util.function.Function;
@@ -110,12 +109,6 @@
     run(options);
   }
 
-  public static class MemberOfUdf implements BeamSqlUdf {
-    public static boolean eval(String value, List<String> collection) {
-      return collection != null && !collection.isEmpty() && collection.contains(value);
-    }
-  }
-
   public static void run(EsIndexingPipelineOptions options) {
     run(options, Pipeline::create);
   }
@@ -171,6 +164,13 @@
         p.apply("Read Verbatim", verbatimTransform.read(pathFn))
             .apply("Map Verbatim to KV", verbatimTransform.toKv());
 
+    PCollection<KV<String, ExtendedRecord>> eventOccurrenceVerbatimCollection =
+        p.apply("Read event occurrences verbatim", verbatimTransform.read(occurrencesPathFn))
+            .apply(
+                "Remove verbatim records with null parent ids",
+                Filter.by(NotNullOrEmptyFilter.of((ExtendedRecord er) -> er.getParentCoreId())))
+            .apply("Map event occurrences verbatim to KV", verbatimTransform.toParentKv());
+
     PCollection<KV<String, IdentifierRecord>> identifierCollection =
         p.apply("Read identifiers", identifierTransform.read(pathFn))
             .apply("Map identifiers to KV", identifierTransform.toKv());
@@ -183,7 +183,6 @@
         p.apply("Read Temporal", temporalTransform.read(pathFn))
             .apply("Map Temporal to KV", temporalTransform.toKv());
 
-<<<<<<< HEAD
     PCollection<KV<String, TemporalRecord>> eventOccurrenceTemporalCollection =
         p.apply("Read occurrence event temporal records", temporalTransform.read(occurrencesPathFn))
             .apply(
@@ -203,13 +202,10 @@
             .apply("Joining temporal records", Flatten.pCollections())
             .apply("Calculate the temporal coverage", Combine.perKey(new TemporalCoverageFn()));
 
-=======
->>>>>>> 24d429a1
     PCollection<KV<String, LocationRecord>> locationCollection =
         p.apply("Read Location", locationTransform.read(pathFn))
             .apply("Map Location to KV", locationTransform.toKv());
 
-<<<<<<< HEAD
     PCollection<KV<String, LocationRecord>> eventOccurrenceLocationCollection =
         p.apply("Read occurrence events locations", parentLocationTransform.read(occurrencesPathFn))
             .apply(
@@ -229,13 +225,10 @@
             .apply(
                 "Calculate the WKT Convex Hull of all records", Combine.perKey(new ConvexHullFn()));
 
-=======
->>>>>>> 24d429a1
     PCollection<KV<String, TaxonRecord>> taxonCollection =
         p.apply("Read event taxon records", taxonomyTransform.read(pathFn))
             .apply("Map event taxon records to KV", taxonomyTransform.toKv());
 
-<<<<<<< HEAD
     PCollection<KV<String, TaxonRecord>> eventOccurrencesTaxonCollection =
         p.apply("Read event occurrences taxon records", taxonomyTransform.read(occurrencesPathFn))
             .apply(
@@ -255,8 +248,6 @@
             .apply(
                 "Select a sample of taxon records", Sample.fixedSizePerKey(MAX_TAXON_PER_EVENTS));
 
-=======
->>>>>>> 24d429a1
     PCollection<KV<String, DerivedMetadataRecord>> derivedMetadataRecordCollection =
         datasetHasOccurrences
             ? DerivedMetadata.builder()
