--- conflicted
+++ resolved
@@ -5,11 +5,7 @@
   <parent>
     <groupId>org.gbif.pipelines</groupId>
     <artifactId>identifiers</artifactId>
-<<<<<<< HEAD
-    <version>3.1.6-SNAPSHOT</version>
-=======
    <version>3.2.0-SNAPSHOT</version>
->>>>>>> 34230aee
     <relativePath>../pom.xml</relativePath>
   </parent>
 
